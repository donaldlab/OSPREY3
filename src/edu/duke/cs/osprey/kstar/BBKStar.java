/*
** This file is part of OSPREY 3.0
** 
** OSPREY Protein Redesign Software Version 3.0
** Copyright (C) 2001-2018 Bruce Donald Lab, Duke University
** 
** OSPREY is free software: you can redistribute it and/or modify
** it under the terms of the GNU General Public License version 2
** as published by the Free Software Foundation.
** 
** You should have received a copy of the GNU General Public License
** along with OSPREY.  If not, see <http://www.gnu.org/licenses/>.
** 
** OSPREY relies on grants for its development, and since visibility
** in the scientific literature is essential for our success, we
** ask that users of OSPREY cite our papers. See the CITING_OSPREY
** document in this distribution for more information.
** 
** Contact Info:
**    Bruce Donald
**    Duke University
**    Department of Computer Science
**    Levine Science Research Center (LSRC)
**    Durham
**    NC 27708-0129
**    USA
**    e-mail: www.cs.duke.edu/brd/
** 
** <signature of Bruce Donald>, Mar 1, 2018
** Bruce Donald, Professor of Computer Science
*/

package edu.duke.cs.osprey.kstar;

import edu.duke.cs.osprey.astar.conf.RCs;
import edu.duke.cs.osprey.confspace.*;
<<<<<<< HEAD
import edu.duke.cs.osprey.ematrix.EnergyMatrix;
import edu.duke.cs.osprey.ematrix.UpdatingEnergyMatrix;
import edu.duke.cs.osprey.energy.ConfEnergyCalculator;
import edu.duke.cs.osprey.kstar.KStar.ConfSearchFactory;
import edu.duke.cs.osprey.kstar.pfunc.*;
import edu.duke.cs.osprey.markstar.framework.GradientDescentMARKStarPfunc;
import edu.duke.cs.osprey.markstar.framework.MARKStarBound;
=======
import edu.duke.cs.osprey.energy.ConfEnergyCalculator;
import edu.duke.cs.osprey.kstar.KStar.ConfSearchFactory;
import edu.duke.cs.osprey.kstar.pfunc.*;
>>>>>>> 3e253000
import edu.duke.cs.osprey.tools.BigMath;
import edu.duke.cs.osprey.tools.MathTools;

import java.io.File;
import java.math.BigDecimal;
import java.util.*;


/**
 * Implementation of the BBK* algorithm to predict protein sequence mutations that improve
 * binding affinity by computing provably accurate Boltzmann-weighted ensembles
 * {@cite Ojewole2008 Adegoke A. Ojewole, Jonathan D. Jou, Vance G. Fowler, Jr., and Bruce R. Donald, 2017.
 * BBK* (Branch and Bound over K*): A Provable and Efficient Ensemble-Based Algorithm to Optimize
 * Stability and Binding Affinity over Large Sequence Spaces
 * In Research in Computational Molecular Biology (accepted, in press).}.
 */
public class BBKStar {

	// TODO: update BBK* implementation to use new SeqAStarTree?

	// *sigh* Java makes this stuff so verbose to do...
	// Kotlin would make this so much easier
	public static class Settings {


		public static class Builder {

			/** The number of best (by K* score) sequences to evaluate before finishing */
			private int numBestSequences = 1;

			/**
			 * The number of conformations to evaluate per batch of partition function refinement
			 *
			 * For best results, make this a multiple of the available parallelism. e.g., if using 4 threads,
			 * try a batch size of 4, 8, 12, 16, etc.
			 */
			private int numConfsPerBatch = 8;

			/** Should we use the MARK* algorithm to calculate partition functions? */
			private boolean useMARKStar  = false;

			public Builder setNumBestSequences(int val) {
				numBestSequences = val;
				return this;
			}

			public Builder setNumConfsPerBatch(int val) {
				numConfsPerBatch = val;
				return this;
			}

			public Builder setUseMARKStar(boolean val) {
				useMARKStar = val;
				return this;
			}

			public Settings build() {
				return new Settings(numBestSequences, numConfsPerBatch, useMARKStar);
			}
		}

		public final int numBestSequences;
		public final int numConfsPerBatch;
		public final boolean useMARKStar;

		public Settings(int numBestSequences, int numConfsPerBatch, boolean useMARKStar) {
			this.numBestSequences = numBestSequences;
			this.numConfsPerBatch = numConfsPerBatch;
			this.useMARKStar = useMARKStar;
		}
	}

	public class ConfSpaceInfo {

		public final SimpleConfSpace confSpace;
		public final KStar.ConfSpaceType type;
		public final String id;

		/** A ConfEnergyCalculator that computes minimized energies */
		public ConfEnergyCalculator confEcalcMinimized = null;

		/** A ConfSearch that minimizes over conformation scores from minimized tuples */
		public ConfSearchFactory confSearchFactoryMinimized = null;

		/** A ConfSearch that maximizes over conformation scores from rigid tuples */
		public ConfSearchFactory confSearchFactoryRigid = null;

		public File confDBFile = null;
<<<<<<< HEAD
		public EnergyMatrix ematMinimized = null;
		public EnergyMatrix ematRigid = null;
		public UpdatingEnergyMatrix ematCorrected = null;
=======
>>>>>>> 3e253000

		private BigDecimal stabilityThreshold = null;

		public ConfSpaceInfo(SimpleConfSpace confSpace, KStar.ConfSpaceType type) {
			this.confSpace = confSpace;
			this.type = type;
			this.id = type.name().toLowerCase();
		}

		private void check() {
			if (confEcalcMinimized == null) {
				throw new KStar.InitException(type, "confEcalcMinimized");
			}
			if (confSearchFactoryMinimized == null) {
				throw new KStar.InitException(type, "confSearchFactoryMinimized");
<<<<<<< HEAD
			}
			if (confSearchFactoryRigid == null) {
				throw new KStar.InitException(type, "confSearchFactoryRigid");
=======
>>>>>>> 3e253000
			}
			if (confSearchFactoryRigid == null) {
				throw new KStar.InitException(type, "confSearchFactoryRigid");
			}
		}

		public void setConfDBFile(String path) {
			confDBFile = new File(path);
		}

		public void setConfDBFile(String path) {
			confDBFile = new File(path);
		}
	}

	private class ConfDBs {
		public ConfDB protein = null;
		public ConfDB ligand = null;
		public ConfDB complex = null;
	}

	private static interface DBsUser {
		void use(ConfDBs confdbs);
	}

	public static enum PfuncsStatus {
		Estimating,
		Estimated,
		Blocked
	}

	private abstract class Node implements Comparable<Node> {

		public final Sequence sequence;
		public final ConfDB.DBs confDBs;

		/** for comparing in the tree, higher is first */
		public double score;

		/** signals whether or not partition function values are allowed the stability threshold */
		public boolean isUnboundUnstable;

		protected Node(Sequence sequence, ConfDB.DBs confDBs) {
			this.sequence = sequence;
			this.confDBs = confDBs;
			this.score = 0;
		}

		@Override
		public int compareTo(Node other) {
			// negate for descending sort
			return -Double.compare(this.score, other.score);
		}

		public abstract void estimateScore();
	}

	public class MultiSequenceNode extends Node {

		public MultiSequenceNode(Sequence sequence, ConfDB.DBs confDBs) {
			super(sequence, confDBs);
		}

		public List<Node> makeChildren() {

			List<Node> children = new ArrayList<>();

			// pick the next design position
			// TODO: dynamic A*?
			List<SeqSpace.Position> positions = complex.confSpace.seqSpace.positions;
			SeqSpace.Position assignPos = positions.stream()
				.filter((pos) -> !sequence.isAssigned(pos.resNum))
				.findFirst()
				.orElseThrow(() -> new IllegalStateException("no design positions left to choose"));

			// get the possible assignments
			Set<SeqSpace.ResType> resTypes = new HashSet<>(assignPos.resTypes);

			// add wild-type option if mutations are limited
			if (kstarSettings.maxSimultaneousMutations < positions.size()) {
				resTypes.add(assignPos.wildType);
			}

			// for each assignment...
			for (SeqSpace.ResType resType : resTypes) {

				// update the sequence with this assignment
				Sequence s = sequence.copy().set(assignPos, resType);

				if (s.isFullyAssigned()) {

					// fully assigned, make single sequence node
					children.add(new SingleSequenceNode(s, confDBs));

				} else if (s.countMutations() == kstarSettings.maxSimultaneousMutations) {

					// mutation limit reached, fill unassigned positions with wild-type
					s.fillWildType();
					if (s.isFullyAssigned()) {
						children.add(new SingleSequenceNode(s, confDBs));
					}

					// NOTE: if we didn't fill the assignments, it means there aren't enough wild-types to do it
					// so don't explore that sequence

				} else {

					// still partial sequence, make multi-sequence node
					children.add(new MultiSequenceNode(s, confDBs));
				}
			}

			return children;
		}

		@Override
		public void estimateScore() {

			// TODO: expose setting?
			// NOTE: for the correctness of the bounds, the number of confs must be the same for every node
			// meaning, it might not be sound to do epsilon-based iterative approximations here
			final int numConfs = 1000;

			if (protein.stabilityThreshold != null) {

				// tank the sequence if the protein is unstable
				BigDecimal proteinUpperBound = calcUpperBound(protein, sequence, numConfs);
				if (MathTools.isLessThan(proteinUpperBound, protein.stabilityThreshold)) {
					score = Double.NEGATIVE_INFINITY;
					isUnboundUnstable = true;
					return;
				}
			}

			BigDecimal proteinLowerBound = calcLowerBound(protein, sequence, numConfs);

			// if the first few conf upper bound scores (for the pfunc lower bound) are too high,
			// then the K* upper bound is also too high
			if (MathTools.isZero(proteinLowerBound)) {
				score = Double.POSITIVE_INFINITY;
				isUnboundUnstable = false;
				return;
			}

			if (ligand.stabilityThreshold != null) {

				// tank the sequence if the ligand is unstable
				BigDecimal ligandUpperBound = calcUpperBound(ligand, sequence, numConfs);
				if (MathTools.isLessThan(ligandUpperBound, ligand.stabilityThreshold)) {
					score = Double.NEGATIVE_INFINITY;
					isUnboundUnstable = true;
					return;
				}
			}

			BigDecimal ligandLowerBound = calcLowerBound(ligand, sequence, numConfs);

			// if the first few conf upper bound scores (for the pfunc lower bound) are too high,
			// then the K* upper bound is also too high
			if (MathTools.isZero(ligandLowerBound)) {
				score = Double.POSITIVE_INFINITY;
				isUnboundUnstable = false;
				return;
			}

			BigDecimal complexUpperBound = calcUpperBound(complex, sequence, numConfs);

			// compute the node score
			score = MathTools.bigDivideDivide(
				complexUpperBound,
				proteinLowerBound,
				ligandLowerBound,
				PartitionFunction.decimalPrecision
			).doubleValue();
			isUnboundUnstable = false;
		}

		private BigDecimal calcLowerBound(ConfSpaceInfo info, Sequence sequence, int numConfs) {

			// to compute lower bounds on pfuncs, we'll do the usual lower bound calculation,
			// but use rigid energies instead of minimized energies

			RCs rcs = sequence.makeRCs(info.confSpace);
			ConfSearch astar = info.confSearchFactoryRigid.make(rcs);
			BoltzmannCalculator bcalc = new BoltzmannCalculator(PartitionFunction.decimalPrecision);

			BigMath m = new BigMath(PartitionFunction.decimalPrecision)
				.set(0.0);
			for (int i=0; i<numConfs; i++) {
				ConfSearch.ScoredConf conf = astar.nextConf();
				if (conf == null) {
					break;
				}

				m.add(bcalc.calc(conf.getScore()));
			}
			return m.get();
		}

		private BigDecimal calcUpperBound(ConfSpaceInfo info, Sequence sequence, int numConfs) {

			// to compute upper bounds on pfuncs,
			// we'll use the upper bound calculator in the usual way

			RCs rcs = sequence.makeRCs(info.confSpace);
			UpperBoundCalculator calc = new UpperBoundCalculator(
				info.confSearchFactoryMinimized.make(rcs),
				rcs.getNumConformations()
			);
			calc.run(numConfs);
			return calc.totalBound;
		}

		@Override
		public String toString() {
			return String.format("MultiSequenceNode[score=%12.6f, seq=%s]",
				score,
				sequence
			);
		}
	}

	public class SingleSequenceNode extends Node {

		public final PartitionFunction protein;
		public final PartitionFunction ligand;
		public final PartitionFunction complex;

		public SingleSequenceNode(Sequence sequence, ConfDB.DBs confDBs) {
			super(sequence, confDBs);

			// make the partition functions
			this.protein = makePfunc(proteinPfuncs, BBKStar.this.protein, confDBs.get(BBKStar.this.protein.confSpace));
			this.ligand = makePfunc(ligandPfuncs, BBKStar.this.ligand, confDBs.get(BBKStar.this.ligand.confSpace));
			this.complex = makePfunc(complexPfuncs, BBKStar.this.complex, confDBs.get(BBKStar.this.complex.confSpace));
		}

		private PartitionFunction makePfunc(Map<Sequence,PartitionFunction> pfuncCache, ConfSpaceInfo info, ConfDB confdb) {

			// filter the global sequence to this conf space
			Sequence sequence = this.sequence.filter(info.confSpace.seqSpace);

			// first check the cache
			PartitionFunction pfunc = pfuncCache.get(sequence);
			if (pfunc != null) {
				return pfunc;
			}

			// cache miss, need to compute the partition function

			RCs rcs = sequence.makeRCs(info.confSpace);
			// make the partition function
<<<<<<< HEAD
			pfunc = PartitionFunction.makeBestFor(info, rcs, bbkstarSettings.useMARKStar);
			pfunc.setReportProgress(kstarSettings.showPfuncProgress);
			if (confdb != null) {
				PartitionFunction.WithConfTable.setOrThrow(pfunc, confdb.getSequence(sequence));
			}
			if (kstarSettings.useExternalMemory) {
				PartitionFunction.WithExternalMemory.setOrThrow(pfunc, true, rcs);
			}
			ConfSearch astar = info.confSearchFactoryMinimized.make(rcs);
			pfunc.init(astar, rcs.getNumConformations(), kstarSettings.epsilon);
			if(bbkstarSettings.useMARKStar) {
				pfunc.setRCs(rcs);
				MARKStarBound msb = (MARKStarBound) pfunc;
				if(info.ematCorrected != null) {
					msb.setCorrections(info.ematCorrected);
				}
			}
=======
			pfunc = PartitionFunction.makeBestFor(info.confEcalcMinimized);
			pfunc.setReportProgress(kstarSettings.showPfuncProgress);
			if (confdb != null) {
				PartitionFunction.WithConfTable.setOrThrow(pfunc, confdb.getSequence(sequence));
			}
			RCs rcs = sequence.makeRCs(info.confSpace);
			if (kstarSettings.useExternalMemory) {
				PartitionFunction.WithExternalMemory.setOrThrow(pfunc, true, rcs);
			}
			ConfSearch astar = info.confSearchFactoryMinimized.make(rcs);
			pfunc.init(astar, rcs.getNumConformations(), kstarSettings.epsilon);
>>>>>>> 3e253000
			pfunc.setStabilityThreshold(info.stabilityThreshold);

			// update the cache
			pfuncCache.put(sequence, pfunc);
			return pfunc;
		}

		@Override
		public void estimateScore() {
		    System.out.println("Refining "+this);

			// tank the sequence if either unbound strand is unstable
			// yeah, we haven't refined any pfuncs yet this estimation,
			// but since pfuncs get cached, check before we do any more estimation
			if (protein.getStatus() == PartitionFunction.Status.Unstable
				|| ligand.getStatus() == PartitionFunction.Status.Unstable) {
				score = Double.NEGATIVE_INFINITY;
				isUnboundUnstable = true;
				return;
			}

			// refine the pfuncs if needed
			if (protein.getStatus().canContinue()) {
				protein.compute(bbkstarSettings.numConfsPerBatch);

				// tank the sequence if the unbound protein is unstable
				if (protein.getStatus() == PartitionFunction.Status.Unstable) {
					score = Double.NEGATIVE_INFINITY;
					isUnboundUnstable = true;
					return;
				}
			}

			if (ligand.getStatus().canContinue()) {
				ligand.compute(bbkstarSettings.numConfsPerBatch);

				// tank the sequence if the unbound ligand is unstable
				if (ligand.getStatus() == PartitionFunction.Status.Unstable) {
					score = Double.NEGATIVE_INFINITY;
					isUnboundUnstable = true;
					return;
				}
			}

			if (complex.getStatus().canContinue()) {
				complex.compute(bbkstarSettings.numConfsPerBatch);
			}

			// update the score
			score = Math.log10(makeKStarScore().upperBound.doubleValue());
			isUnboundUnstable = false;

			// tank sequences that have no useful K* bounds, and are blocked
			if (getStatus() == PfuncsStatus.Blocked && score == Double.POSITIVE_INFINITY) {
				score = Double.NEGATIVE_INFINITY;
			}
		}

		public KStarScore computeScore() {

			// refine the pfuncs until done
			while (protein.getStatus().canContinue()) {
				protein.compute(bbkstarSettings.numConfsPerBatch);
			}
			while (ligand.getStatus().canContinue()) {
				ligand.compute(bbkstarSettings.numConfsPerBatch);
			}
			while (complex.getStatus().canContinue()) {
				complex.compute(bbkstarSettings.numConfsPerBatch);
			}

			// update the score
			KStarScore kstarScore = makeKStarScore();
			score = Math.log10(kstarScore.upperBound.doubleValue());
			return kstarScore;
		}

		public KStarScore makeKStarScore() {
			return new KStarScore(protein.makeResult(), ligand.makeResult(), complex.makeResult());
		}

		public PfuncsStatus getStatus() {

			// aggregate pfunc statuses
			if (protein.getStatus() == PartitionFunction.Status.Estimated
				&& ligand.getStatus() == PartitionFunction.Status.Estimated
				&& complex.getStatus() == PartitionFunction.Status.Estimated) {
				return PfuncsStatus.Estimated;
			} else if (protein.getStatus() == PartitionFunction.Status.Estimating
				|| ligand.getStatus() == PartitionFunction.Status.Estimating
				|| complex.getStatus() == PartitionFunction.Status.Estimating) {
				return PfuncsStatus.Estimating;
			} else {
				return PfuncsStatus.Blocked;
			}
		}

		@Override
		public String toString() {
			return String.format("SingleSequenceNode[score=%12.6f, seq=%s, K*=%s]",
				score,
				sequence,
				makeKStarScore()
			);
		}
	}

	/** A configuration space containing just the protein strand */
	public final ConfSpaceInfo protein;

	/** A configuration space containing just the ligand strand */
	public final ConfSpaceInfo ligand;

	/** A configuration space containing both the protein and ligand strands */
	public final ConfSpaceInfo complex;

	/** Optional and overridable settings for BBK*, shared with K* */
	public final KStar.Settings kstarSettings;

	/** Optional and overridable settings for BBK* */
	public final Settings bbkstarSettings;

	// TODO: caching these will keep lots of A* trees in memory. is that a problem? (oh yes, it definitely is)
	private final Map<Sequence,PartitionFunction> proteinPfuncs;
	private final Map<Sequence,PartitionFunction> ligandPfuncs;
	private final Map<Sequence,PartitionFunction> complexPfuncs;

	public BBKStar(SimpleConfSpace protein, SimpleConfSpace ligand, SimpleConfSpace complex, KStar.Settings kstarSettings, Settings bbkstarSettings) {

		// BBK* doesn't work with external memory (never enough internal memory for all the priority queues)
		if (kstarSettings.useExternalMemory) {
			throw new IllegalArgumentException("BBK* is not compatible with external memory."
				+ " Please switch to regular K* with external memory, or keep using BBK* and disable external memory.");
		}

		this.protein = new ConfSpaceInfo(protein, KStar.ConfSpaceType.Protein);
		this.ligand = new ConfSpaceInfo(ligand, KStar.ConfSpaceType.Ligand);
		this.complex = new ConfSpaceInfo(complex, KStar.ConfSpaceType.Complex);
		this.kstarSettings = kstarSettings;
		this.bbkstarSettings = bbkstarSettings;

		proteinPfuncs = new HashMap<>();
		ligandPfuncs = new HashMap<>();
		complexPfuncs = new HashMap<>();
	}

	public Iterable<ConfSpaceInfo> confSpaceInfos() {
		return Arrays.asList(protein, ligand, complex);
	}

	public BBKStar.ConfSpaceInfo getConfSpaceInfo(SimpleConfSpace confSpace) {
		if (confSpace == protein.confSpace) {
			return protein;
		} else if (confSpace == ligand.confSpace) {
			return ligand;
		} else if (confSpace == complex.confSpace) {
			return complex;
		} else {
			throw new IllegalArgumentException("conf space does not match any known by this K* instance");
		}
	}

	public List<KStar.ScoredSequence> run() {

		protein.check();
		ligand.check();
		complex.check();

		// clear any previous state
		proteinPfuncs.clear();
		ligandPfuncs.clear();
		complexPfuncs.clear();

		List<KStar.ScoredSequence> scoredSequences = new ArrayList<>();

		// open the conf databases if needed
		try (ConfDB.DBs confDBs = new ConfDB.DBs()
			 .add(protein.confSpace, protein.confDBFile)
			.add(ligand.confSpace, ligand.confDBFile)
			.add(complex.confSpace, complex.confDBFile)
		) {

			// calculate wild-type first
			if (complex.confSpace.seqSpace.containsWildTypeSequence()) {
				System.out.println("computing K* score for the wild-type sequence...");
				SingleSequenceNode wildTypeNode = new SingleSequenceNode(complex.confSpace.makeWildTypeSequence(), confDBs);
				KStarScore wildTypeScore = wildTypeNode.computeScore();
				kstarSettings.scoreWriters.writeScore(new KStarScoreWriter.ScoreInfo(
					-1,
					0,
					wildTypeNode.sequence,
					wildTypeScore
				));
				if (kstarSettings.stabilityThreshold != null) {
					BigDecimal stabilityThresholdFactor = new BoltzmannCalculator(PartitionFunction.decimalPrecision).calc(kstarSettings.stabilityThreshold);
					protein.stabilityThreshold = wildTypeScore.protein.values.calcLowerBound().multiply(stabilityThresholdFactor);
					ligand.stabilityThreshold = wildTypeScore.ligand.values.calcLowerBound().multiply(stabilityThresholdFactor);
				}
			} else if (kstarSettings.stabilityThreshold != null) {
				System.out.println("Sequence space does not contain the wild type sequence, stability threshold is disabled");
			}

			// start the BBK* tree with the root node
			PriorityQueue<Node> tree = new PriorityQueue<>();
			tree.add(new MultiSequenceNode(complex.confSpace.makeUnassignedSequence(), confDBs));

			// start searching the tree
			System.out.println("computing K* scores for the " + bbkstarSettings.numBestSequences + " best sequences to epsilon = " + kstarSettings.epsilon + " ...");
			kstarSettings.scoreWriters.writeHeader();
			while (!tree.isEmpty() && scoredSequences.size() < bbkstarSettings.numBestSequences) {

				// get the next node
				Node node = tree.poll();

				if (node instanceof SingleSequenceNode) {
					SingleSequenceNode ssnode = (SingleSequenceNode)node;

					// single-sequence node
					switch (ssnode.getStatus()) {
						case Estimated:

							// sequence is finished, return it!
							reportSequence(ssnode, scoredSequences);

						break;
						case Estimating:

							// needs more estimation, catch-and-release
							ssnode.estimateScore();
							if (!ssnode.isUnboundUnstable) {
								tree.add(ssnode);
							}

						break;
						case Blocked:

							// from here on out, it's all blocked sequences
							// so it's ok to put them in the sorted order now
							reportSequence(ssnode, scoredSequences);
					}

				} else if (node instanceof MultiSequenceNode) {
					MultiSequenceNode msnode = (MultiSequenceNode)node;

					// partial sequence, expand children
					// TODO: parallelize the multi-sequence node scoring here?
					for (Node child : msnode.makeChildren()) {
						child.estimateScore();
						if (!child.isUnboundUnstable) {
							tree.add(child);
						}
					}
				}
			}

			if (scoredSequences.size() < bbkstarSettings.numBestSequences) {
				if (tree.isEmpty()) {
					// all is well, we just don't have that many sequences in the design
					System.out.println("Tried to find " + bbkstarSettings.numBestSequences + " sequences,"
						+ " but design flexibility and sequence filters only allowed " + scoredSequences.size() + " sequences.");
				} else {
					throw new Error("BBK* ended, but the tree isn't empty and we didn't return enough sequences. This is a bug.");
				}
			}
		}

		return scoredSequences;
	}

	private void reportSequence(SingleSequenceNode ssnode, List<KStar.ScoredSequence> scoredSequences) {

		KStarScore kstarScore = ssnode.makeKStarScore();
		scoredSequences.add(new KStar.ScoredSequence(ssnode.sequence, kstarScore));

		kstarSettings.scoreWriters.writeScore(new KStarScoreWriter.ScoreInfo(
			scoredSequences.size() - 1,
			bbkstarSettings.numBestSequences,
			ssnode.sequence,
			kstarScore
		));
	}
}<|MERGE_RESOLUTION|>--- conflicted
+++ resolved
@@ -34,19 +34,9 @@
 
 import edu.duke.cs.osprey.astar.conf.RCs;
 import edu.duke.cs.osprey.confspace.*;
-<<<<<<< HEAD
-import edu.duke.cs.osprey.ematrix.EnergyMatrix;
-import edu.duke.cs.osprey.ematrix.UpdatingEnergyMatrix;
 import edu.duke.cs.osprey.energy.ConfEnergyCalculator;
 import edu.duke.cs.osprey.kstar.KStar.ConfSearchFactory;
 import edu.duke.cs.osprey.kstar.pfunc.*;
-import edu.duke.cs.osprey.markstar.framework.GradientDescentMARKStarPfunc;
-import edu.duke.cs.osprey.markstar.framework.MARKStarBound;
-=======
-import edu.duke.cs.osprey.energy.ConfEnergyCalculator;
-import edu.duke.cs.osprey.kstar.KStar.ConfSearchFactory;
-import edu.duke.cs.osprey.kstar.pfunc.*;
->>>>>>> 3e253000
 import edu.duke.cs.osprey.tools.BigMath;
 import edu.duke.cs.osprey.tools.MathTools;
 
@@ -71,7 +61,6 @@
 	// Kotlin would make this so much easier
 	public static class Settings {
 
-
 		public static class Builder {
 
 			/** The number of best (by K* score) sequences to evaluate before finishing */
@@ -85,9 +74,6 @@
 			 */
 			private int numConfsPerBatch = 8;
 
-			/** Should we use the MARK* algorithm to calculate partition functions? */
-			private boolean useMARKStar  = false;
-
 			public Builder setNumBestSequences(int val) {
 				numBestSequences = val;
 				return this;
@@ -98,24 +84,17 @@
 				return this;
 			}
 
-			public Builder setUseMARKStar(boolean val) {
-				useMARKStar = val;
-				return this;
-			}
-
 			public Settings build() {
-				return new Settings(numBestSequences, numConfsPerBatch, useMARKStar);
+				return new Settings(numBestSequences, numConfsPerBatch);
 			}
 		}
 
 		public final int numBestSequences;
 		public final int numConfsPerBatch;
-		public final boolean useMARKStar;
-
-		public Settings(int numBestSequences, int numConfsPerBatch, boolean useMARKStar) {
+
+		public Settings(int numBestSequences, int numConfsPerBatch) {
 			this.numBestSequences = numBestSequences;
 			this.numConfsPerBatch = numConfsPerBatch;
-			this.useMARKStar = useMARKStar;
 		}
 	}
 
@@ -135,12 +114,6 @@
 		public ConfSearchFactory confSearchFactoryRigid = null;
 
 		public File confDBFile = null;
-<<<<<<< HEAD
-		public EnergyMatrix ematMinimized = null;
-		public EnergyMatrix ematRigid = null;
-		public UpdatingEnergyMatrix ematCorrected = null;
-=======
->>>>>>> 3e253000
 
 		private BigDecimal stabilityThreshold = null;
 
@@ -156,20 +129,10 @@
 			}
 			if (confSearchFactoryMinimized == null) {
 				throw new KStar.InitException(type, "confSearchFactoryMinimized");
-<<<<<<< HEAD
 			}
 			if (confSearchFactoryRigid == null) {
 				throw new KStar.InitException(type, "confSearchFactoryRigid");
-=======
->>>>>>> 3e253000
-			}
-			if (confSearchFactoryRigid == null) {
-				throw new KStar.InitException(type, "confSearchFactoryRigid");
-			}
-		}
-
-		public void setConfDBFile(String path) {
-			confDBFile = new File(path);
+			}
 		}
 
 		public void setConfDBFile(String path) {
@@ -412,27 +375,7 @@
 
 			// cache miss, need to compute the partition function
 
-			RCs rcs = sequence.makeRCs(info.confSpace);
 			// make the partition function
-<<<<<<< HEAD
-			pfunc = PartitionFunction.makeBestFor(info, rcs, bbkstarSettings.useMARKStar);
-			pfunc.setReportProgress(kstarSettings.showPfuncProgress);
-			if (confdb != null) {
-				PartitionFunction.WithConfTable.setOrThrow(pfunc, confdb.getSequence(sequence));
-			}
-			if (kstarSettings.useExternalMemory) {
-				PartitionFunction.WithExternalMemory.setOrThrow(pfunc, true, rcs);
-			}
-			ConfSearch astar = info.confSearchFactoryMinimized.make(rcs);
-			pfunc.init(astar, rcs.getNumConformations(), kstarSettings.epsilon);
-			if(bbkstarSettings.useMARKStar) {
-				pfunc.setRCs(rcs);
-				MARKStarBound msb = (MARKStarBound) pfunc;
-				if(info.ematCorrected != null) {
-					msb.setCorrections(info.ematCorrected);
-				}
-			}
-=======
 			pfunc = PartitionFunction.makeBestFor(info.confEcalcMinimized);
 			pfunc.setReportProgress(kstarSettings.showPfuncProgress);
 			if (confdb != null) {
@@ -444,7 +387,6 @@
 			}
 			ConfSearch astar = info.confSearchFactoryMinimized.make(rcs);
 			pfunc.init(astar, rcs.getNumConformations(), kstarSettings.epsilon);
->>>>>>> 3e253000
 			pfunc.setStabilityThreshold(info.stabilityThreshold);
 
 			// update the cache
@@ -454,7 +396,6 @@
 
 		@Override
 		public void estimateScore() {
-		    System.out.println("Refining "+this);
 
 			// tank the sequence if either unbound strand is unstable
 			// yeah, we haven't refined any pfuncs yet this estimation,
