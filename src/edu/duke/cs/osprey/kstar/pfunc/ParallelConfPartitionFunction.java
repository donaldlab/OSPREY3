package edu.duke.cs.osprey.kstar.pfunc;

import java.lang.management.ManagementFactory;
import java.lang.management.MemoryUsage;
import java.math.BigDecimal;
import java.math.BigInteger;
import java.math.RoundingMode;

import edu.duke.cs.osprey.confspace.ConfSearch;
import edu.duke.cs.osprey.confspace.ConfSearch.EnergiedConf;
import edu.duke.cs.osprey.confspace.ConfSearch.ScoredConf;
import edu.duke.cs.osprey.ematrix.EnergyMatrix;
import edu.duke.cs.osprey.gmec.ConfEnergyCalculator;
import edu.duke.cs.osprey.gmec.ConfSearchFactory;
import edu.duke.cs.osprey.pruning.InvertedPruningMatrix;
import edu.duke.cs.osprey.pruning.PruningMatrix;
import edu.duke.cs.osprey.tools.Stopwatch;

public class ParallelConfPartitionFunction implements PartitionFunction {
	
    protected EnergyMatrix emat;
    protected PruningMatrix pmat;
    protected ConfSearchFactory confSearchFactory;
    protected ConfEnergyCalculator.Async ecalc;
    
	protected double targetEpsilon;
	protected Status status;
	protected Values values;
	protected BoltzmannCalculator boltzmann;
	protected ConfSearch.Splitter.Stream scoreConfs;
	protected ConfSearch.Splitter.Stream energyConfs;
	protected int numConfsEvaluated;
	protected BigInteger numConfsToScore;
	protected BigDecimal qprimeUnevaluated;
	protected BigDecimal qprimeUnscored;
	protected Stopwatch stopwatch;
	protected boolean isReportingProgress;
	protected ConfListener confListener;
	
	public ParallelConfPartitionFunction(EnergyMatrix emat, PruningMatrix pmat, ConfSearchFactory confSearchFactory, ConfEnergyCalculator.Async ecalc) {
		this.emat = emat;
		this.pmat = pmat;
		this.confSearchFactory = confSearchFactory;
		this.ecalc = ecalc;
		
		targetEpsilon = Double.NaN;
		status = null;
		values = null;
		boltzmann = new BoltzmannCalculator();
		scoreConfs = null;
		energyConfs = null;
		numConfsEvaluated = 0;
		numConfsToScore = null;
		qprimeUnevaluated = null;
		qprimeUnscored = null;
		
		stopwatch = null;
		isReportingProgress = true;
		confListener = null;
	}
	
	@Override
	public void setReportProgress(boolean val) {
		isReportingProgress = val;
	}
	
	@Override
	public void setConfListener(ConfListener val) {
		confListener = val;
	}
	
	@Override
	public Status getStatus() {
		return status;
	}
	
	@Override
	public Values getValues() {
		return values;
	}
	
	@Override
	public int getParallelism() {
		return ecalc.getParallelism();
	}

	@Override
	public void init(double targetEpsilon) {
		
		this.targetEpsilon = targetEpsilon;
		
		status = Status.Estimating;
		values = new Values();
		
		// compute p*: boltzmann-weight the scores for all pruned conformations
		values.pstar = calcWeightSumUpperBound(confSearchFactory.make(emat, new InvertedPruningMatrix(pmat)));
		
		// make the search tree for computing q*
		ConfSearch tree = confSearchFactory.make(emat, pmat);
		ConfSearch.Splitter confsSplitter = new ConfSearch.Splitter(tree);
		scoreConfs = confsSplitter.makeStream();
		energyConfs = confsSplitter.makeStream();
		numConfsEvaluated = 0;
		numConfsToScore = tree.getNumConformations();
		qprimeUnevaluated = BigDecimal.ZERO;
		qprimeUnscored = BigDecimal.ZERO;
		stopwatch = new Stopwatch().start();
	}

	protected BigDecimal calcWeightSumUpperBound(ConfSearch tree) {
		
		BigDecimal sum = BigDecimal.ZERO;
		BigDecimal boundOnAll = BigDecimal.ZERO;
		
		BigInteger numConfsRemaining = tree.getNumConformations();
		
		while (true) {
			
			// get the next conf
			ScoredConf conf = tree.nextConf();
			if (conf == null) {
				break;
			}
			
			// compute the boltzmann weight for this conf
			BigDecimal weight = boltzmann.calc(conf.getScore());
			if (weight.compareTo(BigDecimal.ZERO) == 0) {
				break;
			}
			
			// update the sum
			sum = sum.add(weight);
			
			// update the upper bound on the remaining sum
			numConfsRemaining = numConfsRemaining.subtract(BigInteger.ONE);
			BigDecimal boundOnRemaining = weight.multiply(new BigDecimal(numConfsRemaining));
			
			// update the upper bound on the total sum
			boundOnAll = sum.add(boundOnRemaining);
			
			// stop if the bound is tight enough
			double effectiveEpsilon = boundOnRemaining.divide(boundOnAll, RoundingMode.HALF_UP).doubleValue();
			if (effectiveEpsilon <= 0.01) {
				break;
			}
		}
		
		return boundOnAll;
	}
	
	@Override
	public void compute() {
		compute(Integer.MAX_VALUE);
	}

	@Override
	public void compute(int maxNumConfs) {
		
		if (!status.canContinue()) {
			throw new IllegalStateException("can't continue from status " + status);
		}
		
		int stopAtConf = numConfsEvaluated + maxNumConfs;
		while (true) {
			
			ScoredConf conf;
			
			// sync to keep from racing the listener thread
			synchronized (this) {
			
				// did we win?
				boolean hitEpsilonTarget = values.getEffectiveEpsilon() <= targetEpsilon;
				if (hitEpsilonTarget) {
					status = Status.Estimated;
					break;
				}
				
				// should we stop anyway?
				if (!status.canContinue() || numConfsEvaluated >= stopAtConf) {
					break;
				}
				
<<<<<<< HEAD
				conf = energyConfs.nextConf();
=======
				// try another conf
				conf = energyConfs.next();
>>>>>>> 3c6b9e9d
				if (conf == null) {
					status = Status.NotEnoughConformations;
				} else if (Double.isInfinite(conf.getScore())) {
					status = Status.NotEnoughFiniteEnergies;
				} else {
					status = Status.Estimating;
				}
			}
			
			if (!status.canContinue()) {
				// we hit a failure condition and need to stop
				// but wait for current async minimizations to finish in case that pushes over the epsilon target
				// NOTE: don't wait for finish inside the sync, since that will definitely deadlock
				ecalc.waitForFinish();
				continue;
			}
			
			// do the energy calculation asynchronously
			ecalc.calcEnergyAsync(conf, (EnergiedConf econf) -> {
				
				// we're on the listener thread, so sync to keep from racing the main thread
				synchronized (ParallelConfPartitionFunction.this) {
					
					// energy calculation done
					// if this conf has infinite energy, just ignore it
					// another later conf could still have finite energy
					if (Double.isInfinite(econf.getEnergy())) {
						return;
					}
					
					// update pfunc state
					values.qstar = values.qstar.add(boltzmann.calc(econf.getEnergy()));
					values.qprime = updateQprime(econf);
					
					// report progress if needed
					if (isReportingProgress) {
						MemoryUsage heapMem = ManagementFactory.getMemoryMXBean().getHeapMemoryUsage();
						System.out.println(String.format("conf: %4d, energy: %.6f, q*: %12e, q': %12e, epsilon: %.6f, time: %10s, heapMem: %.0f%%",
							numConfsEvaluated, econf.getEnergy(), values.qstar, values.qprime, values.getEffectiveEpsilon(),
							stopwatch.getTime(2),
							100f*heapMem.getUsed()/heapMem.getMax()
						));
					}
					
					// report confs if needed
					if (confListener != null) {
						confListener.onConf(econf);
					}
					
					numConfsEvaluated++;
				}
			});
		}
		
		// wait for any remaining async minimizations to finish
		ecalc.waitForFinish();
	}

	protected BigDecimal updateQprime(EnergiedConf econf) {
		
		// look through the conf tree to get conf scores
		// (which should be lower bounds on the conf energy)
		while (true) {
			
			// read a conf from the tree
			ScoredConf conf = scoreConfs.nextConf();
			if (conf == null) {
				break;
			}
			
			// get the boltzmann weight
			BigDecimal scoreWeight = boltzmann.calc(conf.getScore());
			if (scoreWeight.compareTo(BigDecimal.ZERO) == 0) {
				break;
			}
			
			// update q' parts
			numConfsToScore = numConfsToScore.subtract(BigInteger.ONE);
			qprimeUnevaluated = qprimeUnevaluated.add(scoreWeight);
			qprimeUnscored = scoreWeight.multiply(new BigDecimal(numConfsToScore));
			
			// stop if the bound on q' is tight enough
			double tightness = qprimeUnscored.divide(qprimeUnevaluated.add(qprimeUnscored), RoundingMode.HALF_UP).doubleValue();
			if (tightness <= 0.01) {
				break;
			}
		}
		
		qprimeUnevaluated = qprimeUnevaluated.subtract(boltzmann.calc(econf.getScore()));
		return qprimeUnevaluated.add(qprimeUnscored);
	}
}<|MERGE_RESOLUTION|>--- conflicted
+++ resolved
@@ -180,12 +180,8 @@
 					break;
 				}
 				
-<<<<<<< HEAD
+				// try another conf
 				conf = energyConfs.nextConf();
-=======
-				// try another conf
-				conf = energyConfs.next();
->>>>>>> 3c6b9e9d
 				if (conf == null) {
 					status = Status.NotEnoughConformations;
 				} else if (Double.isInfinite(conf.getScore())) {
