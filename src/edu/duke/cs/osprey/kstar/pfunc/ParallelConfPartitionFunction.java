--- conflicted
+++ resolved
@@ -1,10 +1,39 @@
+/*
+ ** This file is part of OSPREY 3.0
+ **
+ ** OSPREY Protein Redesign Software Version 3.0
+ ** Copyright (C) 2001-2018 Bruce Donald Lab, Duke University
+ **
+ ** OSPREY is free software: you can redistribute it and/or modify
+ ** it under the terms of the GNU General Public License version 2
+ ** as published by the Free Software Foundation.
+ **
+ ** You should have received a copy of the GNU General Public License
+ ** along with OSPREY.  If not, see <http://www.gnu.org/licenses/>.
+ **
+ ** OSPREY relies on grants for its development, and since visibility
+ ** in the scientific literature is essential for our success, we
+ ** ask that users of OSPREY cite our papers. See the CITING_OSPREY
+ ** document in this distribution for more information.
+ **
+ ** Contact Info:
+ **    Bruce Donald
+ **    Duke University
+ **    Department of Computer Science
+ **    Levine Science Research Center (LSRC)
+ **    Durham
+ **    NC 27708-0129
+ **    USA
+ **    e-mail: www.cs.duke.edu/brd/
+ **
+ ** <signature of Bruce Donald>, Mar 1, 2018
+ ** Bruce Donald, Professor of Computer Science
+ */
+
 package edu.duke.cs.osprey.kstar.pfunc;
 
-import java.lang.management.ManagementFactory;
-import java.lang.management.MemoryUsage;
 import java.math.BigDecimal;
 import java.math.BigInteger;
-import java.math.RoundingMode;
 
 import edu.duke.cs.osprey.confspace.ConfSearch;
 import edu.duke.cs.osprey.confspace.ConfSearch.EnergiedConf;
@@ -19,32 +48,32 @@
 import edu.duke.cs.osprey.tools.Stopwatch;
 
 public class ParallelConfPartitionFunction implements PartitionFunction {
-	
-    protected EnergyMatrix emat;
-    protected PruningMatrix pmat;
-    protected ConfSearchFactory confSearchFactory;
-    protected GMECConfEnergyCalculator.Async ecalc;
-    
+
+	protected EnergyMatrix emat;
+	protected PruningMatrix pmat;
+	protected ConfSearchFactory confSearchFactory;
+	protected GMECConfEnergyCalculator.Async ecalc;
+
 	protected double targetEpsilon;
 	protected Status status;
 	protected Values values;
 	protected BoltzmannCalculator boltzmann;
-	protected ConfSearch.Splitter.Stream scoreConfs;
-	protected ConfSearch.Splitter.Stream energyConfs;
-	protected long numConfsEvaluated;
+	protected ConfSearch.MultiSplitter.Stream scoreConfs;
+	protected ConfSearch.MultiSplitter.Stream energyConfs;
+	protected int numConfsEvaluated;
 	protected BigInteger numConfsToScore;
 	protected BigDecimal qprimeUnevaluated;
 	protected BigDecimal qprimeUnscored;
 	protected Stopwatch stopwatch;
 	protected boolean isReportingProgress;
 	protected ConfListener confListener;
-	
+
 	public ParallelConfPartitionFunction(EnergyMatrix emat, PruningMatrix pmat, ConfSearchFactory confSearchFactory, GMECConfEnergyCalculator.Async ecalc) {
 		this.emat = emat;
 		this.pmat = pmat;
 		this.confSearchFactory = confSearchFactory;
 		this.ecalc = ecalc;
-		
+
 		targetEpsilon = Double.NaN;
 		status = null;
 		values = null;
@@ -55,56 +84,56 @@
 		numConfsToScore = null;
 		qprimeUnevaluated = null;
 		qprimeUnscored = null;
-		
+
 		stopwatch = null;
 		isReportingProgress = true;
 		confListener = null;
 	}
-	
+
 	@Override
 	public void setReportProgress(boolean val) {
 		isReportingProgress = val;
 	}
-	
+
 	@Override
 	public void setConfListener(ConfListener val) {
 		confListener = val;
 	}
-	
+
 	@Override
 	public Status getStatus() {
 		return status;
 	}
-	
+
 	@Override
 	public Values getValues() {
 		return values;
 	}
-	
+
 	@Override
 	public int getNumConfsEvaluated() {
 		return numConfsEvaluated;
 	}
-	
+
 	@Override
 	public int getParallelism() {
 		return ecalc.getTasks().getParallelism();
 	}
 
 	@Override
-	public void init(double targetEpsilon) {
-		
+	public void init(ConfSearch confSearchIgnored, BigInteger numConfsBeforePruningIgnored, double targetEpsilon) {
+
 		this.targetEpsilon = targetEpsilon;
-		
+
 		status = Status.Estimating;
 		values = new Values();
-		
+
 		// compute p*: boltzmann-weight the scores for all pruned conformations
 		values.pstar = calcWeightSumUpperBound(confSearchFactory.make(emat, new InvertedPruningMatrix(pmat)));
-		
+
 		// make the search tree for computing q*
 		ConfSearch tree = confSearchFactory.make(emat, pmat);
-		ConfSearch.Splitter confsSplitter = new ConfSearch.Splitter(tree);
+		ConfSearch.MultiSplitter confsSplitter = new ConfSearch.MultiSplitter(tree);
 		scoreConfs = confsSplitter.makeStream();
 		energyConfs = confsSplitter.makeStream();
 		numConfsEvaluated = 0;
@@ -115,83 +144,78 @@
 	}
 
 	protected BigDecimal calcWeightSumUpperBound(ConfSearch tree) {
-		
+
 		BigDecimal sum = BigDecimal.ZERO;
 		BigDecimal boundOnAll = BigDecimal.ZERO;
-		
+
 		BigInteger numConfsRemaining = tree.getNumConformations();
-		
+
 		while (true) {
-			
+
 			// get the next conf
 			ScoredConf conf = tree.nextConf();
 			if (conf == null) {
 				break;
 			}
-			
+
 			// compute the boltzmann weight for this conf
 			BigDecimal weight = boltzmann.calc(conf.getScore());
 			if (weight.compareTo(BigDecimal.ZERO) == 0) {
 				break;
 			}
-			
+
 			// update the sum
 			sum = sum.add(weight);
-			
+
 			// update the upper bound on the remaining sum
 			numConfsRemaining = numConfsRemaining.subtract(BigInteger.ONE);
 			BigDecimal boundOnRemaining = weight.multiply(new BigDecimal(numConfsRemaining));
-			
+
 			// update the upper bound on the total sum
 			boundOnAll = sum.add(boundOnRemaining);
-			
+
 			// stop if the bound is tight enough
-<<<<<<< HEAD
 			double effectiveEpsilon = boundOnRemaining.divide(boundOnAll, PartitionFunction.decimalPrecision).doubleValue();
 			if (effectiveEpsilon <= 0.01) {
-=======
-			double tightness = boundOnRemaining.divide(boundOnAll, RoundingMode.HALF_UP).doubleValue();
-			if (tightness <= 0.01) {
->>>>>>> 59601e88
 				break;
 			}
 		}
-		
+
 		return boundOnAll;
 	}
-	
+
 	@Override
 	public void compute() {
 		compute(Integer.MAX_VALUE);
 	}
 
 	@Override
-	public void compute(long maxNumConfs) {
-		
+	public void compute(int maxNumConfs) {
+
 		if (!status.canContinue()) {
 			throw new IllegalStateException("can't continue from status " + status);
 		}
-		
-		long stopAtConf = numConfsEvaluated + maxNumConfs;
+
+		int stopAtConf = numConfsEvaluated + maxNumConfs;
 		while (true) {
-			
+
 			ScoredConf conf;
-			
+
 			// sync to keep from racing the listener thread
 			synchronized (this) {
-			
+
 				// did we win?
 				boolean hitEpsilonTarget = values.getEffectiveEpsilon() <= targetEpsilon;
 				if (hitEpsilonTarget) {
 					status = Status.Estimated;
 					break;
 				}
-				
+
 				// should we stop anyway?
 				if (!status.canContinue() || numConfsEvaluated >= stopAtConf) {
 					break;
 				}
-				
+
 				// try another conf
 				conf = energyConfs.nextConf();
 				if (conf == null) {
@@ -202,7 +226,7 @@
 					status = Status.Estimating;
 				}
 			}
-			
+
 			if (!status.canContinue()) {
 				// we hit a failure condition and need to stop
 				// but wait for current async minimizations to finish in case that pushes over the epsilon target
@@ -210,78 +234,78 @@
 				ecalc.getTasks().waitForFinish();
 				continue;
 			}
-			
+
 			// do the energy calculation asynchronously
 			ecalc.calcEnergyAsync(conf, (EnergiedConf econf) -> {
-				
+
 				// we're on the listener thread, so sync to keep from racing the main thread
 				synchronized (ParallelConfPartitionFunction.this) {
-					
+
 					// energy calculation done
 					// if this conf has infinite energy, just ignore it
 					// another later conf could still have finite energy
 					if (Double.isInfinite(econf.getEnergy())) {
 						return;
 					}
-					
+
 					// update pfunc state
 					values.qstar = values.qstar.add(boltzmann.calc(econf.getEnergy()));
 					values.qprime = updateQprime(econf);
-					
+
 					// report progress if needed
 					if (isReportingProgress) {
 						System.out.println(String.format("conf:%4d, score:%06f, energy:%.6f, q*:%12e, q':%12e, epsilon:%.6f, time:%10s, heapMem:%s, extMem:%s",
-							numConfsEvaluated, econf.getScore(), econf.getEnergy(), values.qstar, values.qprime, values.getEffectiveEpsilon(),
-							stopwatch.getTime(2),
-							JvmMem.getOldPool(),
-							ExternalMemory.getUsageReport()
+								numConfsEvaluated, econf.getScore(), econf.getEnergy(), values.qstar, values.qprime, values.getEffectiveEpsilon(),
+								stopwatch.getTime(2),
+								JvmMem.getOldPool(),
+								ExternalMemory.getUsageReport()
 						));
 					}
-					
+
 					// report confs if needed
 					if (confListener != null) {
 						confListener.onConf(econf);
 					}
-					
+
 					numConfsEvaluated++;
 				}
 			});
 		}
-		
+
 		// wait for any remaining async minimizations to finish
 		ecalc.getTasks().waitForFinish();
 	}
 
 	protected BigDecimal updateQprime(EnergiedConf econf) {
-		
+
 		// look through the conf tree to get conf scores
 		// (which should be lower bounds on the conf energy)
 		while (true) {
-			
+
 			// read a conf from the tree
 			ScoredConf conf = scoreConfs.nextConf();
 			if (conf == null) {
 				break;
 			}
-			
+
 			// get the boltzmann weight
 			BigDecimal scoreWeight = boltzmann.calc(conf.getScore());
 			if (scoreWeight.compareTo(BigDecimal.ZERO) == 0) {
 				break;
 			}
-			
+
 			// update q' parts
 			numConfsToScore = numConfsToScore.subtract(BigInteger.ONE);
 			qprimeUnevaluated = qprimeUnevaluated.add(scoreWeight);
 			qprimeUnscored = scoreWeight.multiply(new BigDecimal(numConfsToScore));
-			
+
 			// stop if the bound on q' is tight enough
 			double tightness = qprimeUnscored.divide(qprimeUnevaluated.add(qprimeUnscored), PartitionFunction.decimalPrecision).doubleValue();
 			if (tightness <= 0.01) {
 				break;
 			}
 		}
-		
+
 		qprimeUnevaluated = qprimeUnevaluated.subtract(boltzmann.calc(econf.getScore()));
 		return qprimeUnevaluated.add(qprimeUnscored);
 	}
