--- conflicted
+++ resolved
@@ -31,7 +31,7 @@
  * not orders of magnitude slower than operation 1 (when e.g. we're reading
  * energies out of a cache).
  */
-public class GradientDescentPfunc implements PartitionFunction.WithConfTable {
+public class GradientDescentPfunc implements PartitionFunction.WithConfTable, PartitionFunction.WithExternalMemory {
 
 	private static class State {
 
@@ -64,7 +64,7 @@
 
 		double calcDelta() {
 			BigDecimal upperBound = getUpperBound();
-			if (MathTools.isZero(upperBound)) {
+			if (MathTools.isZero(upperBound) || MathTools.isInf(upperBound)) {
 				return 1.0;
 			}
 			return new BigMath(PartitionFunction.decimalPrecision)
@@ -126,8 +126,6 @@
 
 
     public final ConfEnergyCalculator ecalc;
-    public final boolean useExternalMemory;
-    public final RCs rcs;
 
 	private double targetEpsilon = Double.NaN;
 	private BigDecimal stabilityThreshold = BigDecimal.ZERO;
@@ -149,22 +147,14 @@
 
 	private ConfDB.ConfTable confTable = null;
 
+	private boolean useExternalMemory = false;
+	private RCs rcs = null;
+
 	private PfuncSurface surf = null;
 	private PfuncSurface.Trace trace = null;
 
-<<<<<<< HEAD
-	public GradientDescentPfunc(ConfSearch confSearch, ConfEnergyCalculator ecalc) {
-		this(confSearch, ecalc, false, null);
-	}
-
-	public GradientDescentPfunc(ConfSearch confSearch, ConfEnergyCalculator ecalc, boolean useExternalMemory, RCs rcs) {
-		this.confSearch = confSearch;
-=======
 	public GradientDescentPfunc(ConfEnergyCalculator ecalc) {
->>>>>>> 64178179
 		this.ecalc = ecalc;
-		this.useExternalMemory = useExternalMemory;
-		this.rcs = rcs;
 	}
 	
 	@Override
@@ -201,6 +191,12 @@
 	@Override
 	public void setConfTable(ConfDB.ConfTable val) {
 		confTable = val;
+	}
+
+	@Override
+	public void setUseExternalMemory(boolean val, RCs rcs) {
+		this.useExternalMemory = val;
+		this.rcs = rcs;
 	}
 
 	public void traceTo(PfuncSurface val) {
@@ -269,6 +265,11 @@
 					&& state.hasLowEnergies();
 				if (!keepStepping) {
 					break;
+				}
+
+				// just in case...
+				if (Double.isNaN(state.dEnergy) || Double.isNaN(state.dScore)) {
+					throw new Error("Can't determine gradient of delta surface. This is a bug.");
 				}
 
 				boolean scoreAheadOfEnergy = numEnergyConfsEnumerated < numScoreConfsEnumerated;
