--- conflicted
+++ resolved
@@ -119,21 +119,13 @@
 	public int getNumConfsEvaluated() {
 		return lowerBound.numConfsEnergied;
 	}
-
-	@Override
-	public int getNumConfsScored() {
-		return upperBound.numScoredConfs;
-	}
-
-	@Override
-<<<<<<< HEAD
+	
+	@Override
 	public int getParallelism() {
 		return ecalc.tasks.getParallelism();
 	}
 
 	@Override
-=======
->>>>>>> 3e253000
 	public void init(ConfSearch confSearch, BigInteger numConfsBeforePruning, double targetEpsilon) {
 
 		this.targetEpsilon = targetEpsilon;
