package edu.duke.cs.osprey.kstar.pfunc;

import java.math.BigDecimal;
import java.math.MathContext;
import java.math.RoundingMode;
import java.util.function.Function;

import edu.duke.cs.osprey.confspace.ConfDB;
import edu.duke.cs.osprey.confspace.ConfSearch.ScoredConf;
import edu.duke.cs.osprey.kstar.KStarScore;
import edu.duke.cs.osprey.tools.MathTools;

public interface PartitionFunction {

	public static enum Status {

		Estimating(true),
		Estimated(false),
<<<<<<< HEAD
		OutOfConformations(false),
		OutOfLowEnergies(false),
		Unstable(false),
		Aborted(false);
		
=======
		NotEnoughConformations(false),
		NotEnoughFiniteEnergies(false),
		ViolatedConstraints(false);

>>>>>>> 59601e88
		private boolean canContinue;

		private Status(boolean canContinue) {
			this.canContinue = canContinue;
		}

		public boolean canContinue() {
			return canContinue;
		}
	}

<<<<<<< HEAD
	public final MathContext decimalPrecision = new MathContext(64, RoundingMode.HALF_UP);
	
=======
>>>>>>> 59601e88
	public static class Values {

		public BigDecimal qstar; // pfunc value of all evaluated confs
		public BigDecimal qprime; // pfunc value of all unpruned, but unevaluated confs
		public BigDecimal pstar; // pfunc value of all pruned confs

		public Values() {
			qstar = BigDecimal.ZERO;
			qprime = BigDecimal.ZERO;
			pstar = BigDecimal.ZERO;

			// NOTE: q' should probably default to +inf
			// but our +inf implementaiton is a giant hack,
			// and will break existing code that's not expecting it
			// if your code wants the defualt +inf,
			// use the static factory method instead of this constructor
		}

		public static Values makeFullRange() {
			Values values = new Values();
			values.qprime = MathTools.BigPositiveInfinity;
			return values;
		}

		public double getEffectiveEpsilon() {
<<<<<<< HEAD

			// converting a single-sequence bound into an effective epsilon:
			
			// start with eqn 3 in K* paper:
=======
			return getEffectiveEpsilon(qstar, qprime, pstar);
		}

		public static double getEffectiveEpsilon(BigDecimal qstar, BigDecimal qprime, BigDecimal pstar) {
			// start with eqn 3 in K* paper
>>>>>>> 59601e88
			// q* = (1 - e)q

			// solve for e:
			// q* = q - qe
			// qe = q - q*
			// e = (q - q*)/q

<<<<<<< HEAD
			// by definition:
			// q := q* + p

			// upper bound on p based on pruned (p*) and un-enumerated (q') confs:
			// p <= s
			// s := q' + p*

			// upper bound on q (aka, the single-sequence bound):
			// q <= qu
			// qu := q* + s

			// substitute in upper bound on q to get "effective" epsilon, e*
			// NOTE: the BBK* paper calls this value delta
			// e* := (qu - q*)/qu

			// simplify:
			// e* = ((q* + s) - q*)/qu
			//    = s/qu

			BigDecimal s = MathTools.bigAdd(qprime, pstar, decimalPrecision);
			BigDecimal qu = MathTools.bigAdd(s, qstar, decimalPrecision);
			return MathTools.bigDivide(s, qu, decimalPrecision).doubleValue();
		}

		public BigDecimal calcLowerBound() {
			return qstar;
		}

		public BigDecimal calcUpperBound() {
			BigDecimal x = MathTools.bigAdd(qstar, qprime, decimalPrecision);
			x = MathTools.bigAdd(x, pstar, decimalPrecision);
			return x;
		}
	}

	public static class Result {

		public final Status status;
		public final Values values;
		public final int numConfs;

		public Result(Status status, Values values, int numConfs) {
			this.status = status;
			this.values = values;
			this.numConfs = numConfs;
		}

		@Override
		public String toString() {
			Function<String,String> trim = (s) -> {
				if (s.length() > 9) {
					return s.substring(0, 9);
				} else {
					return s;
				}
			};
			StringBuilder buf = new StringBuilder();
			buf.append(String.format("[%-9s,%9s]",
				trim.apply(KStarScore.scoreToLog10String(values.calcLowerBound())),
				trim.apply(KStarScore.scoreToLog10String(values.calcUpperBound()))
			));
			if (status == Status.Estimated) {
				buf.append(String.format(" %-26s", "(log10)"));
			} else {
				buf.append(String.format(" %-26s", "(log10," + status.name() + ")"));
			}
			return buf.toString();
		}

		public static Result makeAborted() {
			return new Result(Status.Aborted, Values.makeFullRange(), 0);
=======
			// q := q* + q' + p*

			// so
			// e = (q* + q' + p* - q*)/(q* + q' + p*)
			// e = (q' + p*)/(q* + q' + p*)

			// for simplicity,
			// s := q' + p*

			// so
			// e = s/q

			BigDecimal s = qprime.add(pstar);
			BigDecimal q = s.add(qstar);

			if (q.compareTo(BigDecimal.ZERO) == 0) {
				// this is really bad... it should never happen
				// it probably means there are zero conformations in the tree
				return Double.NaN;
			}

			return s.divide(q, RoundingMode.HALF_UP).doubleValue();
>>>>>>> 59601e88
		}
	}

	public static interface ConfListener {
		void onConf(ScoredConf conf);
	}

	void setReportProgress(boolean val);
	void setConfListener(ConfListener val);

	void init(double targetEpsilon);

<<<<<<< HEAD
	/**
	 * Initializes the partition function for calculation.
	 * @param targetEpsilon The accuracy with which to estimate the partition function.
	 * @param stabilityThreshold If the partition function upper bound value falls below
	 *                           this threshold, the sequence is considered unstable.
	 */
	default void init(double targetEpsilon, BigDecimal stabilityThreshold) {
		throw new UnsupportedOperationException(getClass().getName() + " does not yet support stability thresholds");
	}

	Status getStatus();
	Values getValues();
	int getParallelism();
	int getNumConfsEvaluated();

	void compute(int maxNumConfs);

	default void compute() {
		compute(Integer.MAX_VALUE);
	}

	public default Result makeResult() {
		return new Result(getStatus(), getValues(), getNumConfsEvaluated());
	}


	public static interface WithConfTable extends PartitionFunction {
		void setConfTable(ConfDB.ConfTable table);
	}
=======
	Status getStatus();
	Values getValues();
	int getParallelism();

	void compute();
	void compute(long maxNumConfs);
>>>>>>> 59601e88
}<|MERGE_RESOLUTION|>--- conflicted
+++ resolved
@@ -1,13 +1,52 @@
+/*
+ ** This file is part of OSPREY 3.0
+ **
+ ** OSPREY Protein Redesign Software Version 3.0
+ ** Copyright (C) 2001-2018 Bruce Donald Lab, Duke University
+ **
+ ** OSPREY is free software: you can redistribute it and/or modify
+ ** it under the terms of the GNU General Public License version 2
+ ** as published by the Free Software Foundation.
+ **
+ ** You should have received a copy of the GNU General Public License
+ ** along with OSPREY.  If not, see <http://www.gnu.org/licenses/>.
+ **
+ ** OSPREY relies on grants for its development, and since visibility
+ ** in the scientific literature is essential for our success, we
+ ** ask that users of OSPREY cite our papers. See the CITING_OSPREY
+ ** document in this distribution for more information.
+ **
+ ** Contact Info:
+ **    Bruce Donald
+ **    Duke University
+ **    Department of Computer Science
+ **    Levine Science Research Center (LSRC)
+ **    Durham
+ **    NC 27708-0129
+ **    USA
+ **    e-mail: www.cs.duke.edu/brd/
+ **
+ ** <signature of Bruce Donald>, Mar 1, 2018
+ ** Bruce Donald, Professor of Computer Science
+ */
+
 package edu.duke.cs.osprey.kstar.pfunc;
 
 import java.math.BigDecimal;
+import java.math.BigInteger;
 import java.math.MathContext;
 import java.math.RoundingMode;
 import java.util.function.Function;
 
+import edu.duke.cs.osprey.astar.conf.RCs;
 import edu.duke.cs.osprey.confspace.ConfDB;
+import edu.duke.cs.osprey.confspace.ConfSearch;
 import edu.duke.cs.osprey.confspace.ConfSearch.ScoredConf;
+import edu.duke.cs.osprey.energy.ConfEnergyCalculator;
 import edu.duke.cs.osprey.kstar.KStarScore;
+import edu.duke.cs.osprey.lute.LUTEConfEnergyCalculator;
+import edu.duke.cs.osprey.lute.LUTEPfunc;
+import edu.duke.cs.osprey.tools.BigMath;
 import edu.duke.cs.osprey.tools.MathTools;
 
 public interface PartitionFunction {
@@ -16,18 +55,11 @@
 
 		Estimating(true),
 		Estimated(false),
-<<<<<<< HEAD
 		OutOfConformations(false),
 		OutOfLowEnergies(false),
 		Unstable(false),
 		Aborted(false);
-		
-=======
-		NotEnoughConformations(false),
-		NotEnoughFiniteEnergies(false),
-		ViolatedConstraints(false);
-
->>>>>>> 59601e88
+
 		private boolean canContinue;
 
 		private Status(boolean canContinue) {
@@ -39,11 +71,8 @@
 		}
 	}
 
-<<<<<<< HEAD
 	public final MathContext decimalPrecision = new MathContext(64, RoundingMode.HALF_UP);
-	
-=======
->>>>>>> 59601e88
+
 	public static class Values {
 
 		public BigDecimal qstar; // pfunc value of all evaluated confs
@@ -69,18 +98,10 @@
 		}
 
 		public double getEffectiveEpsilon() {
-<<<<<<< HEAD
 
 			// converting a single-sequence bound into an effective epsilon:
-			
+
 			// start with eqn 3 in K* paper:
-=======
-			return getEffectiveEpsilon(qstar, qprime, pstar);
-		}
-
-		public static double getEffectiveEpsilon(BigDecimal qstar, BigDecimal qprime, BigDecimal pstar) {
-			// start with eqn 3 in K* paper
->>>>>>> 59601e88
 			// q* = (1 - e)q
 
 			// solve for e:
@@ -88,7 +109,6 @@
 			// qe = q - q*
 			// e = (q - q*)/q
 
-<<<<<<< HEAD
 			// by definition:
 			// q := q* + p
 
@@ -118,9 +138,11 @@
 		}
 
 		public BigDecimal calcUpperBound() {
-			BigDecimal x = MathTools.bigAdd(qstar, qprime, decimalPrecision);
-			x = MathTools.bigAdd(x, pstar, decimalPrecision);
-			return x;
+			return new BigMath(decimalPrecision)
+					.set(qstar)
+					.add(qprime)
+					.add(pstar)
+					.get();
 		}
 	}
 
@@ -147,8 +169,8 @@
 			};
 			StringBuilder buf = new StringBuilder();
 			buf.append(String.format("[%-9s,%9s]",
-				trim.apply(KStarScore.scoreToLog10String(values.calcLowerBound())),
-				trim.apply(KStarScore.scoreToLog10String(values.calcUpperBound()))
+					trim.apply(KStarScore.scoreToLog10String(values.calcLowerBound())),
+					trim.apply(KStarScore.scoreToLog10String(values.calcUpperBound()))
 			));
 			if (status == Status.Estimated) {
 				buf.append(String.format(" %-26s", "(log10)"));
@@ -160,30 +182,6 @@
 
 		public static Result makeAborted() {
 			return new Result(Status.Aborted, Values.makeFullRange(), 0);
-=======
-			// q := q* + q' + p*
-
-			// so
-			// e = (q* + q' + p* - q*)/(q* + q' + p*)
-			// e = (q' + p*)/(q* + q' + p*)
-
-			// for simplicity,
-			// s := q' + p*
-
-			// so
-			// e = s/q
-
-			BigDecimal s = qprime.add(pstar);
-			BigDecimal q = s.add(qstar);
-
-			if (q.compareTo(BigDecimal.ZERO) == 0) {
-				// this is really bad... it should never happen
-				// it probably means there are zero conformations in the tree
-				return Double.NaN;
-			}
-
-			return s.divide(q, RoundingMode.HALF_UP).doubleValue();
->>>>>>> 59601e88
 		}
 	}
 
@@ -194,16 +192,21 @@
 	void setReportProgress(boolean val);
 	void setConfListener(ConfListener val);
 
-	void init(double targetEpsilon);
-
-<<<<<<< HEAD
 	/**
 	 * Initializes the partition function for calculation.
+	 * @param confSearch The A* tree of conformations to enumerate (which may have been pruned)
+	 * @param numConfsBeforePruning The total number of conformations in the conformation space for this search,
+	 *                               including any conformations removed by pruned tuples.
 	 * @param targetEpsilon The accuracy with which to estimate the partition function.
+	 */
+	void init(ConfSearch confSearch, BigInteger numConfsBeforePruning, double targetEpsilon);
+
+	/**
+	 * Sets the stability threshold for this PartitionFunction, if supported
 	 * @param stabilityThreshold If the partition function upper bound value falls below
 	 *                           this threshold, the sequence is considered unstable.
 	 */
-	default void init(double targetEpsilon, BigDecimal stabilityThreshold) {
+	default void setStabilityThreshold(BigDecimal stabilityThreshold) {
 		throw new UnsupportedOperationException(getClass().getName() + " does not yet support stability thresholds");
 	}
 
@@ -224,14 +227,54 @@
 
 
 	public static interface WithConfTable extends PartitionFunction {
+
 		void setConfTable(ConfDB.ConfTable table);
-	}
-=======
-	Status getStatus();
-	Values getValues();
-	int getParallelism();
-
-	void compute();
-	void compute(long maxNumConfs);
->>>>>>> 59601e88
+
+		public static void setOrThrow(PartitionFunction pfunc, ConfDB.ConfTable table) {
+			if (pfunc instanceof PartitionFunction.WithConfTable) {
+				((PartitionFunction.WithConfTable)pfunc).setConfTable(table);
+			} else {
+				throw new PartitionFunction.WithConfTable.UnsupportedException(pfunc);
+			}
+		}
+
+		public static class UnsupportedException extends RuntimeException {
+			public UnsupportedException(PartitionFunction pfunc) {
+				super("This partition function implementation (" + pfunc.getClass().getSimpleName() + ") doesn't support conformation database tables");
+			}
+		}
+	}
+
+	/**
+	 * Factory method to make the best pfunc calculator based on the conf ecalc
+	 */
+	public static PartitionFunction makeBestFor(ConfEnergyCalculator confEcalc) {
+		if (confEcalc instanceof LUTEConfEnergyCalculator) {
+			// LUTE needs it's own calculator, since it doesn't use energy bounds
+			return new LUTEPfunc((LUTEConfEnergyCalculator)confEcalc);
+		} else {
+			// algorithms based on energy bounds can use the GD calculator, it's the most recent pfunc calculator
+			return new GradientDescentPfunc(confEcalc);
+		}
+	}
+
+
+	public static interface WithExternalMemory extends PartitionFunction {
+
+		void setUseExternalMemory(boolean val, RCs rcs);
+
+		public static void setOrThrow(PartitionFunction pfunc, boolean val, RCs rcs) {
+			if (pfunc instanceof PartitionFunction.WithExternalMemory) {
+				((PartitionFunction.WithExternalMemory)pfunc).setUseExternalMemory(val, rcs);
+			} else {
+				throw new PartitionFunction.WithExternalMemory.UnsupportedException(pfunc);
+			}
+		}
+
+		public static class UnsupportedException extends RuntimeException {
+			public UnsupportedException(PartitionFunction pfunc) {
+				super("This partition function implementation (" + pfunc.getClass().getSimpleName() + ") doesn't support external memory");
+			}
+		}
+	}
 }