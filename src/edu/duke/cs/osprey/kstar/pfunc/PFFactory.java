package edu.duke.cs.osprey.kstar.pfunc;

import java.util.ArrayList;
import java.util.HashMap;
import java.util.Map;

import edu.duke.cs.osprey.confspace.ConfSpace;
import edu.duke.cs.osprey.control.EnvironmentVars;
import edu.duke.cs.osprey.energy.forcefield.ForcefieldParams;
import edu.duke.cs.osprey.gmec.ConfEnergyCalculator;
import edu.duke.cs.osprey.gmec.ConfSearchFactory;
import edu.duke.cs.osprey.gmec.MinimizingConfEnergyCalculator;
import edu.duke.cs.osprey.kstar.KSConfigFileParser;
import edu.duke.cs.osprey.kstar.KSSearchProblem;
import edu.duke.cs.osprey.kstar.pfunc.impl.PFAdapter;
import edu.duke.cs.osprey.kstar.pfunc.impl.PFParallel0;
import edu.duke.cs.osprey.kstar.pfunc.impl.PFParallel1;
import edu.duke.cs.osprey.kstar.pfunc.impl.PFParallel2;
import edu.duke.cs.osprey.kstar.pfunc.impl.PFTraditional;
import edu.duke.cs.osprey.kstar.pfunc.impl.PFUB;
import edu.duke.cs.osprey.parallelism.Parallelism;


/**
 * 
 * @author Adegoke Ojewole (ao68@duke.edu)
 * 
 * Chooses the type of partition function implementation, depending upon user
 * supplied value
 */
public class PFFactory {

	public static PFAbstract getPartitionFunction( String implementation, int strand, 
			ArrayList<String> sequence, ArrayList<Integer> absolutePos, String checkPointPath, 
			String searchProblemName, KSConfigFileParser cfp, KSSearchProblem sp ) {

		switch( implementation.toLowerCase() ) {

		case "traditional":
			return new PFTraditional( strand, sequence, absolutePos, checkPointPath, searchProblemName, cfp, sp );
		
		case "ub":
			return new PFUB( strand, sequence, absolutePos, checkPointPath, searchProblemName, cfp, sp );

		case "parallel0":
			return new PFParallel0( strand, sequence, absolutePos, checkPointPath, searchProblemName, cfp, sp );
			
		case "parallel1":
			return new PFParallel1( strand, sequence, absolutePos, checkPointPath, searchProblemName, cfp, sp );

		case "parallel2":
			return new PFParallel2( strand, sequence, absolutePos, checkPointPath, searchProblemName, cfp, sp );
			
		case "parallelconf":
			return new PFAdapter(implementation, strand, sequence, absolutePos, checkPointPath, searchProblemName, cfp, sp) {
				
				private static final long serialVersionUID = 8718298627856880018L;
				
				private StrandInfo strandInfo;
				
				{
					// get the two search problems
					// TODO: there really should be a simpler way to do this...
					// all that's different is the allowed AAs and the pruning matrix, right?
					// except it's actually reducedMat... so it doesn't actually replace the pruning matrix
					KSSearchProblem multiSeqSearch = sp;
					KSSearchProblem singleSeqSearch = getReducedSearchProblem();
					
					// just in case...
					assert (singleSeqSearch.emat == multiSeqSearch.emat);
					assert (singleSeqSearch.confSpace == multiSeqSearch.confSpace);
					assert (singleSeqSearch.shellResidues == multiSeqSearch.shellResidues);
					
					// get once-per-stand things
					StrandInfo strandInfo;
					if (strandInfoCache != null) {
						strandInfo = strandInfoCache.get(multiSeqSearch.confSpace);
						if (strandInfo == null) {
							strandInfo = new StrandInfo(cfp, multiSeqSearch);
							strandInfoCache.put(multiSeqSearch.confSpace, strandInfo);
						}
					} else {
						strandInfo = new StrandInfo(cfp, multiSeqSearch);
						this.strandInfo = strandInfo;
					}
					
					// make the conf search (eg A*)
					ConfSearchFactory confSearchFactory = ConfSearchFactory.Tools.makeFromConfig(singleSeqSearch, cfp);
					
					// make the partition function
					ParallelConfPartitionFunction pfunc = new ParallelConfPartitionFunction(
						singleSeqSearch.emat,
						singleSeqSearch.reducedMat,
						confSearchFactory,
						strandInfo.ecalc
					);
					pfunc.setReportProgress(!PFAbstract.suppressOutput);
					setPartitionFunction(pfunc);
				}

				@Override
				public void cleanup() {
					super.cleanup();
					
					setPartitionFunction(null);
					
					if (strandInfo != null) {
						strandInfo.cleanup();
						strandInfo = null;
					}
				}
			};
		
		default:
			throw new RuntimeException("ERROR: specified value of parameter kStarPFuncMethod is invalid: " + implementation);

		}
	}
	
	// we can re-use minimizers for the same strand to save overhead on each sequence
	private static Map<ConfSpace,StrandInfo> strandInfoCache = null;
	
	private static class StrandInfo {
		
		public final ConfEnergyCalculator.Async ecalc;
		
		public StrandInfo(KSConfigFileParser cfp, KSSearchProblem multiSeqSearch) {
			Parallelism parallelism = Parallelism.makeFromConfig(cfp);
			ForcefieldParams ffparams = EnvironmentVars.curEFcnGenerator.ffParams;
<<<<<<< HEAD
			ecalc = MinimizingConfEnergyCalculator.make(ffparams, multiSeqSearch, parallelism, true);
=======
			ecalc = MinimizingEnergyCalculator.make(ffparams, multiSeqSearch, parallelism);
>>>>>>> 705ffb0a
		}
		
		public void cleanup() {
			ecalc.cleanup();
		}
	}
	
	public static void initStrandInfoCache() {
		if (strandInfoCache != null) {
			cleanupStrandInfoCache();
		}
		strandInfoCache = new HashMap<>();
	}
	
	public static void cleanupStrandInfoCache() {
		if (strandInfoCache != null) {
			for (StrandInfo strandInfo : strandInfoCache.values()) {
				strandInfo.cleanup();
			}
			strandInfoCache = null;
		}
	}
}<|MERGE_RESOLUTION|>--- conflicted
+++ resolved
@@ -127,11 +127,7 @@
 		public StrandInfo(KSConfigFileParser cfp, KSSearchProblem multiSeqSearch) {
 			Parallelism parallelism = Parallelism.makeFromConfig(cfp);
 			ForcefieldParams ffparams = EnvironmentVars.curEFcnGenerator.ffParams;
-<<<<<<< HEAD
-			ecalc = MinimizingConfEnergyCalculator.make(ffparams, multiSeqSearch, parallelism, true);
-=======
-			ecalc = MinimizingEnergyCalculator.make(ffparams, multiSeqSearch, parallelism);
->>>>>>> 705ffb0a
+			ecalc = MinimizingConfEnergyCalculator.make(ffparams, multiSeqSearch, parallelism);
 		}
 		
 		public void cleanup() {
