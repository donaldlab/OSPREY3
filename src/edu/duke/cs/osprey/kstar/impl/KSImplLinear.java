/*
<<<<<<< HEAD
 ** This file is part of OSPREY 3.0
 **
 ** OSPREY Protein Redesign Software Version 3.0
 ** Copyright (C) 2001-2018 Bruce Donald Lab, Duke University
 **
 ** OSPREY is free software: you can redistribute it and/or modify
 ** it under the terms of the GNU General Public License version 2
 ** as published by the Free Software Foundation.
 **
 ** You should have received a copy of the GNU General Public License
 ** along with OSPREY.  If not, see <http://www.gnu.org/licenses/>.
 **
 ** OSPREY relies on grants for its development, and since visibility
 ** in the scientific literature is essential for our success, we
 ** ask that users of OSPREY cite our papers. See the CITING_OSPREY
 ** document in this distribution for more information.
 **
 ** Contact Info:
 **    Bruce Donald
 **    Duke University
 **    Department of Computer Science
 **    Levine Science Research Center (LSRC)
 **    Durham
 **    NC 27708-0129
 **    USA
 **    e-mail: www.cs.duke.edu/brd/
 **
 ** <signature of Bruce Donald>, Mar 1, 2018
 ** Bruce Donald, Professor of Computer Science
 */
=======
** This file is part of OSPREY 3.0
** 
** OSPREY Protein Redesign Software Version 3.0
** Copyright (C) 2001-2018 Bruce Donald Lab, Duke University
** 
** OSPREY is free software: you can redistribute it and/or modify
** it under the terms of the GNU General Public License version 2
** as published by the Free Software Foundation.
** 
** You should have received a copy of the GNU General Public License
** along with OSPREY.  If not, see <http://www.gnu.org/licenses/>.
** 
** OSPREY relies on grants for its development, and since visibility
** in the scientific literature is essential for our success, we
** ask that users of OSPREY cite our papers. See the CITING_OSPREY
** document in this distribution for more information.
** 
** Contact Info:
**    Bruce Donald
**    Duke University
**    Department of Computer Science
**    Levine Science Research Center (LSRC)
**    Durham
**    NC 27708-0129
**    USA
**    e-mail: www.cs.duke.edu/brd/
** 
** <signature of Bruce Donald>, Mar 1, 2018
** Bruce Donald, Professor of Computer Science
*/
>>>>>>> 1436969d

package edu.duke.cs.osprey.kstar.impl;

import java.util.ArrayList;
import java.util.Arrays;
import java.util.HashMap;
import java.util.HashSet;
import java.util.concurrent.ConcurrentHashMap;
import edu.duke.cs.osprey.kstar.KSAllowedSeqs;
import edu.duke.cs.osprey.kstar.KSAbstract;
import edu.duke.cs.osprey.kstar.KSCalc;
import edu.duke.cs.osprey.kstar.KSConfigFileParser;
import edu.duke.cs.osprey.kstar.pfunc.PFAbstract;
import edu.duke.cs.osprey.kstar.pfunc.PFAbstract.EApproxReached;
import edu.duke.cs.osprey.tools.ObjectIO;

/**
 *
 * @author Adegoke Ojewole (ao68@duke.edu)
 *
 */
public class KSImplLinear extends KSAbstract {

	private boolean contSCFlex;
	private String pfImpl;

	public KSImplLinear( KSConfigFileParser cfp ) {
		super( cfp );
	}

	public void init( HashMap<Integer, KSAllowedSeqs> strand2AllowedSeqs ) {

		this.strand2AllowedSeqs = strand2AllowedSeqs;
		checkAPPP();

		printSequences();

		createOutputDir();

		createEmatDir();

		if(doCheckPoint) createCheckPointDir();

		contSCFlex = cfp.params.getBool("doMinimize", true);
		ArrayList<Boolean> contSCFlexVals = new ArrayList<Boolean>(Arrays.asList(contSCFlex));
		createEmats(contSCFlexVals);
		pfImpl = cfp.params.getValue("kStarPFuncMethod");
	}


	@Override
	public String getKSMethod() {
		return "linear";
	}


	@Override
	public void run() {

		if(strand2AllowedSeqs == null)
			throw new RuntimeException("ERROR: call init() method on this object before invoking run()");

		setStartTime(System.currentTimeMillis());

		if(doCheckPoint)
			runRR();

		else
			runFCFS();

		// print statistics
		System.out.println("\nK* calculations computed: " + getNumSeqsCompleted(0));
		System.out.println("Total # sequences: " + strand2AllowedSeqs.get(2).getNumSeqs());
		System.out.println("K* conformations processed: " + countProcessedConfs());
		System.out.println("Total # of conformations in search space: " + countTotNumConfs());
		System.out.println("K* running time: " + (System.currentTimeMillis()-getStartTime())/1000 + " seconds\n");
	}


	protected void runFCFS() {

		// each value corresponds to the desired flexibility of the 
		// pl, p, and l conformation spaces, respectively
		ArrayList<ArrayList<String>> strandSeqs = null;
		ArrayList<Boolean> contSCFlexVals = new ArrayList<>(Arrays.asList(contSCFlex, contSCFlex, contSCFlex));
		ArrayList<String> pfImplVals = new ArrayList<>(Arrays.asList(pfImpl, pfImpl, pfImpl));

		// run wt
		int startSeq = 0;
		if( doWTCalc ) {
			computeWTCalc();
			startSeq = 1;
		}

		int numSeqs = strand2AllowedSeqs.get(2).getNumSeqs();
		for( int i = startSeq; i < numSeqs; ++i ) {

			// wt is seq 0, mutants are others
			System.out.println("\nComputing K* for sequence " + i + "/" +
					(numSeqs-1) + ": " +
					list1D2String(strand2AllowedSeqs.get(2).getStrandSeqAtPos(i), " ") + "\n");

			// get sequences
			strandSeqs = getStrandStringsAtPos(i);

			// create partition functions
			ConcurrentHashMap<Integer, PFAbstract> pfs = createPFs4Seqs(strandSeqs, contSCFlexVals, pfImplVals);

			// create K* calculation for sequence
			KSCalc calc = new KSCalc(i, pfs);

			// compute partition functions
			calc.run(wtKSCalc, false, true);

			// compute K* scores and print output if all 
			// partition functions are computed to epsilon accuracy
			if( calc.getEpsilonStatus() == EApproxReached.TRUE || calc.getEpsilonStatus() == EApproxReached.NOT_POSSIBLE ) {
				calc.printSummary( getOputputFilePath(), getStartTime(), getNumSeqsCreated(1), getNumSeqsCompleted(1) );
			}
		}
	}


	protected void runRR() {

		// each value corresponds to the desired flexibility of the 
		// pl, p, and l conformation spaces, respectively
		ArrayList<ArrayList<String>> strandSeqs = null;
		ArrayList<Boolean> contSCFlexVals = new ArrayList<>(Arrays.asList(contSCFlex, contSCFlex, contSCFlex));
		ArrayList<String> pfImplVals = new ArrayList<>(Arrays.asList(pfImpl, pfImpl, pfImpl));

		// get all sequences		
		@SuppressWarnings("unchecked")
		HashSet<ArrayList<String>> seqSet = new HashSet<>((ArrayList<ArrayList<String>>)
				ObjectIO.deepCopy(strand2AllowedSeqs.get(2).getStrandSeqList()));

		// run wt
		if( doWTCalc ) computeWTCalc();

		// remove completed seqs from the set of calculations we must compute
		seqSet.removeAll(getSeqsFromFile(getOputputFilePath()));

		int numSeqs = strand2AllowedSeqs.get(2).getNumSeqs();

		do {

			for( int i = 0; i < numSeqs; ++i ) {

				// wt is seq 0, mutants are others
				ArrayList<String> seq = strand2AllowedSeqs.get(2).getStrandSeqAtPos(i);

				if( !seqSet.contains(seq) ) continue;

				System.out.println("\nResuming K* for sequence " + i + "/" + (numSeqs-1) + ": " + list1D2String(seq, " ") + "\n");

				// get sequences
				strandSeqs = getStrandStringsAtPos(i);

				// create partition functions
				ConcurrentHashMap<Integer, PFAbstract> pfs = createPFs4Seqs(strandSeqs, contSCFlexVals, pfImplVals);

				// create K* calculation for sequence
				KSCalc calc = new KSCalc(i, pfs);

				// compute partition functions
				calc.run(wtKSCalc, false, true);

				// serialize P and L; should only happen once
				for( int strand : Arrays.asList(1, 0) ) {
					PFAbstract pf = calc.getPF(strand);
					if(!pf.checkPointExists()) calc.serializePF(strand);
				}

				// remove entry from checkpoint file
				PFAbstract pf = calc.getPF(2);
				calc.deleteSeqFromFile( pf.getSequence(), getCheckPointFilePath() );

				if( calc.getEpsilonStatus() != EApproxReached.FALSE ) {
					// we are not going to checkpoint this, so clean up
					calc.deleteCheckPointFile(2);
					seqSet.remove(seq);

					if( calc.getEpsilonStatus() == EApproxReached.TRUE || calc.getEpsilonStatus() == EApproxReached.NOT_POSSIBLE ) {
						calc.printSummary( getOputputFilePath(), getStartTime(), getNumSeqsCreated(1), getNumSeqsCompleted(1) );
					}
				}

				else {
					// remove partition funtion from memory, write checkpoint
					name2PF.remove(pf.getReducedSearchProblemName());
					calc.serializePF(2);
					calc.printSummary( getCheckPointFilePath(), getStartTime(), getNumSeqsCreated(0), getNumSeqsCompleted(0) );
				}
			}

		} while(seqSet.size() > 0);

		// delete checkpoint dir and checkpoint file
		ObjectIO.delete(getCheckPointDir());
	}

	public PFAbstract getPartitionFunction(int strand, ArrayList<String> seq) {
		return name2PF.get(getSearchProblemName(contSCFlex, strand, pfImpl, seq));
	}

	public double getKStarScoreLog10(int sequenceIndex, boolean useUB) {
		PFAbstract l = getPartitionFunction(1, getSequences(1).get(sequenceIndex));
		PFAbstract p = getPartitionFunction(0, getSequences(0).get(sequenceIndex));
		PFAbstract pl = getPartitionFunction(2, getSequences(2).get(sequenceIndex));
		return KSCalc.getKStarScoreLog10(l, p, pl, useUB);
	}
}<|MERGE_RESOLUTION|>--- conflicted
+++ resolved
@@ -1,5 +1,4 @@
 /*
-<<<<<<< HEAD
  ** This file is part of OSPREY 3.0
  **
  ** OSPREY Protein Redesign Software Version 3.0
@@ -30,38 +29,6 @@
  ** <signature of Bruce Donald>, Mar 1, 2018
  ** Bruce Donald, Professor of Computer Science
  */
-=======
-** This file is part of OSPREY 3.0
-** 
-** OSPREY Protein Redesign Software Version 3.0
-** Copyright (C) 2001-2018 Bruce Donald Lab, Duke University
-** 
-** OSPREY is free software: you can redistribute it and/or modify
-** it under the terms of the GNU General Public License version 2
-** as published by the Free Software Foundation.
-** 
-** You should have received a copy of the GNU General Public License
-** along with OSPREY.  If not, see <http://www.gnu.org/licenses/>.
-** 
-** OSPREY relies on grants for its development, and since visibility
-** in the scientific literature is essential for our success, we
-** ask that users of OSPREY cite our papers. See the CITING_OSPREY
-** document in this distribution for more information.
-** 
-** Contact Info:
-**    Bruce Donald
-**    Duke University
-**    Department of Computer Science
-**    Levine Science Research Center (LSRC)
-**    Durham
-**    NC 27708-0129
-**    USA
-**    e-mail: www.cs.duke.edu/brd/
-** 
-** <signature of Bruce Donald>, Mar 1, 2018
-** Bruce Donald, Professor of Computer Science
-*/
->>>>>>> 1436969d
 
 package edu.duke.cs.osprey.kstar.impl;
 
@@ -143,7 +110,7 @@
 
 	protected void runFCFS() {
 
-		// each value corresponds to the desired flexibility of the 
+		// each value corresponds to the desired flexibility of the
 		// pl, p, and l conformation spaces, respectively
 		ArrayList<ArrayList<String>> strandSeqs = null;
 		ArrayList<Boolean> contSCFlexVals = new ArrayList<>(Arrays.asList(contSCFlex, contSCFlex, contSCFlex));
@@ -176,7 +143,7 @@
 			// compute partition functions
 			calc.run(wtKSCalc, false, true);
 
-			// compute K* scores and print output if all 
+			// compute K* scores and print output if all
 			// partition functions are computed to epsilon accuracy
 			if( calc.getEpsilonStatus() == EApproxReached.TRUE || calc.getEpsilonStatus() == EApproxReached.NOT_POSSIBLE ) {
 				calc.printSummary( getOputputFilePath(), getStartTime(), getNumSeqsCreated(1), getNumSeqsCompleted(1) );
@@ -187,13 +154,13 @@
 
 	protected void runRR() {
 
-		// each value corresponds to the desired flexibility of the 
+		// each value corresponds to the desired flexibility of the
 		// pl, p, and l conformation spaces, respectively
 		ArrayList<ArrayList<String>> strandSeqs = null;
 		ArrayList<Boolean> contSCFlexVals = new ArrayList<>(Arrays.asList(contSCFlex, contSCFlex, contSCFlex));
 		ArrayList<String> pfImplVals = new ArrayList<>(Arrays.asList(pfImpl, pfImpl, pfImpl));
 
-		// get all sequences		
+		// get all sequences
 		@SuppressWarnings("unchecked")
 		HashSet<ArrayList<String>> seqSet = new HashSet<>((ArrayList<ArrayList<String>>)
 				ObjectIO.deepCopy(strand2AllowedSeqs.get(2).getStrandSeqList()));
