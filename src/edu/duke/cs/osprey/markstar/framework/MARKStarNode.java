package edu.duke.cs.osprey.markstar.framework;

import edu.duke.cs.osprey.astar.conf.ConfAStarNode;
import edu.duke.cs.osprey.astar.conf.ConfIndex;
import edu.duke.cs.osprey.astar.conf.RCs;
import edu.duke.cs.osprey.astar.conf.scoring.AStarScorer;
import edu.duke.cs.osprey.confspace.SimpleConfSpace;
import edu.duke.cs.osprey.ematrix.EnergyMatrix;
import edu.duke.cs.osprey.ematrix.NegatedEnergyMatrix;
import edu.duke.cs.osprey.tools.ExpFunction;

import java.io.File;
import java.io.FileWriter;
import java.io.IOException;
import java.math.BigDecimal;
import java.math.BigInteger;
import java.math.RoundingMode;
import java.util.*;

public class MARKStarNode implements Comparable<MARKStarNode> {

    private static AStarScorer gScorer;
    private static AStarScorer rigidgScorer;
    private static AStarScorer hScorer;
    private static AStarScorer negatedHScorer;
    /**
     * TODO: 1. Make MARKStarNodes spawn their own Node and MARKStarNode children.
     * TODO: 2. Make MARKStarNodes compute and update bounds correctly
     */

    private BigDecimal errorUpperBound = BigDecimal.ZERO; // Note that this is actually an upper bound on pfunc of subtree
    private BigDecimal errorLowerBound = BigDecimal.ZERO;
    private double errorBound = 1;
    private List<MARKStarNode> children; // TODO: Pick appropriate data structure
    private Node confSearchNode;
    public final int level;
    private static ExpFunction ef = new ExpFunction();


    private MARKStarNode(Node confNode) {
        confSearchNode = confNode;
        errorUpperBound = confNode.subtreeUpperBound;
        errorLowerBound = confNode.subtreeLowerBound;
        level = confSearchNode.getLevel();
        errorBound = getErrorBound();
    }

    private BigInteger getNumConfs()
    {
        return confSearchNode.numConfs;
    }


    public double computeEpsilonErrorBounds() {
        double epsilonBound = 0;
        if(children != null && children.size() > 0) {
            errorUpperBound = BigDecimal.ZERO;
            errorLowerBound = BigDecimal.ZERO;
            for(MARKStarNode child: children) {
                child.computeEpsilonErrorBounds();
                errorUpperBound = errorUpperBound.add(child.errorUpperBound);
                errorLowerBound = errorLowerBound.add(child.errorLowerBound);
            }
        }
        if(errorUpperBound.subtract(errorLowerBound).compareTo(BigDecimal.ONE)<1)
        {
            return 0;
        }
        epsilonBound = errorUpperBound.subtract(errorLowerBound).divide(errorUpperBound,RoundingMode.HALF_UP).doubleValue();
        return epsilonBound;
    }

    public BigDecimal getUpperBound(){
        return errorUpperBound;
    }

    public BigDecimal getLowerBound(){
        return errorLowerBound;
    }

    public BigDecimal setSigFigs(BigDecimal decimal, int numSigFigs)
    {
       return decimal.setScale(4-decimal.precision()+decimal.scale(),RoundingMode.HALF_UP);
    }

    public BigDecimal setSigFigs(BigDecimal decimal){
        return setSigFigs(decimal, 4);
    }

    public void printTree(String prefix, FileWriter writer)
    {
        String out = prefix+confSearchNode.confToString()+": ["+setSigFigs(errorUpperBound)+","+setSigFigs(errorLowerBound)+"]\n";
        //System.out.println(out);
        try {
            writer.write(out);
        } catch (IOException e) {
            e.printStackTrace();
        }
        if(children != null && !children.isEmpty())
           for(MARKStarNode child: children)
               child.printTree(prefix+"~+",writer);


    }

    public void printTree()
    {
        try {
            FileWriter writer = new FileWriter(new File("ConfTreeBounds.txt"));
            printTree("",  writer);
            writer.flush();
        } catch (IOException e) {
            e.printStackTrace();
        }
    }

    public void index(ConfIndex confIndex) {
        confSearchNode.index(confIndex);
    }

    public Node getConfSearchNode() {
        return confSearchNode;
    }

    public MARKStarNode makeChild(Node child) {
        MARKStarNode newChild = new MARKStarNode(child);
        if(children == null)
            children = new ArrayList<>();
        children.add(newChild);
        return newChild;
    }


    public interface ScorerFactory {
        AStarScorer make(EnergyMatrix emat);
    }



    public static MARKStarNode makeRoot(SimpleConfSpace confSpace, EnergyMatrix rigidEnergyMatrix,
                                        EnergyMatrix minimizingEnergyMatrix, RCs rcs,
                                        ScorerFactory gScorerFactory, ScorerFactory hscorerFactory,
                                        boolean reportProgress) {


		// make the A* scorers
		gScorer = gScorerFactory.make(minimizingEnergyMatrix);                                            // TODO: I think I want this to be minimizing
        rigidgScorer = gScorerFactory.make(rigidEnergyMatrix);
		hScorer = hscorerFactory.make(minimizingEnergyMatrix);                                            // TODO: I think I want this to be minimizing
		negatedHScorer = hscorerFactory.make(new NegatedEnergyMatrix(confSpace, rigidEnergyMatrix)); // TODO: I think I want this to be rigid

		ConfIndex confIndex = new ConfIndex(confSpace.positions.size());

		// make the root node
		Node rootNode = new Node(confSpace.positions.size());
		rootNode.index(confIndex);
		rootNode.gscore = gScorer.calc(confIndex, rcs);
        double lowerBound = -(rigidgScorer.calc(confIndex,rcs)-negatedHScorer.calc(confIndex, rcs));
        double upperBound = -(rootNode.gscore+hScorer.calc(confIndex, rcs));
        rootNode.setBoundsFromConfLowerAndUpper(lowerBound, upperBound);
		return new MARKStarNode(rootNode);
	}




    @Override
    public int compareTo(MARKStarNode other){
        return -Double.compare(this.errorBound,other.errorBound);

    }

    public double getErrorBound() {
        if(children == null || children.size() < 1) {

            ExpFunction ef = new ExpFunction();
            Node child = confSearchNode;
            if(child.getMaxScore() > 0) {
                double diff = ef.log(child.subtreeUpperBound.subtract(child.subtreeLowerBound)).doubleValue();
                errorBound = diff;
            }
            return errorBound;
        }
        double errorSum = 0;
        for(MARKStarNode childNode: children) {
            errorSum += childNode.getErrorBound();
        }
        errorBound = errorSum;
        return errorBound;
    }


    public static class Node implements ConfAStarNode {

        private static int Unassigned = -1;
        public double gscore = Double.NaN;
        private BigDecimal subtreeLowerBound = null; //\hat h^ominus(f) - the lower bound on subtree contrib to partition function
        private BigDecimal subtreeUpperBound = null; //\hat h^oplus(f) - the lower bound on subtree contrib to partition function
        public double confLowerBound = Double.MAX_VALUE;
        public double confUpperBound = Double.MIN_VALUE;
        public int[] assignments;
        public int pos = Unassigned;
        public int rc = Unassigned;
        public final int level;
        public boolean minimized = false;
        public BigInteger numConfs = BigInteger.ZERO;

        public Node(int size) {
            this(size,0);
        }

        public Node(int size, int level) {
            assignments = new int[size];
            Arrays.fill(assignments, Unassigned);
            this.level = level;
        }

        public void setBoundsFromConfLowerAndUpper(double lowerBound, double upperBound) {
            confLowerBound = lowerBound;
            confUpperBound = upperBound;
            ExpFunction ef = new ExpFunction();
            subtreeLowerBound = ef.exp(-confUpperBound);
            subtreeUpperBound = ef.exp(-confLowerBound);
        }


        public boolean isMinimized() {
<<<<<<< HEAD
            return minimized;
=======
            return confLowerBound == confUpperBound;
>>>>>>> 35faab70
        }

        @Override
        public Node assign(int pos, int rc) {
            Node node = new Node(assignments.length, level+1);
            node.pos = pos;
            node.rc = rc;
            System.arraycopy(assignments, 0, node.assignments, 0, assignments.length);
            node.assignments[pos] = rc;
            return node;
        }

        @Override
        public double getGScore() {
            return gscore;
        }

        @Override
        public void setGScore(double val) {
            gscore = val;
        }

        public double getMinScore() {
            return -confLowerBound;
        }

        public double getMaxScore() {
            return -confUpperBound;
        }

        @Override
        public double getHScore() {
            //TODO: Scale by number of conformations
            BigDecimal d = new BigDecimal(numConfs);
            ExpFunction ef = new ExpFunction();

            return -ef.log(subtreeUpperBound.subtract(subtreeLowerBound).multiply(d)).doubleValue();
        }

        @Override
        public void setHScore(double val) {
            throw new UnsupportedOperationException();
        }

        @Override
        public int getLevel() {
            return  level;
        }

        @Override
        public void getConf(int[] conf) {
            throw new UnsupportedOperationException();
        }

        @Override
        public void index(ConfIndex confIndex) {
            confIndex.numDefined = 0;
            confIndex.numUndefined = 0;
            for (int pos=0; pos<assignments.length; pos++) {
                int rc = assignments[pos];
                if (rc == -1) {
                    confIndex.undefinedPos[confIndex.numUndefined] = pos;
                    confIndex.numUndefined++;
                } else {
                    confIndex.definedPos[confIndex.numDefined] = pos;
                    confIndex.definedRCs[confIndex.numDefined] = assignments[pos];
                    confIndex.numDefined++;
                }
            }
            confIndex.node = this;
        }

        public String confToString()
        {
            String out = "(";
            for(int i =0; i < assignments.length; i++)
            {
                out+=assignments[i]+", ";
            }
            out+=")";
            return out;
        }
        public String toString()
        {
            String out = confToString();
            out+="Conf energy:"+gscore+", max: "+ subtreeUpperBound +", min: "+ subtreeLowerBound;
            return out;
        }

        public BigInteger getNumConformations() {
            return numConfs;
        }

        public void computeNumConformations(RCs rcs) {
            BigInteger numConfs = BigInteger.ONE;
            for (int pos=0; pos<assignments.length; pos++) {
                if (assignments[pos] == Unassigned) {
                    numConfs = numConfs.multiply(BigInteger.valueOf(rcs.getNum(pos)));
                }
            }
            this.numConfs = numConfs;
        }
    }
}<|MERGE_RESOLUTION|>--- conflicted
+++ resolved
@@ -202,7 +202,6 @@
         public int pos = Unassigned;
         public int rc = Unassigned;
         public final int level;
-        public boolean minimized = false;
         public BigInteger numConfs = BigInteger.ZERO;
 
         public Node(int size) {
@@ -225,11 +224,7 @@
 
 
         public boolean isMinimized() {
-<<<<<<< HEAD
-            return minimized;
-=======
             return confLowerBound == confUpperBound;
->>>>>>> 35faab70
         }
 
         @Override
