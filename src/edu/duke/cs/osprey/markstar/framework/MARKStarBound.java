--- conflicted
+++ resolved
@@ -22,7 +22,6 @@
 import edu.duke.cs.osprey.confspace.SimpleConfSpace;
 import edu.duke.cs.osprey.ematrix.EnergyMatrix;
 import edu.duke.cs.osprey.gmec.ConfAnalyzer;
-import edu.duke.cs.osprey.kstar.pfunc.BoltzmannCalculator;
 import edu.duke.cs.osprey.kstar.pfunc.PartitionFunction;
 import edu.duke.cs.osprey.markstar.MARKStarProgress;
 import edu.duke.cs.osprey.markstar.framework.MARKStarNode.Node;
@@ -314,8 +313,6 @@
 
     public static final int MAX_CONFSPACE_FRACTION = 1000000;
     public static final double MINIMIZATION_FACTOR = 0.1;
-    public static final int INITIAL_MAX_MINIMIZATIONS = 40;
-    private int maxMinimizations = INITIAL_MAX_MINIMIZATIONS - 1;
     public boolean reduceMinimizations = false;
     private ConfAnalyzer confAnalyzer;
     EnergyMatrix minimizingEmat;
@@ -324,9 +321,6 @@
     private Stopwatch stopwatch = new Stopwatch().start();
     double msRunning = 0;
     private static final int ReportIntervalMs = 10 * 1000; // TODO: make configurable
-
-    //Instrumentation variables
-    public BigDecimal cumulativePfuncCorrection = BigDecimal.ZERO;
 
     public MARKStarBound(SimpleConfSpace confSpace, EnergyMatrix rigidEmat, EnergyMatrix minimizingEmat,
                          ConfEnergyCalculator minimizingConfEcalc, RCs rcs, Parallelism parallelism) {
@@ -347,12 +341,6 @@
         this.order = new UpperLowerAStarOrder();
         order.setScorers(gscorerFactory.make(minimizingEmat),hscorerFactory.make(minimizingEmat));
         this.pruner = null;
-<<<<<<< HEAD
-        stepSize = Math.min(MAX_STEP_SIZE,
-                Math.max(1,RCs.getNumConformations().divide(new BigInteger(""+MAX_CONFSPACE_FRACTION)).intValue()));
-
-=======
->>>>>>> 0de649b7
 
         this.contexts = new ObjectPool<>((lingored) -> {
             ScoreContext context = new ScoreContext();
@@ -418,11 +406,7 @@
             else debugPrint("Out of conformations.");
         }
         int numMinimizations = 0;
-<<<<<<< HEAD
         int maxMinimizations = 1;
-=======
-        maxMinimizations++;
->>>>>>> 0de649b7
         int maxNodes = 100000;
         int numNodes = 0;
         double energyThreshhold = -Math.log(((1-epsilonBound)/(1-targetEpsilon)));
@@ -437,14 +421,15 @@
             ConfIndex index = new ConfIndex(RCs.getNumPos());
             node.index(index);
             double correctgscore = correctionMatrix.confE(node.assignments);
-<<<<<<< HEAD
             double hscore = node.getConfLowerBound() - node.gscore;
-=======
-            double hscore = node.getConfLowerBound() - minimizingEmat.confE(node.assignments);
->>>>>>> 0de649b7
             double confCorrection = correctgscore + hscore;
             if(node.getConfLowerBound() < confCorrection) {
-                correctNodeScore(curNode, correctgscore, hscore);
+                debugPrint("Correcting :[" + SimpleConfSpace.formatConfRCs(node.assignments)
+                        + ":" + node.gscore + "] down to " + confCorrection);
+                node.gscore = correctgscore;
+                if (confCorrection > node.rigidScore)
+                    System.err.println("Overcorrected: " + confCorrection + " > " + node.rigidScore);
+                node.setBoundsFromConfLowerAndUpper(confCorrection, node.rigidScore);
                 curNode.markUpdated();
                 queue.add(curNode);
                 continue;
@@ -457,6 +442,8 @@
                     numMinimizations++;
                 }
                 processFullConfNode(newNodes, curNode, node);
+                if(epsilonBound <= targetEpsilon)
+                    return;
             }
             else {
                 processPartialConfNode(newNodes, newNodesToMinimize, curNode, node);
@@ -475,7 +462,7 @@
         loopWatch.stop();
         double loopTime = loopWatch.getTimeS();
         System.out.println("Processed "+numNodes+" this loop, spawning "+newNodes.size()+" in "+loopTime+", "+stopwatch.getTime()+" so far");
-        //processPreminimization(minimizingEcalc);
+        processPreminimization(minimizingEcalc);
         double curEpsilon = epsilonBound;
         //rootNode.updateConfBounds(new ConfIndex(RCs.getNumPos()), RCs, gscorer, hscorer);
         updateBound();
@@ -527,13 +514,11 @@
                         double confLowerBound = child.gscore + hdiff;
                         double confUpperbound = rigiddiff + maxhdiff;
                         child.computeNumConformations(RCs);
-                        double correctgscore = correctionMatrix.confE(child.assignments);
-                        double confCorrection = correctgscore+hdiff;
+                        double confCorrection = correctionMatrix.confE(child.assignments);
                         double lowerbound = minimizingEmat.confE(child.assignments);
-                        if(child.gscore < correctgscore) {
+                        if(lowerbound < confCorrection) {
                             debugPrint("Correcting node " + SimpleConfSpace.formatConfRCs(child.assignments)
                                     + ":" + lowerbound + "->" + confCorrection);
-                            recordCorrection(confLowerBound, confCorrection, curNode);
                             confLowerBound = confLowerBound - lowerbound + confCorrection;
                         }
                         child.setBoundsFromConfLowerAndUpper(confLowerBound, confUpperbound);
@@ -555,12 +540,11 @@
                         }
                         double confCorrection = correctionMatrix.confE(child.assignments);
                         double lowerbound = minimizingEmat.confE(child.assignments);
-                        if(lowerbound < confCorrection) {
-                            debugPrint("Correcting node " + SimpleConfSpace.formatConfRCs(child.assignments)
-                                    + ":" + lowerbound + "->" + confCorrection);
-                            checkBounds(confCorrection, confRigid);
-                            recordCorrection(lowerbound, confCorrection, curNode);
-                        }
+                        if(lowerbound < confCorrection)
+                            debugPrint("Correcting node "+SimpleConfSpace.formatConfRCs(child.assignments)
+                            +":"+lowerbound+"->"+confCorrection);
+                        checkBounds(confCorrection,confRigid);
+                        correctionMatrix.confE(child.assignments);
                         child.setBoundsFromConfLowerAndUpper(confCorrection, confRigid);
                         child.gscore = child.getConfLowerBound();
                         child.rigidScore = confRigid;
@@ -596,33 +580,30 @@
         }
     }
 
-    private void correctNodeScore(MARKStarNode curNode, double correctgscore, double correcthscore) {
-        Node node = curNode.getConfSearchNode();
-        double confCorrection = correctgscore + correcthscore;
-        if(node.getConfLowerBound() < confCorrection) {
-            recordCorrection(node.getConfLowerBound(), confCorrection, curNode);
-            debugPrint("Correcting :[" + SimpleConfSpace.formatConfRCs(node.assignments)
+    private void processFullConfNode(List<MARKStarNode> newNodes, MARKStarNode curNode, Node node) {
+
+        double confCorrection = correctionMatrix.confE(node.assignments);
+        if(node.getConfLowerBound() < confCorrection || node.gscore < confCorrection) {
+            System.out.println("Correcting :[" + SimpleConfSpace.formatConfRCs(node.assignments)
                     + ":" + node.gscore + "] down to " + confCorrection);
-            node.gscore = correctgscore;
+            node.gscore = confCorrection;
             if (confCorrection > node.rigidScore)
                 System.err.println("Overcorrected: " + confCorrection + " > " + node.rigidScore);
             node.setBoundsFromConfLowerAndUpper(confCorrection, node.rigidScore);
-        }
-    }
-
-    private void processFullConfNode(List<MARKStarNode> newNodes, MARKStarNode curNode, Node node) {
-
+            curNode.markUpdated();
+            queue.add(curNode);
+            return;
+        }
         tasks.submit(() -> {
             try (ObjectPool.Checkout<ScoreContext> checkout = contexts.autoCheckout()) {
                 ScoreContext context = checkout.get();
                 node.index(context.index);
-                double correctgscore = correctionMatrix.confE(node.assignments);
-                double hscore = node.getConfLowerBound() - node.gscore;
-                double confCorrection = correctgscore + hscore;
-                if(node.gscore < correctgscore) {
-                    correctNodeScore(curNode, correctgscore, hscore);
+                double corrected = correctionMatrix.confE(node.assignments);
+                if(node.gscore < confCorrection) {
+                    node.gscore = confCorrection;
+                    node.setBoundsFromConfLowerAndUpper(confCorrection, node.rigidScore);
                     curNode.markUpdated();
-                    newNodes.add(curNode);
+                    queue.add(curNode);
                     return null;
                 }
 
@@ -685,14 +666,6 @@
                         newNodes.add(curNode);
 
                 });
-    }
-
-    private void recordCorrection(double lowerBound, double confCorrection, MARKStarNode curNode) {
-        synchronized (this) {
-            BoltzmannCalculator bc = new BoltzmannCalculator(PartitionFunction.decimalPrecision);
-            BigDecimal difference = (bc.calc(lowerBound).subtract(bc.calc(confCorrection))).multiply(new BigDecimal(curNode.getNumConfs()));
-            cumulativePfuncCorrection = cumulativePfuncCorrection.add(difference);
-        }
     }
 
 
@@ -807,20 +780,13 @@
             for (MARKStarNode conf : topConfs) {
                 Node child = conf.getConfSearchNode();
                 child.index(index);
-<<<<<<< HEAD
                 double hscore = child.getConfLowerBound() - child.gscore;
                 double confCorrection = correctionMatrix.confE(child.assignments)+hscore;
-=======
-                double correctgscore = correctionMatrix.confE(child.assignments);
-                double hscore = child.getConfLowerBound() - child.gscore;
-                double confCorrection = correctgscore + hscore;
->>>>>>> 0de649b7
                 double confLowerBound = child.getConfLowerBound();
-                if (child.gscore < correctgscore) {
+                if (confLowerBound < confCorrection) {
                     double tighterLower = confCorrection;
                     debugPrint("Correcting node " + SimpleConfSpace.formatConfRCs(child.assignments)
                             + ":" + confLowerBound + "->" + tighterLower);
-                    recordCorrection(confLowerBound, confCorrection, conf);
                     child.setBoundsFromConfLowerAndUpper(tighterLower, child.getConfUpperBound());
                 }
             }
