/*
<<<<<<< HEAD
 ** This file is part of OSPREY 3.0
 **
 ** OSPREY Protein Redesign Software Version 3.0
 ** Copyright (C) 2001-2018 Bruce Donald Lab, Duke University
 **
 ** OSPREY is free software: you can redistribute it and/or modify
 ** it under the terms of the GNU General Public License version 2
 ** as published by the Free Software Foundation.
 **
 ** You should have received a copy of the GNU General Public License
 ** along with OSPREY.  If not, see <http://www.gnu.org/licenses/>.
 **
 ** OSPREY relies on grants for its development, and since visibility
 ** in the scientific literature is essential for our success, we
 ** ask that users of OSPREY cite our papers. See the CITING_OSPREY
 ** document in this distribution for more information.
 **
 ** Contact Info:
 **    Bruce Donald
 **    Duke University
 **    Department of Computer Science
 **    Levine Science Research Center (LSRC)
 **    Durham
 **    NC 27708-0129
 **    USA
 **    e-mail: www.cs.duke.edu/brd/
 **
 ** <signature of Bruce Donald>, Mar 1, 2018
 ** Bruce Donald, Professor of Computer Science
 */
=======
** This file is part of OSPREY 3.0
** 
** OSPREY Protein Redesign Software Version 3.0
** Copyright (C) 2001-2018 Bruce Donald Lab, Duke University
** 
** OSPREY is free software: you can redistribute it and/or modify
** it under the terms of the GNU General Public License version 2
** as published by the Free Software Foundation.
** 
** You should have received a copy of the GNU General Public License
** along with OSPREY.  If not, see <http://www.gnu.org/licenses/>.
** 
** OSPREY relies on grants for its development, and since visibility
** in the scientific literature is essential for our success, we
** ask that users of OSPREY cite our papers. See the CITING_OSPREY
** document in this distribution for more information.
** 
** Contact Info:
**    Bruce Donald
**    Duke University
**    Department of Computer Science
**    Levine Science Research Center (LSRC)
**    Durham
**    NC 27708-0129
**    USA
**    e-mail: www.cs.duke.edu/brd/
** 
** <signature of Bruce Donald>, Mar 1, 2018
** Bruce Donald, Professor of Computer Science
*/
>>>>>>> 1436969d

package edu.duke.cs.osprey.energy;

import java.util.ArrayList;
import java.util.List;
import java.util.concurrent.atomic.AtomicLong;
import java.util.function.Supplier;

import edu.duke.cs.osprey.confspace.*;
import edu.duke.cs.osprey.confspace.ConfSearch.EnergiedConf;
import edu.duke.cs.osprey.confspace.ConfSearch.ScoredConf;
import edu.duke.cs.osprey.ematrix.SimpleReferenceEnergies;
import edu.duke.cs.osprey.minimization.MoleculeObjectiveFunction;
import edu.duke.cs.osprey.parallelism.TaskExecutor;
import edu.duke.cs.osprey.parallelism.TaskExecutor.TaskListener;
import edu.duke.cs.osprey.tools.Progress;
import edu.duke.cs.osprey.tools.TimeTools;


/**
 * Calculate energy for molecules created from conformation spaces.
 *
 * Provides support for applying conformation energy modifications,
 * such as reference energies, residue entropies, and energy partitions.
 */
public class ConfEnergyCalculator {
<<<<<<< HEAD

    public static class Builder {

        private SimpleConfSpace confSpace;
        private EnergyCalculator ecalc;

        /**
         * How energies should be partitioned among single and pair fragments.
         */
        private EnergyPartition epart = EnergyPartition.Traditional;

        private SimpleReferenceEnergies eref = null;
        private boolean addResEntropy = false;

        public Builder(SimpleConfSpace confSpace, EnergyCalculator ecalc) {
            this.confSpace  = confSpace;
            this.ecalc = ecalc;
        }

        public Builder setEnergyPartition(EnergyPartition val) {
            this.epart = val;
            return this;
        }

        public Builder setReferenceEnergies(SimpleReferenceEnergies val) {
            this.eref = val;
            return this;
        }

        public Builder addResEntropy(boolean val) {
            this.addResEntropy = val;
            return this;
        }

        public ConfEnergyCalculator build() {
            return new ConfEnergyCalculator(confSpace, ecalc, epart, eref, addResEntropy);
        }
    }

    public final SimpleConfSpace confSpace;
    public final EnergyCalculator ecalc;
    public final EnergyPartition epart;
    public final SimpleReferenceEnergies eref;
    public final boolean addResEntropy;
    public final TaskExecutor tasks;

    protected final AtomicLong numCalculations = new AtomicLong(0L);
    protected final AtomicLong numConfDBReads = new AtomicLong(0L);

    protected ConfEnergyCalculator(SimpleConfSpace confSpace, EnergyCalculator ecalc, EnergyPartition epart, SimpleReferenceEnergies eref, boolean addResEntropy) {
        this(confSpace, ecalc, ecalc.tasks, epart, eref, addResEntropy);
    }

    protected ConfEnergyCalculator(SimpleConfSpace confSpace, TaskExecutor tasks) {
        this(confSpace, null, tasks, null, null, false);
    }

    protected ConfEnergyCalculator(SimpleConfSpace confSpace, EnergyCalculator ecalc, TaskExecutor tasks, EnergyPartition epart, SimpleReferenceEnergies eref, boolean addResEntropy) {
        this.confSpace = confSpace;
        this.ecalc = ecalc;
        this.epart = epart;
        this.eref = eref;
        this.addResEntropy = addResEntropy;
        this.tasks = tasks;
    }

    protected ConfEnergyCalculator(ConfEnergyCalculator other) {
        this(other, other.ecalc);
    }

    public ConfEnergyCalculator(ConfEnergyCalculator other, EnergyCalculator ecalc) {
        this(other.confSpace, ecalc, other.epart, other.eref, other.addResEntropy);
    }

    /**
     * returns the number of requested energy calculations,
     * including ones cached in a conf DB
     */
    public long getNumRequests() {
        return numCalculations.get() + numConfDBReads.get();
    }

    /**
     * returns the number of energy calculations performed,
     * excluding values cached in a conf DB
     */
    public long getNumCalculations() {
        return numCalculations.get();
    }

    /**
     * returns the number of energies served from a conf DB
     */
    public long getNumConfDBReads() {
        return numConfDBReads.get();
    }

    public void resetCounters() {
        numCalculations.set(0);
        numConfDBReads.set(0);
    }

    public ResidueInteractions makeFragInters(RCTuple frag) {
        return EnergyPartition.makeFragment(confSpace, eref, addResEntropy, frag);
    }

    public ResidueInteractions makeSingleInters(int pos, int rc) {
        return epart.makeSingle(confSpace, eref, addResEntropy, pos, rc);
    }

    public ResidueInteractions makePairInters(int pos1, int rc1, int pos2, int rc2) {
        return epart.makePair(confSpace, eref, addResEntropy, pos1, rc1, pos2, rc2);
    }

    public EnergyCalculator.EnergiedParametricMolecule calcSingleEnergy(int pos, int rc) {
        return calcSingleEnergy(new RCTuple(pos, rc));
    }

    public EnergyCalculator.EnergiedParametricMolecule calcSingleEnergy(RCTuple frag) {
        return calcEnergy(frag, epart.makeSingle(confSpace, eref, addResEntropy, frag.pos.get(0), frag.RCs.get(0)));
    }

    public EnergyCalculator.EnergiedParametricMolecule calcPairEnergy(int pos1, int rc1, int pos2, int rc2) {
        return calcPairEnergy(new RCTuple(pos1, rc1, pos2, rc2));
    }

    public EnergyCalculator.EnergiedParametricMolecule calcPairEnergy(RCTuple frag) {
        return calcEnergy(frag, epart.makePair(confSpace, eref, addResEntropy, frag.pos.get(0), frag.RCs.get(0), frag.pos.get(1), frag.RCs.get(1)));
    }

    /**
     * Calculate the energy of a molecule fragment generated from a conformation space using residue interactions generated by the energy partition.
     *
     * @param frag The assignments of the conformation space
     * @return The energy of the resulting molecule fragment and its pose
     */
    public EnergyCalculator.EnergiedParametricMolecule calcEnergy(RCTuple frag) {
        return calcEnergy(frag, makeFragInters(frag));
    }

    /**
     * Calculate the energy of a molecule fragment generated from a conformation space.
     *
     * @param frag The assignments of the conformation space
     * @param inters The residue interactions
     * @return The energy of the resulting molecule fragment and its pose
     */
    public EnergyCalculator.EnergiedParametricMolecule calcEnergy(RCTuple frag, ResidueInteractions inters) {
        numCalculations.incrementAndGet();
        ParametricMolecule bpmol = confSpace.makeMolecule(frag);
        return ecalc.calcEnergy(bpmol, inters);
    }

    /**
     * Asynchronous version of {@link #calcEnergy(RCTuple,ResidueInteractions)}.
     *
     * @param frag The assignments of the conformation space
     * @param inters The residue interactions
     * @param listener Callback function that will receive the energy and associated molecule pose.
     *                 Called on a listener thread which is separate from the calling thread.
     */
    public void calcEnergyAsync(RCTuple frag, ResidueInteractions inters, TaskListener<EnergyCalculator.EnergiedParametricMolecule> listener) {
        tasks.submit(() -> calcEnergy(frag, inters), listener);
    }

    /**
     * Asynchronous version of {@link #calcEnergy(RCTuple)}.
     *
     * @param frag The assignments of the conformation space
     * @param listener Callback function that will receive the energy and associated molecule pose.
     *                 Called on a listener thread which is separate from the calling thread.
     */
    public void calcEnergyAsync(RCTuple frag, TaskListener<EnergyCalculator.EnergiedParametricMolecule> listener) {
        tasks.submit(() -> calcEnergy(frag), listener);
    }

    /**
     * Version of {@link #calcEnergy(RCTuple)}
     * using the specified ConfDB table as a cache.
     *
     * @param frag The assignments of the conformation space
     * @param table the confDB table
     * @return The energy of the resulting molecule fragment
     */
    public double calcEnergy(RCTuple frag, ConfDB.ConfTable table) {
        return calcEnergy(frag, makeFragInters(frag), table);
    }

    /**
     * Version of {@link #calcEnergy(RCTuple,ResidueInteractions)}
     * using the specified ConfDB table as a cache.
     *
     * @param frag The assignments of the conformation space
     * @param inters The residue interactions
     * @param table the confDB table
     * @return The energy of the resulting molecule fragment
     */
    public double calcEnergy(RCTuple frag, ResidueInteractions inters, ConfDB.ConfTable table) {

        // no confDB? just compute the energy
        if (table == null) {
            return calcEnergy(frag, inters).energy;
        }

        // check the confDB for the energy
        int[] conf = Conf.make(confSpace, frag);
        ConfDB.Conf dbconf = table.get(conf);
        if (dbconf != null && dbconf.upper != null) {
            numConfDBReads.incrementAndGet();
            return dbconf.upper.energy;
        }

        // cache miss, compute the energy
        double energy = calcEnergy(frag, inters).energy;

        // update the ConfDB
        table.setUpperBound(conf, energy, TimeTools.getTimestampNs());
        table.flush();

        return energy;
    }

    /**
     * Asynchronous version of {@link #calcEnergy(RCTuple,ConfDB.ConfTable)}.
     *
     * @param frag The assignments of the conformation space
     * @param table the confDB table
     * @param listener Callback function that will receive the energy.
     *                 Called on a listener thread which is separate from the calling thread.
     */
    public void calcEnergyAsync(RCTuple frag, ConfDB.ConfTable table, TaskListener<Double> listener) {
        tasks.submit(() -> calcEnergy(frag, table), listener);
    }

    /**
     * Asynchronous version of {@link #calcEnergy(RCTuple,ResidueInteractions,ConfDB.ConfTable)}.
     *
     * @param frag The assignments of the conformation space
     * @param inters The residue interactions
     * @param table the confDB table
     * @param listener Callback function that will receive the energy.
     *                 Called on a listener thread which is separate from the calling thread.
     */
    public void calcEnergyAsync(RCTuple frag, ResidueInteractions inters, ConfDB.ConfTable table, TaskListener<Double> listener) {
        tasks.submit(() -> calcEnergy(frag, inters, table), listener);
    }

    /**
     * Calculate energy of a scored conformation. Residue interactions are generated from the energy partition.
     *
     * @param conf The conformation to analyze
     * @return The conformation with attached energy
     */
    public EnergiedConf calcEnergy(ScoredConf conf) {
        return new EnergiedConf(conf, calcEnergy(new RCTuple(conf.getAssignments())).energy);
    }

    /**
     * Calculate energy of a scored conformation, using the specified ConfDB table as a cache.
     * Residue interactions are generated from the energy partition.
     *
     * @param conf The conformation to analyze
     * @param table the confDB table
     * @return The conformation with attached energy
     */
    public EnergiedConf calcEnergy(ScoredConf conf, ConfDB.ConfTable table) {
        return calcEnergy(conf, table, () -> calcEnergy(conf));
    }

    /**
     * Asynchronous version of {@link #calcEnergy(ScoredConf)}.
     *
     * @param conf The conformation to analyze
     * @param listener Callback function that will receive the energy. Called on a listener thread which is separate from the calling thread.
     */
    public void calcEnergyAsync(ScoredConf conf, TaskListener<EnergiedConf> listener) {
        tasks.submit(() -> calcEnergy(conf), listener);
    }

    /**
     * Asynchronous version of {@link #calcEnergy(ScoredConf)},
     * using the specified ConfDB table as a cache.
     *
     * @param conf The conformation to analyze
     * @param table the confDB table
     * @param listener Callback function that will receive the energy. Called on a listener thread which is separate from the calling thread.
     */
    public void calcEnergyAsync(ScoredConf conf, ConfDB.ConfTable table, TaskListener<EnergiedConf> listener) {
        calcEnergyAsync(conf, table, () -> calcEnergy(conf), listener);
    }

    /**
     * Calculate energy of a scored conformation with specified residue interactions.
     *
     * @param conf The conformation to analyze
     * @param inters The residue interactions
     * @return The conformation with attached energy
     */
    public EnergiedConf calcEnergy(ScoredConf conf, ResidueInteractions inters) {
        return new EnergiedConf(conf, calcEnergy(new RCTuple(conf.getAssignments()), inters).energy);
    }

    /**
     * Calculate energy of a scored conformation with specified residue interactions,
     * using the specified ConfDB table as a cache.
     *
     * @param conf The conformation to analyze
     * @param inters The residue interactions
     * @param table the confDB table
     * @return The conformation with attached energy
     */
    public EnergiedConf calcEnergy(ScoredConf conf, ResidueInteractions inters, ConfDB.ConfTable table) {
        return calcEnergy(conf, table, () -> calcEnergy(conf, inters));
    }

    /**
     * Asynchronous version of {@link #calcEnergy(ScoredConf)}.
     *
     * @param conf The conformation to analyze
     * @param inters The residue interactions
     * @param listener Callback function that will receive the energy. Called on a listener thread which is separate from the calling thread.
     */
    public void calcEnergyAsync(ScoredConf conf, ResidueInteractions inters, TaskListener<EnergiedConf> listener) {
        tasks.submit(() -> calcEnergy(conf), listener);
    }

    /**
     * Asynchronous version of {@link #calcEnergy(ScoredConf)},
     * using the specified ConfDB table as a cache.
     *
     * @param conf The conformation to analyze
     * @param inters The residue interactions
     * @param table the confDB table
     * @param listener Callback function that will receive the energy. Called on a listener thread which is separate from the calling thread.
     */
    public void calcEnergyAsync(ScoredConf conf, ResidueInteractions inters, ConfDB.ConfTable table, TaskListener<EnergiedConf> listener) {
        calcEnergyAsync(conf, table, () -> calcEnergy(conf, inters), listener);
    }


    private EnergiedConf calcEnergy(ScoredConf conf, ConfDB.ConfTable table, Supplier<EnergiedConf> supplier) {

        // no confDB? just compute the energy
        if (table == null) {
            return supplier.get();
        }

        // check the confDB for the energy
        EnergiedConf econf = table.getEnergied(conf);
        if (econf != null) {
            numConfDBReads.incrementAndGet();
            return econf;
        }

        // cache miss, compute the energy
        econf = supplier.get();

        // update the ConfDB
        // NOTE: flushing the db every write might be noticeably slow at a high write rate
        // in testing so far, at about 20 writes/s, the performance hit is undetectable
        table.setBounds(econf, TimeTools.getTimestampNs());
        table.flush();

        return econf;
    }

    private void calcEnergyAsync(ScoredConf conf, ConfDB.ConfTable table, Supplier<EnergiedConf> supplier, TaskListener<EnergiedConf> listener) {
        tasks.submit(() -> calcEnergy(conf, table, supplier), listener);
    }


    public List<EnergiedConf> calcAllEnergies(List<ScoredConf> confs) {
        return calcAllEnergies(confs, false);
    }

    public List<EnergiedConf> calcAllEnergies(List<ScoredConf> confs, ConfDB.ConfTable table) {
        return calcAllEnergies(confs, false, table);
    }

    public List<EnergiedConf> calcAllEnergies(List<ScoredConf> confs, boolean reportProgress) {
        return calcAllEnergies(confs, reportProgress, null);
    }

    public List<EnergiedConf> calcAllEnergies(List<ScoredConf> confs, boolean reportProgress, ConfDB.ConfTable table) {

        // allocate space to hold the minimized values
        List<EnergiedConf> econfs = new ArrayList<>(confs.size());
        for (int i=0; i<confs.size(); i++) {
            econfs.add(null);
        }

        // track progress if desired
        final Progress progress;
        if (reportProgress) {
            progress = new Progress(confs.size());
        } else {
            progress = null;
        }

        // minimize them all
        for (int i=0; i<confs.size(); i++) {

            // capture i for the closure below
            final int fi = i;

            calcEnergyAsync(confs.get(i), table, (econf) -> {

                // save the minimized energy
                econfs.set(fi, econf);

                // update progress if needed
                if (progress != null) {
                    progress.incrementProgress();
                }
            });
        }
        tasks.waitForFinish();

        return econfs;
    }

    //Making objective functions for EPIC fitting
    public MoleculeObjectiveFunction makeIntraShellObjFcn(int pos, int rc) {
        ParametricMolecule bpmol = confSpace.makeMolecule(new RCTuple(pos,rc));
        ResidueInteractions inters = EnergyPartition.Traditional.makeSingle(confSpace, eref, addResEntropy, pos, rc);
        return ecalc.makeEnergyObjFcn(bpmol, inters);
    }

    public MoleculeObjectiveFunction makePairwiseObjFcn(int pos1, int rc1, int pos2, int rc2) {
        ParametricMolecule bpmol = confSpace.makeMolecule(new RCTuple(pos1,rc1,pos2,rc2));
        ResidueInteractions inters = EnergyPartition.Traditional.makePair(confSpace, eref, addResEntropy, pos1, rc1, pos2, rc2);
        return ecalc.makeEnergyObjFcn(bpmol, inters);
    }
=======
	
	public static class Builder {
		
		private SimpleConfSpace confSpace;
		private EnergyCalculator ecalc;
		
		/**
		 * How energies should be partitioned among single and pair fragments.
		 */
		private EnergyPartition epart = EnergyPartition.Traditional;
		
		private SimpleReferenceEnergies eref = null;
		private boolean addResEntropy = false;
		
		public Builder(SimpleConfSpace confSpace, EnergyCalculator ecalc) {
			this.confSpace  = confSpace;
			this.ecalc = ecalc;
		}
		
		public Builder setEnergyPartition(EnergyPartition val) {
			this.epart = val;
			return this;
		}
		
		public Builder setReferenceEnergies(SimpleReferenceEnergies val) {
			this.eref = val;
			return this;
		}
		
		public Builder addResEntropy(boolean val) {
			this.addResEntropy = val;
			return this;
		}
		
		public ConfEnergyCalculator build() {
			return new ConfEnergyCalculator(confSpace, ecalc, epart, eref, addResEntropy);
		}
	}
	
	public final SimpleConfSpace confSpace;
	public final EnergyCalculator ecalc;
	public final EnergyPartition epart;
	public final SimpleReferenceEnergies eref;
	public final boolean addResEntropy;
	public final TaskExecutor tasks;

	protected final AtomicLong numCalculations = new AtomicLong(0L);
	protected final AtomicLong numConfDBReads = new AtomicLong(0L);

	protected ConfEnergyCalculator(SimpleConfSpace confSpace, EnergyCalculator ecalc, EnergyPartition epart, SimpleReferenceEnergies eref, boolean addResEntropy) {
		this(confSpace, ecalc, ecalc.tasks, epart, eref, addResEntropy);
	}

	protected ConfEnergyCalculator(SimpleConfSpace confSpace, TaskExecutor tasks) {
		this(confSpace, null, tasks, null, null, false);
	}

	protected ConfEnergyCalculator(SimpleConfSpace confSpace, EnergyCalculator ecalc, TaskExecutor tasks, EnergyPartition epart, SimpleReferenceEnergies eref, boolean addResEntropy) {
		this.confSpace = confSpace;
		this.ecalc = ecalc;
		this.epart = epart;
		this.eref = eref;
		this.addResEntropy = addResEntropy;
		this.tasks = tasks;
	}

	protected ConfEnergyCalculator(ConfEnergyCalculator other) {
		this(other, other.ecalc);
	}

	public ConfEnergyCalculator(ConfEnergyCalculator other, EnergyCalculator ecalc) {
		this(other.confSpace, ecalc, other.epart, other.eref, other.addResEntropy);
	}

	/**
	 * returns the number of requested energy calculations,
	 * including ones cached in a conf DB
	 */
	public long getNumRequests() {
		return numCalculations.get() + numConfDBReads.get();
	}

	/**
	 * returns the number of energy calculations performed,
	 * excluding values cached in a conf DB
	 */
	public long getNumCalculations() {
		return numCalculations.get();
	}

	/**
	 * returns the number of energies served from a conf DB
	 */
	public long getNumConfDBReads() {
		return numConfDBReads.get();
	}

	public void resetCounters() {
		numCalculations.set(0);
		numConfDBReads.set(0);
	}
	
	public ResidueInteractions makeFragInters(RCTuple frag) {
		return EnergyPartition.makeFragment(confSpace, eref, addResEntropy, frag);
	}
	
	public ResidueInteractions makeSingleInters(int pos, int rc) {
		return epart.makeSingle(confSpace, eref, addResEntropy, pos, rc);
	}

	public ResidueInteractions makePairInters(int pos1, int rc1, int pos2, int rc2) {
		return epart.makePair(confSpace, eref, addResEntropy, pos1, rc1, pos2, rc2);
	}
	
	public EnergyCalculator.EnergiedParametricMolecule calcSingleEnergy(int pos, int rc) {
		return calcSingleEnergy(new RCTuple(pos, rc));
	}
	
	public EnergyCalculator.EnergiedParametricMolecule calcSingleEnergy(RCTuple frag) {
		return calcEnergy(frag, epart.makeSingle(confSpace, eref, addResEntropy, frag.pos.get(0), frag.RCs.get(0)));
	}
	
	public EnergyCalculator.EnergiedParametricMolecule calcPairEnergy(int pos1, int rc1, int pos2, int rc2) {
		return calcPairEnergy(new RCTuple(pos1, rc1, pos2, rc2));
	}
	
	public EnergyCalculator.EnergiedParametricMolecule calcPairEnergy(RCTuple frag) {
		return calcEnergy(frag, epart.makePair(confSpace, eref, addResEntropy, frag.pos.get(0), frag.RCs.get(0), frag.pos.get(1), frag.RCs.get(1)));
	}

	/**
	 * Calculate the energy of a molecule fragment generated from a conformation space using residue interactions generated by the energy partition.
	 * 
	 * @param frag The assignments of the conformation space 
	 * @return The energy of the resulting molecule fragment and its pose
	 */
	public EnergyCalculator.EnergiedParametricMolecule calcEnergy(RCTuple frag) {
		return calcEnergy(frag, makeFragInters(frag));
	}
	
	/**
	 * Calculate the energy of a molecule fragment generated from a conformation space.
	 * 
	 * @param frag The assignments of the conformation space 
	 * @param inters The residue interactions
	 * @return The energy of the resulting molecule fragment and its pose
	 */
	public EnergyCalculator.EnergiedParametricMolecule calcEnergy(RCTuple frag, ResidueInteractions inters) {
		numCalculations.incrementAndGet();
		ParametricMolecule bpmol = confSpace.makeMolecule(frag);
		return ecalc.calcEnergy(bpmol, inters);
	}

	/**
	 * Asynchronous version of {@link #calcEnergy(RCTuple,ResidueInteractions)}.
	 * 
	 * @param frag The assignments of the conformation space 
	 * @param inters The residue interactions
	 * @param listener Callback function that will receive the energy and associated molecule pose.
	 *                 Called on a listener thread which is separate from the calling thread.
	 */
	public void calcEnergyAsync(RCTuple frag, ResidueInteractions inters, TaskListener<EnergyCalculator.EnergiedParametricMolecule> listener) {
		tasks.submit(() -> calcEnergy(frag, inters), listener);
	}

	/**
	 * Asynchronous version of {@link #calcEnergy(RCTuple)}.
	 *
	 * @param frag The assignments of the conformation space
	 * @param listener Callback function that will receive the energy and associated molecule pose.
	 *                 Called on a listener thread which is separate from the calling thread.
	 */
	public void calcEnergyAsync(RCTuple frag, TaskListener<EnergyCalculator.EnergiedParametricMolecule> listener) {
		tasks.submit(() -> calcEnergy(frag), listener);
	}

	/**
	 * Version of {@link #calcEnergy(RCTuple)}
	 * using the specified ConfDB table as a cache.
	 *
	 * @param frag The assignments of the conformation space
	 * @param table the confDB table
	 * @return The energy of the resulting molecule fragment
	 */
	public double calcEnergy(RCTuple frag, ConfDB.ConfTable table) {
		return calcEnergy(frag, makeFragInters(frag), table);
	}

	/**
	 * Version of {@link #calcEnergy(RCTuple,ResidueInteractions)}
	 * using the specified ConfDB table as a cache.
	 *
	 * @param frag The assignments of the conformation space
	 * @param inters The residue interactions
	 * @param table the confDB table
	 * @return The energy of the resulting molecule fragment
	 */
	public double calcEnergy(RCTuple frag, ResidueInteractions inters, ConfDB.ConfTable table) {

		// no confDB? just compute the energy
		if (table == null) {
			return calcEnergy(frag, inters).energy;
		}

		// check the confDB for the energy
		int[] conf = Conf.make(confSpace, frag);
		ConfDB.Conf dbconf = table.get(conf);
		if (dbconf != null && dbconf.upper != null) {
			numConfDBReads.incrementAndGet();
			return dbconf.upper.energy;
		}

		// cache miss, compute the energy
		double energy = calcEnergy(frag, inters).energy;

		// update the ConfDB
		table.setUpperBound(conf, energy, TimeTools.getTimestampNs());
		table.flush();

		return energy;
	}

	/**
	 * Asynchronous version of {@link #calcEnergy(RCTuple,ConfDB.ConfTable)}.
	 *
	 * @param frag The assignments of the conformation space
	 * @param table the confDB table
	 * @param listener Callback function that will receive the energy.
	 *                 Called on a listener thread which is separate from the calling thread.
	 */
	public void calcEnergyAsync(RCTuple frag, ConfDB.ConfTable table, TaskListener<Double> listener) {
		tasks.submit(() -> calcEnergy(frag, table), listener);
	}

	/**
	 * Asynchronous version of {@link #calcEnergy(RCTuple,ResidueInteractions,ConfDB.ConfTable)}.
	 *
	 * @param frag The assignments of the conformation space
	 * @param inters The residue interactions
	 * @param table the confDB table
	 * @param listener Callback function that will receive the energy.
	 *                 Called on a listener thread which is separate from the calling thread.
	 */
	public void calcEnergyAsync(RCTuple frag, ResidueInteractions inters, ConfDB.ConfTable table, TaskListener<Double> listener) {
		tasks.submit(() -> calcEnergy(frag, inters, table), listener);
	}

	/**
	 * Calculate energy of a scored conformation. Residue interactions are generated from the energy partition.
	 * 
	 * @param conf The conformation to analyze
	 * @return The conformation with attached energy
	 */
	public EnergiedConf calcEnergy(ScoredConf conf) {
		return new EnergiedConf(conf, calcEnergy(new RCTuple(conf.getAssignments())).energy);
	}

	/**
	 * Calculate energy of a scored conformation, using the specified ConfDB table as a cache.
	 * Residue interactions are generated from the energy partition.
	 *
	 * @param conf The conformation to analyze
	 * @param table the confDB table
	 * @return The conformation with attached energy
	 */
	public EnergiedConf calcEnergy(ScoredConf conf, ConfDB.ConfTable table) {
		return calcEnergy(conf, table, () -> calcEnergy(conf));
	}

	/**
	 * Asynchronous version of {@link #calcEnergy(ScoredConf)}.
	 * 
	 * @param conf The conformation to analyze
	 * @param listener Callback function that will receive the energy. Called on a listener thread which is separate from the calling thread.
	 */
	public void calcEnergyAsync(ScoredConf conf, TaskListener<EnergiedConf> listener) {
		tasks.submit(() -> calcEnergy(conf), listener);
	}

	/**
	 * Asynchronous version of {@link #calcEnergy(ScoredConf)},
	 * using the specified ConfDB table as a cache.
	 *
	 * @param conf The conformation to analyze
	 * @param table the confDB table
	 * @param listener Callback function that will receive the energy. Called on a listener thread which is separate from the calling thread.
	 */
	public void calcEnergyAsync(ScoredConf conf, ConfDB.ConfTable table, TaskListener<EnergiedConf> listener) {
		calcEnergyAsync(conf, table, () -> calcEnergy(conf), listener);
	}

	/**
	 * Calculate energy of a scored conformation with specified residue interactions.
	 *
	 * @param conf The conformation to analyze
	 * @param inters The residue interactions
	 * @return The conformation with attached energy
	 */
	public EnergiedConf calcEnergy(ScoredConf conf, ResidueInteractions inters) {
		return new EnergiedConf(conf, calcEnergy(new RCTuple(conf.getAssignments()), inters).energy);
	}

	/**
	 * Calculate energy of a scored conformation with specified residue interactions,
	 * using the specified ConfDB table as a cache.
	 *
	 * @param conf The conformation to analyze
	 * @param inters The residue interactions
	 * @param table the confDB table
	 * @return The conformation with attached energy
	 */
	public EnergiedConf calcEnergy(ScoredConf conf, ResidueInteractions inters, ConfDB.ConfTable table) {
		return calcEnergy(conf, table, () -> calcEnergy(conf, inters));
	}

	/**
	 * Asynchronous version of {@link #calcEnergy(ScoredConf)}.
	 *
	 * @param conf The conformation to analyze
	 * @param inters The residue interactions
	 * @param listener Callback function that will receive the energy. Called on a listener thread which is separate from the calling thread.
	 */
	public void calcEnergyAsync(ScoredConf conf, ResidueInteractions inters, TaskListener<EnergiedConf> listener) {
		tasks.submit(() -> calcEnergy(conf), listener);
	}

	/**
	 * Asynchronous version of {@link #calcEnergy(ScoredConf)},
	 * using the specified ConfDB table as a cache.
	 *
	 * @param conf The conformation to analyze
	 * @param inters The residue interactions
	 * @param table the confDB table
	 * @param listener Callback function that will receive the energy. Called on a listener thread which is separate from the calling thread.
	 */
	public void calcEnergyAsync(ScoredConf conf, ResidueInteractions inters, ConfDB.ConfTable table, TaskListener<EnergiedConf> listener) {
		calcEnergyAsync(conf, table, () -> calcEnergy(conf, inters), listener);
	}


	private EnergiedConf calcEnergy(ScoredConf conf, ConfDB.ConfTable table, Supplier<EnergiedConf> supplier) {

		// no confDB? just compute the energy
		if (table == null) {
			return supplier.get();
		}

		// check the confDB for the energy
		EnergiedConf econf = table.getEnergied(conf);
		if (econf != null) {
			numConfDBReads.incrementAndGet();
			return econf;
		}

		// cache miss, compute the energy
		econf = supplier.get();

		// update the ConfDB
		// NOTE: flushing the db every write might be noticeably slow at a high write rate
		// in testing so far, at about 20 writes/s, the performance hit is undetectable
		table.setBounds(econf, TimeTools.getTimestampNs());
		table.flush();

		return econf;
	}

	private void calcEnergyAsync(ScoredConf conf, ConfDB.ConfTable table, Supplier<EnergiedConf> supplier, TaskListener<EnergiedConf> listener) {
		tasks.submit(() -> calcEnergy(conf, table, supplier), listener);
	}


	public List<EnergiedConf> calcAllEnergies(List<ScoredConf> confs) {
		return calcAllEnergies(confs, false);
	}

	public List<EnergiedConf> calcAllEnergies(List<ScoredConf> confs, ConfDB.ConfTable table) {
		return calcAllEnergies(confs, false, table);
	}
	
	public List<EnergiedConf> calcAllEnergies(List<ScoredConf> confs, boolean reportProgress) {
		return calcAllEnergies(confs, reportProgress, null);
	}

	public List<EnergiedConf> calcAllEnergies(List<ScoredConf> confs, boolean reportProgress, ConfDB.ConfTable table) {
		
		// allocate space to hold the minimized values
		List<EnergiedConf> econfs = new ArrayList<>(confs.size());
		for (int i=0; i<confs.size(); i++) {
			econfs.add(null);
		}
		
		// track progress if desired
		final Progress progress;
		if (reportProgress) {
			progress = new Progress(confs.size());
		} else {
			progress = null;
		}
		
		// minimize them all
		for (int i=0; i<confs.size(); i++) {
			
			// capture i for the closure below
			final int fi = i;
			
			calcEnergyAsync(confs.get(i), table, (econf) -> {
				
				// save the minimized energy
				econfs.set(fi, econf);
				
				// update progress if needed
				if (progress != null) {
					progress.incrementProgress();
				}
			});
		}
		tasks.waitForFinish();
		
		return econfs;
	}

	//Making objective functions for EPIC fitting
	public MoleculeObjectiveFunction makeIntraShellObjFcn(int pos, int rc) {
		ParametricMolecule bpmol = confSpace.makeMolecule(new RCTuple(pos,rc));
		ResidueInteractions inters = EnergyPartition.Traditional.makeSingle(confSpace, eref, addResEntropy, pos, rc);
		return ecalc.makeEnergyObjFcn(bpmol, inters);
	}

	public MoleculeObjectiveFunction makePairwiseObjFcn(int pos1, int rc1, int pos2, int rc2) {
		ParametricMolecule bpmol = confSpace.makeMolecule(new RCTuple(pos1,rc1,pos2,rc2));
		ResidueInteractions inters = EnergyPartition.Traditional.makePair(confSpace, eref, addResEntropy, pos1, rc1, pos2, rc2);
		return ecalc.makeEnergyObjFcn(bpmol, inters);
	}
>>>>>>> 1436969d
}<|MERGE_RESOLUTION|>--- conflicted
+++ resolved
@@ -1,5 +1,4 @@
 /*
-<<<<<<< HEAD
  ** This file is part of OSPREY 3.0
  **
  ** OSPREY Protein Redesign Software Version 3.0
@@ -30,38 +29,6 @@
  ** <signature of Bruce Donald>, Mar 1, 2018
  ** Bruce Donald, Professor of Computer Science
  */
-=======
-** This file is part of OSPREY 3.0
-** 
-** OSPREY Protein Redesign Software Version 3.0
-** Copyright (C) 2001-2018 Bruce Donald Lab, Duke University
-** 
-** OSPREY is free software: you can redistribute it and/or modify
-** it under the terms of the GNU General Public License version 2
-** as published by the Free Software Foundation.
-** 
-** You should have received a copy of the GNU General Public License
-** along with OSPREY.  If not, see <http://www.gnu.org/licenses/>.
-** 
-** OSPREY relies on grants for its development, and since visibility
-** in the scientific literature is essential for our success, we
-** ask that users of OSPREY cite our papers. See the CITING_OSPREY
-** document in this distribution for more information.
-** 
-** Contact Info:
-**    Bruce Donald
-**    Duke University
-**    Department of Computer Science
-**    Levine Science Research Center (LSRC)
-**    Durham
-**    NC 27708-0129
-**    USA
-**    e-mail: www.cs.duke.edu/brd/
-** 
-** <signature of Bruce Donald>, Mar 1, 2018
-** Bruce Donald, Professor of Computer Science
-*/
->>>>>>> 1436969d
 
 package edu.duke.cs.osprey.energy;
 
@@ -88,7 +55,6 @@
  * such as reference energies, residue entropies, and energy partitions.
  */
 public class ConfEnergyCalculator {
-<<<<<<< HEAD
 
     public static class Builder {
 
@@ -522,439 +488,4 @@
         ResidueInteractions inters = EnergyPartition.Traditional.makePair(confSpace, eref, addResEntropy, pos1, rc1, pos2, rc2);
         return ecalc.makeEnergyObjFcn(bpmol, inters);
     }
-=======
-	
-	public static class Builder {
-		
-		private SimpleConfSpace confSpace;
-		private EnergyCalculator ecalc;
-		
-		/**
-		 * How energies should be partitioned among single and pair fragments.
-		 */
-		private EnergyPartition epart = EnergyPartition.Traditional;
-		
-		private SimpleReferenceEnergies eref = null;
-		private boolean addResEntropy = false;
-		
-		public Builder(SimpleConfSpace confSpace, EnergyCalculator ecalc) {
-			this.confSpace  = confSpace;
-			this.ecalc = ecalc;
-		}
-		
-		public Builder setEnergyPartition(EnergyPartition val) {
-			this.epart = val;
-			return this;
-		}
-		
-		public Builder setReferenceEnergies(SimpleReferenceEnergies val) {
-			this.eref = val;
-			return this;
-		}
-		
-		public Builder addResEntropy(boolean val) {
-			this.addResEntropy = val;
-			return this;
-		}
-		
-		public ConfEnergyCalculator build() {
-			return new ConfEnergyCalculator(confSpace, ecalc, epart, eref, addResEntropy);
-		}
-	}
-	
-	public final SimpleConfSpace confSpace;
-	public final EnergyCalculator ecalc;
-	public final EnergyPartition epart;
-	public final SimpleReferenceEnergies eref;
-	public final boolean addResEntropy;
-	public final TaskExecutor tasks;
-
-	protected final AtomicLong numCalculations = new AtomicLong(0L);
-	protected final AtomicLong numConfDBReads = new AtomicLong(0L);
-
-	protected ConfEnergyCalculator(SimpleConfSpace confSpace, EnergyCalculator ecalc, EnergyPartition epart, SimpleReferenceEnergies eref, boolean addResEntropy) {
-		this(confSpace, ecalc, ecalc.tasks, epart, eref, addResEntropy);
-	}
-
-	protected ConfEnergyCalculator(SimpleConfSpace confSpace, TaskExecutor tasks) {
-		this(confSpace, null, tasks, null, null, false);
-	}
-
-	protected ConfEnergyCalculator(SimpleConfSpace confSpace, EnergyCalculator ecalc, TaskExecutor tasks, EnergyPartition epart, SimpleReferenceEnergies eref, boolean addResEntropy) {
-		this.confSpace = confSpace;
-		this.ecalc = ecalc;
-		this.epart = epart;
-		this.eref = eref;
-		this.addResEntropy = addResEntropy;
-		this.tasks = tasks;
-	}
-
-	protected ConfEnergyCalculator(ConfEnergyCalculator other) {
-		this(other, other.ecalc);
-	}
-
-	public ConfEnergyCalculator(ConfEnergyCalculator other, EnergyCalculator ecalc) {
-		this(other.confSpace, ecalc, other.epart, other.eref, other.addResEntropy);
-	}
-
-	/**
-	 * returns the number of requested energy calculations,
-	 * including ones cached in a conf DB
-	 */
-	public long getNumRequests() {
-		return numCalculations.get() + numConfDBReads.get();
-	}
-
-	/**
-	 * returns the number of energy calculations performed,
-	 * excluding values cached in a conf DB
-	 */
-	public long getNumCalculations() {
-		return numCalculations.get();
-	}
-
-	/**
-	 * returns the number of energies served from a conf DB
-	 */
-	public long getNumConfDBReads() {
-		return numConfDBReads.get();
-	}
-
-	public void resetCounters() {
-		numCalculations.set(0);
-		numConfDBReads.set(0);
-	}
-	
-	public ResidueInteractions makeFragInters(RCTuple frag) {
-		return EnergyPartition.makeFragment(confSpace, eref, addResEntropy, frag);
-	}
-	
-	public ResidueInteractions makeSingleInters(int pos, int rc) {
-		return epart.makeSingle(confSpace, eref, addResEntropy, pos, rc);
-	}
-
-	public ResidueInteractions makePairInters(int pos1, int rc1, int pos2, int rc2) {
-		return epart.makePair(confSpace, eref, addResEntropy, pos1, rc1, pos2, rc2);
-	}
-	
-	public EnergyCalculator.EnergiedParametricMolecule calcSingleEnergy(int pos, int rc) {
-		return calcSingleEnergy(new RCTuple(pos, rc));
-	}
-	
-	public EnergyCalculator.EnergiedParametricMolecule calcSingleEnergy(RCTuple frag) {
-		return calcEnergy(frag, epart.makeSingle(confSpace, eref, addResEntropy, frag.pos.get(0), frag.RCs.get(0)));
-	}
-	
-	public EnergyCalculator.EnergiedParametricMolecule calcPairEnergy(int pos1, int rc1, int pos2, int rc2) {
-		return calcPairEnergy(new RCTuple(pos1, rc1, pos2, rc2));
-	}
-	
-	public EnergyCalculator.EnergiedParametricMolecule calcPairEnergy(RCTuple frag) {
-		return calcEnergy(frag, epart.makePair(confSpace, eref, addResEntropy, frag.pos.get(0), frag.RCs.get(0), frag.pos.get(1), frag.RCs.get(1)));
-	}
-
-	/**
-	 * Calculate the energy of a molecule fragment generated from a conformation space using residue interactions generated by the energy partition.
-	 * 
-	 * @param frag The assignments of the conformation space 
-	 * @return The energy of the resulting molecule fragment and its pose
-	 */
-	public EnergyCalculator.EnergiedParametricMolecule calcEnergy(RCTuple frag) {
-		return calcEnergy(frag, makeFragInters(frag));
-	}
-	
-	/**
-	 * Calculate the energy of a molecule fragment generated from a conformation space.
-	 * 
-	 * @param frag The assignments of the conformation space 
-	 * @param inters The residue interactions
-	 * @return The energy of the resulting molecule fragment and its pose
-	 */
-	public EnergyCalculator.EnergiedParametricMolecule calcEnergy(RCTuple frag, ResidueInteractions inters) {
-		numCalculations.incrementAndGet();
-		ParametricMolecule bpmol = confSpace.makeMolecule(frag);
-		return ecalc.calcEnergy(bpmol, inters);
-	}
-
-	/**
-	 * Asynchronous version of {@link #calcEnergy(RCTuple,ResidueInteractions)}.
-	 * 
-	 * @param frag The assignments of the conformation space 
-	 * @param inters The residue interactions
-	 * @param listener Callback function that will receive the energy and associated molecule pose.
-	 *                 Called on a listener thread which is separate from the calling thread.
-	 */
-	public void calcEnergyAsync(RCTuple frag, ResidueInteractions inters, TaskListener<EnergyCalculator.EnergiedParametricMolecule> listener) {
-		tasks.submit(() -> calcEnergy(frag, inters), listener);
-	}
-
-	/**
-	 * Asynchronous version of {@link #calcEnergy(RCTuple)}.
-	 *
-	 * @param frag The assignments of the conformation space
-	 * @param listener Callback function that will receive the energy and associated molecule pose.
-	 *                 Called on a listener thread which is separate from the calling thread.
-	 */
-	public void calcEnergyAsync(RCTuple frag, TaskListener<EnergyCalculator.EnergiedParametricMolecule> listener) {
-		tasks.submit(() -> calcEnergy(frag), listener);
-	}
-
-	/**
-	 * Version of {@link #calcEnergy(RCTuple)}
-	 * using the specified ConfDB table as a cache.
-	 *
-	 * @param frag The assignments of the conformation space
-	 * @param table the confDB table
-	 * @return The energy of the resulting molecule fragment
-	 */
-	public double calcEnergy(RCTuple frag, ConfDB.ConfTable table) {
-		return calcEnergy(frag, makeFragInters(frag), table);
-	}
-
-	/**
-	 * Version of {@link #calcEnergy(RCTuple,ResidueInteractions)}
-	 * using the specified ConfDB table as a cache.
-	 *
-	 * @param frag The assignments of the conformation space
-	 * @param inters The residue interactions
-	 * @param table the confDB table
-	 * @return The energy of the resulting molecule fragment
-	 */
-	public double calcEnergy(RCTuple frag, ResidueInteractions inters, ConfDB.ConfTable table) {
-
-		// no confDB? just compute the energy
-		if (table == null) {
-			return calcEnergy(frag, inters).energy;
-		}
-
-		// check the confDB for the energy
-		int[] conf = Conf.make(confSpace, frag);
-		ConfDB.Conf dbconf = table.get(conf);
-		if (dbconf != null && dbconf.upper != null) {
-			numConfDBReads.incrementAndGet();
-			return dbconf.upper.energy;
-		}
-
-		// cache miss, compute the energy
-		double energy = calcEnergy(frag, inters).energy;
-
-		// update the ConfDB
-		table.setUpperBound(conf, energy, TimeTools.getTimestampNs());
-		table.flush();
-
-		return energy;
-	}
-
-	/**
-	 * Asynchronous version of {@link #calcEnergy(RCTuple,ConfDB.ConfTable)}.
-	 *
-	 * @param frag The assignments of the conformation space
-	 * @param table the confDB table
-	 * @param listener Callback function that will receive the energy.
-	 *                 Called on a listener thread which is separate from the calling thread.
-	 */
-	public void calcEnergyAsync(RCTuple frag, ConfDB.ConfTable table, TaskListener<Double> listener) {
-		tasks.submit(() -> calcEnergy(frag, table), listener);
-	}
-
-	/**
-	 * Asynchronous version of {@link #calcEnergy(RCTuple,ResidueInteractions,ConfDB.ConfTable)}.
-	 *
-	 * @param frag The assignments of the conformation space
-	 * @param inters The residue interactions
-	 * @param table the confDB table
-	 * @param listener Callback function that will receive the energy.
-	 *                 Called on a listener thread which is separate from the calling thread.
-	 */
-	public void calcEnergyAsync(RCTuple frag, ResidueInteractions inters, ConfDB.ConfTable table, TaskListener<Double> listener) {
-		tasks.submit(() -> calcEnergy(frag, inters, table), listener);
-	}
-
-	/**
-	 * Calculate energy of a scored conformation. Residue interactions are generated from the energy partition.
-	 * 
-	 * @param conf The conformation to analyze
-	 * @return The conformation with attached energy
-	 */
-	public EnergiedConf calcEnergy(ScoredConf conf) {
-		return new EnergiedConf(conf, calcEnergy(new RCTuple(conf.getAssignments())).energy);
-	}
-
-	/**
-	 * Calculate energy of a scored conformation, using the specified ConfDB table as a cache.
-	 * Residue interactions are generated from the energy partition.
-	 *
-	 * @param conf The conformation to analyze
-	 * @param table the confDB table
-	 * @return The conformation with attached energy
-	 */
-	public EnergiedConf calcEnergy(ScoredConf conf, ConfDB.ConfTable table) {
-		return calcEnergy(conf, table, () -> calcEnergy(conf));
-	}
-
-	/**
-	 * Asynchronous version of {@link #calcEnergy(ScoredConf)}.
-	 * 
-	 * @param conf The conformation to analyze
-	 * @param listener Callback function that will receive the energy. Called on a listener thread which is separate from the calling thread.
-	 */
-	public void calcEnergyAsync(ScoredConf conf, TaskListener<EnergiedConf> listener) {
-		tasks.submit(() -> calcEnergy(conf), listener);
-	}
-
-	/**
-	 * Asynchronous version of {@link #calcEnergy(ScoredConf)},
-	 * using the specified ConfDB table as a cache.
-	 *
-	 * @param conf The conformation to analyze
-	 * @param table the confDB table
-	 * @param listener Callback function that will receive the energy. Called on a listener thread which is separate from the calling thread.
-	 */
-	public void calcEnergyAsync(ScoredConf conf, ConfDB.ConfTable table, TaskListener<EnergiedConf> listener) {
-		calcEnergyAsync(conf, table, () -> calcEnergy(conf), listener);
-	}
-
-	/**
-	 * Calculate energy of a scored conformation with specified residue interactions.
-	 *
-	 * @param conf The conformation to analyze
-	 * @param inters The residue interactions
-	 * @return The conformation with attached energy
-	 */
-	public EnergiedConf calcEnergy(ScoredConf conf, ResidueInteractions inters) {
-		return new EnergiedConf(conf, calcEnergy(new RCTuple(conf.getAssignments()), inters).energy);
-	}
-
-	/**
-	 * Calculate energy of a scored conformation with specified residue interactions,
-	 * using the specified ConfDB table as a cache.
-	 *
-	 * @param conf The conformation to analyze
-	 * @param inters The residue interactions
-	 * @param table the confDB table
-	 * @return The conformation with attached energy
-	 */
-	public EnergiedConf calcEnergy(ScoredConf conf, ResidueInteractions inters, ConfDB.ConfTable table) {
-		return calcEnergy(conf, table, () -> calcEnergy(conf, inters));
-	}
-
-	/**
-	 * Asynchronous version of {@link #calcEnergy(ScoredConf)}.
-	 *
-	 * @param conf The conformation to analyze
-	 * @param inters The residue interactions
-	 * @param listener Callback function that will receive the energy. Called on a listener thread which is separate from the calling thread.
-	 */
-	public void calcEnergyAsync(ScoredConf conf, ResidueInteractions inters, TaskListener<EnergiedConf> listener) {
-		tasks.submit(() -> calcEnergy(conf), listener);
-	}
-
-	/**
-	 * Asynchronous version of {@link #calcEnergy(ScoredConf)},
-	 * using the specified ConfDB table as a cache.
-	 *
-	 * @param conf The conformation to analyze
-	 * @param inters The residue interactions
-	 * @param table the confDB table
-	 * @param listener Callback function that will receive the energy. Called on a listener thread which is separate from the calling thread.
-	 */
-	public void calcEnergyAsync(ScoredConf conf, ResidueInteractions inters, ConfDB.ConfTable table, TaskListener<EnergiedConf> listener) {
-		calcEnergyAsync(conf, table, () -> calcEnergy(conf, inters), listener);
-	}
-
-
-	private EnergiedConf calcEnergy(ScoredConf conf, ConfDB.ConfTable table, Supplier<EnergiedConf> supplier) {
-
-		// no confDB? just compute the energy
-		if (table == null) {
-			return supplier.get();
-		}
-
-		// check the confDB for the energy
-		EnergiedConf econf = table.getEnergied(conf);
-		if (econf != null) {
-			numConfDBReads.incrementAndGet();
-			return econf;
-		}
-
-		// cache miss, compute the energy
-		econf = supplier.get();
-
-		// update the ConfDB
-		// NOTE: flushing the db every write might be noticeably slow at a high write rate
-		// in testing so far, at about 20 writes/s, the performance hit is undetectable
-		table.setBounds(econf, TimeTools.getTimestampNs());
-		table.flush();
-
-		return econf;
-	}
-
-	private void calcEnergyAsync(ScoredConf conf, ConfDB.ConfTable table, Supplier<EnergiedConf> supplier, TaskListener<EnergiedConf> listener) {
-		tasks.submit(() -> calcEnergy(conf, table, supplier), listener);
-	}
-
-
-	public List<EnergiedConf> calcAllEnergies(List<ScoredConf> confs) {
-		return calcAllEnergies(confs, false);
-	}
-
-	public List<EnergiedConf> calcAllEnergies(List<ScoredConf> confs, ConfDB.ConfTable table) {
-		return calcAllEnergies(confs, false, table);
-	}
-	
-	public List<EnergiedConf> calcAllEnergies(List<ScoredConf> confs, boolean reportProgress) {
-		return calcAllEnergies(confs, reportProgress, null);
-	}
-
-	public List<EnergiedConf> calcAllEnergies(List<ScoredConf> confs, boolean reportProgress, ConfDB.ConfTable table) {
-		
-		// allocate space to hold the minimized values
-		List<EnergiedConf> econfs = new ArrayList<>(confs.size());
-		for (int i=0; i<confs.size(); i++) {
-			econfs.add(null);
-		}
-		
-		// track progress if desired
-		final Progress progress;
-		if (reportProgress) {
-			progress = new Progress(confs.size());
-		} else {
-			progress = null;
-		}
-		
-		// minimize them all
-		for (int i=0; i<confs.size(); i++) {
-			
-			// capture i for the closure below
-			final int fi = i;
-			
-			calcEnergyAsync(confs.get(i), table, (econf) -> {
-				
-				// save the minimized energy
-				econfs.set(fi, econf);
-				
-				// update progress if needed
-				if (progress != null) {
-					progress.incrementProgress();
-				}
-			});
-		}
-		tasks.waitForFinish();
-		
-		return econfs;
-	}
-
-	//Making objective functions for EPIC fitting
-	public MoleculeObjectiveFunction makeIntraShellObjFcn(int pos, int rc) {
-		ParametricMolecule bpmol = confSpace.makeMolecule(new RCTuple(pos,rc));
-		ResidueInteractions inters = EnergyPartition.Traditional.makeSingle(confSpace, eref, addResEntropy, pos, rc);
-		return ecalc.makeEnergyObjFcn(bpmol, inters);
-	}
-
-	public MoleculeObjectiveFunction makePairwiseObjFcn(int pos1, int rc1, int pos2, int rc2) {
-		ParametricMolecule bpmol = confSpace.makeMolecule(new RCTuple(pos1,rc1,pos2,rc2));
-		ResidueInteractions inters = EnergyPartition.Traditional.makePair(confSpace, eref, addResEntropy, pos1, rc1, pos2, rc2);
-		return ecalc.makeEnergyObjFcn(bpmol, inters);
-	}
->>>>>>> 1436969d
 }