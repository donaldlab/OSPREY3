/*
 * To change this template, choose Tools | Templates
 * and open the template in the editor.
 */
package edu.duke.cs.osprey.energy.forcefield;

import java.io.Serializable;
import java.util.Iterator;
import java.util.StringTokenizer;

import edu.duke.cs.osprey.tools.FileTools;
import edu.duke.cs.osprey.tools.StringParsing;

/**
 * Options for configuring forcefields for energy calculation.
 * @author mhall44
 */
public class ForcefieldParams implements Serializable {
    
<<<<<<< HEAD
    private static final long serialVersionUID = 3124964506851762586L;
    
=======
    public static boolean printWarnings = true;
>>>>>>> 9d8ca772
    final int atomTypeX = -2; //the atom type number for the X wildcard atom type
    private final int noMatchInt = 9999;

    String[] atomTypeNames = null;
    double[] atomAtomicMasses = null;
    int[]   bondAtomType1 = null;
    int[]   bondAtomType2 = null;
    double[] bondHFC = null; // Harmonic Force Constant
    double[] bondEBL = null; // Equilibrium Bond Length
    int[]		angleAtomType1 = null;
    int[]		angleAtomType2 = null;
    int[]		angleAtomType3 = null;
    double[] angleHFC = null; // Harmonic Force Constant
    double[] angleEBA = null; // Equilibrium Bond Angle
    int numGeneralDihedParams = 0; //the number of generic dihedral parameters (that have wildcard X atoms)
    int[]		dihedAtomType1 = null;
    int[]		dihedAtomType2 = null;
    int[]		dihedAtomType3 = null;
    int[]		dihedAtomType4 = null;
    // Dihedral: (PK/IDIVF) * (1 + cos(PN*phi - PHASE))
    double[] dihedTerm1 = null; // (PK/IDIVF)
    int[] dihedPN = null; // Periodicity
    double[] dihedPhase = null; // Phase
    int[]		impDihedAtomType1 = null;
    int[]		impDihedAtomType2 = null;
    int[]		impDihedAtomType3 = null;
    int[]		impDihedAtomType4 = null;
    // Imprper Dihedral: PK * (1 + cos(PN*phi - PHASE))
    double[] impDihedTerm1 = null; // PK
    int[] impDihedPN = null; // Periodicity
    double[] impDihedPhase = null; // Phase
    int[]		vdwAtomType1 = null;
    double[] vdwR = null;
    double[] vdwE = null;
    int[][] equivAtoms = null;
    // For two atoms i & j
    //  B(ij) = 2 * (Ri + Rj)^6 * ei * ej
    //  A(ij) = (Ri + Rj)^12 * ei * ej
    // Those that are 1-4 separated are scaled 


    
    //what forcefield are these parameters for?
    public Forcefield forcefld = Forcefield.AMBER;
    
    //The solvation parameters object
    EEF1 eef1parms = null;
    
    // default values copied from resources/config/defalts.cfg
    public double vdwMultiplier = 0.95;
    public double solvScale = 0.5; //the scale factor for the solvation energies
    public double dielectric = 6;	
    public boolean distDepDielect = true;
    public boolean hElect = true;
    public boolean hVDW = true;
    public double shellDistCutoff = Double.POSITIVE_INFINITY; //distance cutoff for interactions (angstroms)
    public SolvationForcefield solvationForcefield = SolvationForcefield.EEF1;
    
    public enum Forcefield {
        
        AMBER(
            "/config/parm96a.dat",
            "/config/all_amino94.in",
            "/config/all_aminont94.in",
            "/config/all_aminoct94.in",
            "/config/all_nuc94_and_gr.in",
            false,
            0.5,
            1.0,
            1.0/1.2
        ),
        CHARMM22(
            "/config/parmcharm22.dat",
            "/config/all_amino_charmm22.txt",
            "/config/all_amino_charmm22_nt.txt",
            "/config/all_amino_charmm22_ct.txt",
            "/config/all_nuc_and_gr_charmm.in",
            false,
            Double.NaN,
            Double.NaN,
            Double.NaN
        ),
        CHARMM19NEUTRAL(
            "/config/parmcharm19.dat",
            "/config/all_amino_charmm19_neutral.in",
            "/config/all_amino_charmm19_neutral_nt.in",
            "/config/all_amino_charmm19_neutral_ct.in",
            "/config/all_nuc_and_gr_charmm.in",
            true,
            1.0,
            2.0,
            0.4
        ),
        CHARMM19(
            "/config/parmcharm19.dat",
            "/config/all_amino_charmm19.in",
            "/config/all_amino_charmm19_nt.in",
            "/config/all_amino_charmm19_ct.in",
            "/config/all_nuc_and_gr_charmm.in",
            true,
            1.0,
            2.0,
            0.4
        );
        
        public final String paramsPath;
        public final String aaPath;
        public final String aaNTPath;
        public final String aaCTPath;
        public final String grPath;
        public final boolean reduceCRadii;
        public final double Aij14Factor;
        public final double Bij14Factor;
        public final double coulombScaling;
        
        private Forcefield(String paramsPath, String aaPath, String aaNTPath, String aaCTPath, String grPath, boolean reduceCRadii, double Aij14Factor, double Bij14Factor, double coulombScaling) {
            this.paramsPath = paramsPath;
            this.aaPath = aaPath;
            this.aaNTPath = aaNTPath;
            this.aaCTPath = aaCTPath;
            this.grPath = grPath;
            this.reduceCRadii = reduceCRadii;
            this.Aij14Factor = Aij14Factor;
            this.Bij14Factor = Bij14Factor;
            this.coulombScaling = coulombScaling;
        }
        
        public static Forcefield get(String name) {
        	return valueOf(name.toUpperCase());
        }
    }
    
    public static enum SolvationForcefield {
        EEF1,
        PoissonBoltzmann;
    }
    
    public ForcefieldParams() {
        init();
    }
    
    public ForcefieldParams(String frcefld) {
        this.forcefld = Forcefield.valueOf(frcefld.toUpperCase());
        init();
    }
    
    public ForcefieldParams(Forcefield frcefld) {
        this.forcefld = frcefld;
        init();
    }
    
    private void init() {
        // Read in AMBER forcefield parameters
        // parm96a.dat
        try {
            readParm96(forcefld);
        }
        catch (Exception ex) {
            throw new Error("can't read forcefield params", ex);
        }
                
        // Read in the EEF1 solvation parameters
        // TODO: lazy loading of EEF1 params?
        try {
            eef1parms = new EEF1();
            eef1parms.readEEF1parm();
        } catch (Exception ex) {
            throw new Error("can't read solvation params", ex);
        }
    }
    
    public ForcefieldParams(ForcefieldParams other) {
        this(other.forcefld);
        
        vdwMultiplier = other.vdwMultiplier;
        solvScale = other.solvScale;
        dielectric = other.dielectric;	
        distDepDielect = other.distDepDielect;
        hElect = other.hElect;
        hVDW = other.hVDW;
        shellDistCutoff = other.shellDistCutoff;
        solvationForcefield = other.solvationForcefield;
    }
    
    
    
    //************************************
	// This function reads the AMBER forcefield parameter file
	//  parm96a.dat
	// Although this function is meant to be relatively generic
	//  it is optimized for reading parm96a.dat. Slight changes
	//  will most likely be required to read other parameter
	//  files. Reading of other files should be done in other
	//  functions
	private void readParm96(Forcefield ff) throws Exception {
	
		Iterator<String> lines = FileTools.parseLines(FileTools.readResource(ff.paramsPath)).iterator();
			
		String curLine = null;
		int tmpInt = 0;
		
		final int initSize = 10; //the initial size of the arrays to store the data that is read

		// Skip over the first line of header info
		curLine = lines.next();
		
		// 1. Read atom names and atomic masses
		atomTypeNames = new String[initSize];
		atomAtomicMasses = new double[initSize];
		curLine = lines.next();
		tmpInt = 0; // temporary integer
		// Until we're at a blank line (or until we've read numAtomTypes)
		while (!(StringParsing.getToken(curLine,1).equals(""))) {
			
			if (tmpInt>=atomTypeNames.length){ //double the array sizes
				atomTypeNames = doubleArraySize(atomTypeNames);
				atomAtomicMasses = doubleArraySize(atomAtomicMasses);
			}
			
			atomTypeNames[tmpInt] = StringParsing.getToken(curLine,1);  // snag atom name
			atomAtomicMasses[tmpInt] = (new Double(StringParsing.getToken(curLine,2))).doubleValue();
			tmpInt++;
			curLine = lines.next();
		}
		atomTypeNames = reduceArraySize(atomTypeNames,tmpInt);
		atomAtomicMasses = reduceArraySize(atomAtomicMasses,tmpInt);
		

		// Skip unknown line
		curLine = lines.next();

		// 2. Read Bonds
		bondAtomType1 = new int[initSize];
		bondAtomType2 = new int[initSize];
		bondHFC = new double[initSize];
		bondEBL = new double[initSize];
		curLine = lines.next();
		tmpInt = 0;
		while (!(StringParsing.getToken(curLine,1).equals(""))) {
			
			if (tmpInt>=bondAtomType1.length){
				bondAtomType1 = doubleArraySize(bondAtomType1);
				bondAtomType2 = doubleArraySize(bondAtomType2);
				bondHFC = doubleArraySize(bondHFC);
				bondEBL = doubleArraySize(bondEBL);
			}
			
			//tmpStr = curLine.substring(0,5);
			bondAtomType1[tmpInt] = atomTypeToInt(getDashedToken(curLine, 1));
			bondAtomType2[tmpInt] = atomTypeToInt(getDashedToken(curLine, 2));
			bondHFC[tmpInt] = (new Double(getDashedToken(curLine,3))).doubleValue();
			bondEBL[tmpInt] = (new Double(getDashedToken(curLine,4))).doubleValue();
			tmpInt++;
			curLine = lines.next();
		}
		bondAtomType1 = reduceArraySize(bondAtomType1,tmpInt);
		bondAtomType2 = reduceArraySize(bondAtomType2,tmpInt);
		bondHFC = reduceArraySize(bondHFC,tmpInt);
		bondEBL = reduceArraySize(bondEBL,tmpInt);
		

		// 3. Read Angles
		angleAtomType1 = new int[initSize];
		angleAtomType2 = new int[initSize];
		angleAtomType3 = new int[initSize];
		angleHFC = new double[initSize];
		angleEBA = new double[initSize];
		curLine = lines.next();
		tmpInt = 0;
		while (!(StringParsing.getToken(curLine,1).equals(""))) {
			
			if (tmpInt>=angleAtomType1.length){
				angleAtomType1 = doubleArraySize(angleAtomType1);
				angleAtomType2 = doubleArraySize(angleAtomType2);
				angleAtomType3 = doubleArraySize(angleAtomType3);
				angleHFC = doubleArraySize(angleHFC);
				angleEBA = doubleArraySize(angleEBA);
			}
			
			//tmpStr = curLine.substring(0,8);
			angleAtomType1[tmpInt] = atomTypeToInt(getDashedToken(curLine,1));
			angleAtomType2[tmpInt] = atomTypeToInt(getDashedToken(curLine,2));
			angleAtomType3[tmpInt] = atomTypeToInt(getDashedToken(curLine,3));
			angleHFC[tmpInt] = (new Double(getDashedToken(curLine,4))).doubleValue();
			angleEBA[tmpInt] = (new Double(getDashedToken(curLine,5))).doubleValue();
			tmpInt++;
			curLine = lines.next();
		}
		angleAtomType1 = reduceArraySize(angleAtomType1,tmpInt);
		angleAtomType2 = reduceArraySize(angleAtomType2,tmpInt);
		angleAtomType3 = reduceArraySize(angleAtomType3,tmpInt);
		angleHFC = reduceArraySize(angleHFC,tmpInt);
		angleEBA = reduceArraySize(angleEBA,tmpInt);
		
		
		// 4. Read Dihedrals
		numGeneralDihedParams = 0;
		dihedAtomType1 = new int[initSize];
		dihedAtomType2 = new int[initSize];
		dihedAtomType3 = new int[initSize];
		dihedAtomType4 = new int[initSize];
		dihedTerm1 = new double[initSize];
		dihedPhase = new double[initSize];
		dihedPN = new int[initSize];
		curLine = lines.next();
		tmpInt = 0;
		double tmpFlt = 0.0f;
		while (!(StringParsing.getToken(curLine,1).equals(""))) {
			
			if (tmpInt>=dihedAtomType1.length){
				dihedAtomType1 = doubleArraySize(dihedAtomType1);
				dihedAtomType2 = doubleArraySize(dihedAtomType2);
				dihedAtomType3 = doubleArraySize(dihedAtomType3);
				dihedAtomType4 = doubleArraySize(dihedAtomType4);
				dihedTerm1 = doubleArraySize(dihedTerm1);
				dihedPhase = doubleArraySize(dihedPhase);
				dihedPN = doubleArraySize(dihedPN);
			}
			
			//tmpStr = curLine.substring(0,11);
			dihedAtomType1[tmpInt] = atomTypeToInt(getDashedToken(curLine,1));
			dihedAtomType2[tmpInt] = atomTypeToInt(getDashedToken(curLine,2));
			dihedAtomType3[tmpInt] = atomTypeToInt(getDashedToken(curLine,3));
			dihedAtomType4[tmpInt] = atomTypeToInt(getDashedToken(curLine,4));
			
			if ( dihedAtomType1[tmpInt]==atomTypeX || dihedAtomType2[tmpInt]==atomTypeX || dihedAtomType3[tmpInt]==atomTypeX || dihedAtomType4[tmpInt]==atomTypeX ) //at least one of the atoms is a wildcard
				numGeneralDihedParams++;
			
			tmpFlt = (new Double(getDashedToken(curLine,5))).doubleValue();
			dihedTerm1[tmpInt] = (new Double(getDashedToken(curLine,6))).doubleValue() / tmpFlt;
			dihedPhase[tmpInt] = (new Double(getDashedToken(curLine,7))).doubleValue();
			dihedPN[tmpInt] = (new Double(getDashedToken(curLine,8))).intValue();
			// If dihedPN is negative then there are one or more additional terms
			//  nothing fancy needs to be done because they will all be read in anyway
			//  but we do need to correct the sign
			if (dihedPN[tmpInt] < 0)
				dihedPN[tmpInt] = -dihedPN[tmpInt];
			tmpInt++;
			curLine = lines.next();
		}
		dihedAtomType1 = reduceArraySize(dihedAtomType1,tmpInt);
		dihedAtomType2 = reduceArraySize(dihedAtomType2,tmpInt);
		dihedAtomType3 = reduceArraySize(dihedAtomType3,tmpInt);
		dihedAtomType4 = reduceArraySize(dihedAtomType4,tmpInt);
		dihedTerm1 = reduceArraySize(dihedTerm1,tmpInt);
		dihedPhase = reduceArraySize(dihedPhase,tmpInt);
		dihedPN = reduceArraySize(dihedPN,tmpInt);
		

		// 5. Read Improper Dihedrals
		impDihedAtomType1 = new int[initSize];
		impDihedAtomType2 = new int[initSize];
		impDihedAtomType3 = new int[initSize];
		impDihedAtomType4 = new int[initSize];
		impDihedTerm1 = new double[initSize];
		impDihedPhase = new double[initSize];
		impDihedPN = new int[initSize];
		curLine = lines.next();
		tmpInt = 0;
		while (!(StringParsing.getToken(curLine,1).equals(""))) {
			
			if (tmpInt>=impDihedAtomType1.length){
				impDihedAtomType1 = doubleArraySize(impDihedAtomType1);
				impDihedAtomType2 = doubleArraySize(impDihedAtomType2);
				impDihedAtomType3 = doubleArraySize(impDihedAtomType3);
				impDihedAtomType4 = doubleArraySize(impDihedAtomType4);
				impDihedTerm1 = doubleArraySize(impDihedTerm1);
				impDihedPhase = doubleArraySize(impDihedPhase);
				impDihedPN = doubleArraySize(impDihedPN);
			}
			
			//tmpStr = curLine.substring(0,11);
			impDihedAtomType1[tmpInt] = atomTypeToInt(getDashedToken(curLine,1));
			impDihedAtomType2[tmpInt] = atomTypeToInt(getDashedToken(curLine,2));
			impDihedAtomType3[tmpInt] = atomTypeToInt(getDashedToken(curLine,3));
			impDihedAtomType4[tmpInt] = atomTypeToInt(getDashedToken(curLine,4));
			impDihedTerm1[tmpInt] = (new Double(getDashedToken(curLine,5))).doubleValue();
			impDihedPhase[tmpInt] = (new Double(getDashedToken(curLine,6))).doubleValue();
			impDihedPN[tmpInt] = (new Double(getDashedToken(curLine,7))).intValue();
			tmpInt++;
			curLine = lines.next();
		}
		impDihedAtomType1 = reduceArraySize(impDihedAtomType1,tmpInt);
		impDihedAtomType2 = reduceArraySize(impDihedAtomType2,tmpInt);
		impDihedAtomType3 = reduceArraySize(impDihedAtomType3,tmpInt);
		impDihedAtomType4 = reduceArraySize(impDihedAtomType4,tmpInt);
		impDihedTerm1 = reduceArraySize(impDihedTerm1,tmpInt);
		impDihedPhase = reduceArraySize(impDihedPhase,tmpInt);
		impDihedPN = reduceArraySize(impDihedPN,tmpInt);
		

		// Skip 2 lines (we might also be able to go until the keyword MOD4
		curLine = lines.next();
		curLine = lines.next();

		// Read the equivalence lines
		// The first atomnum in equivAtoms is the main atom and numbers with index 1..n are
		//  equivalent to the atom in index 0.
		equivAtoms = new int[initSize][];
		curLine = lines.next();
		tmpInt = 0;
		while (!(StringParsing.getToken(curLine,1).equals(""))) {
			
			if (tmpInt>=equivAtoms.length){
				equivAtoms = doubleArraySize(equivAtoms);
			}
			
			int numEquivAtoms = (new StringTokenizer(curLine," ,;\t\n\r\f")).countTokens();
			equivAtoms[tmpInt] = new int[numEquivAtoms];
			
			for(int q=0;q<equivAtoms[tmpInt].length;q++)
				equivAtoms[tmpInt][q] = -noMatchInt;
			int tmpInt2=1;
			while (!StringParsing.getToken(curLine,tmpInt2).equalsIgnoreCase("")) { 
				equivAtoms[tmpInt][tmpInt2-1] = atomTypeToInt( StringParsing.getToken(curLine,tmpInt2) );
				tmpInt2++;
			}
			tmpInt++;
			curLine = lines.next();
		}
		equivAtoms = reduceArraySize(equivAtoms,tmpInt);
		
				
		// Skip a line (we might also be able to go until the keyword MOD4
		curLine = lines.next();

		// 6. Read vdw
		vdwAtomType1 = new int[initSize];
		vdwR = new double[initSize];
		vdwE = new double[initSize];
		curLine = lines.next();
		tmpInt = 0;
		while (!(StringParsing.getToken(curLine,1).equals(""))) {
			
			if (tmpInt>=vdwAtomType1.length){
				vdwAtomType1 = doubleArraySize(vdwAtomType1);
				vdwR = doubleArraySize(vdwR);
				vdwE = doubleArraySize(vdwE);
			}
			
			vdwAtomType1[tmpInt] = atomTypeToInt(StringParsing.getToken(curLine,1));
			vdwR[tmpInt] = (new Double(StringParsing.getToken(curLine,2))).doubleValue();
			vdwE[tmpInt] = (new Double(StringParsing.getToken(curLine,3))).doubleValue();
			tmpInt++;
			curLine = lines.next();
		}
		vdwAtomType1 = reduceArraySize(vdwAtomType1,tmpInt);
		vdwR = reduceArraySize(vdwR,tmpInt);
		vdwE = reduceArraySize(vdwE,tmpInt);		
			
	// DEBUG START * Good to keep for when the parameter file changes to
	//  make sure you're reading it correctly
/*	System.out.println("ATOM TYPES");
	for(int q=0;q<5;q++) {
		System.out.println(q + " " + atomTypeNames[q] + " mass:" + atomAtomicMasses[q]);
	}
	System.out.println("BONDS");
	for(int q=0;q<5;q++) {
		System.out.println(q + " " + bondAtomType1[q] + " " + bondAtomType2[q] + " HFC:" + 
			bondHFC[q] + " EBL:" + bondEBL[q]);
	}
	System.out.println("ANGLES");
	for(int q=0;q<5;q++) {
		System.out.println(q + " " + angleAtomType1[q] + " " + angleAtomType2[q] + " " + angleAtomType3[q]
		 + " HFC:" + angleHFC[q] + " EBA:" + angleEBA[q]);
	}
	System.out.println("DIHED");
	for(int q=0;q<5;q++) {
		System.out.println(q + " " + dihedAtomType1[q] + " " + dihedAtomType2[q] + " " + dihedAtomType3[q]
		 + " " + dihedAtomType4[q] + " term1:" + dihedTerm1[q] + " PN:" + dihedPN[q] + " Phase:" + dihedPhase[q]);
	}
	System.out.println("IMPROP DIHED");
	for(int q=0;q<5;q++) {
		System.out.println(q + " " + impDihedAtomType1[q] + " " + impDihedAtomType2[q] + " " + impDihedAtomType3[q]
		 + " " + impDihedAtomType4[q] + " term1:" + impDihedTerm1[q] + " PN:" + impDihedPN[q] + " Phase:" + impDihedPhase[q]);
	}
	System.out.println("VDW");
	for(int q=0;q<5;q++) {
		System.out.println(q + " " + vdwAtomType1[q] + " " + " R:" + vdwR[q] + " E:" + vdwE[q]);
	}
	// DEBUG END
*/
	
	}


	private String getDashedToken(String s, int x) {
	
		int curNum = 1;	
		StringTokenizer st = new StringTokenizer(s," ,;\t\n\r\f-");
		
		while (curNum < x) {
			curNum++;
			if (st.hasMoreTokens())
			  st.nextToken();
			else {
				return(new String(""));
			}
		}

		if (st.hasMoreTokens())		
			return(st.nextToken());
		return(new String(""));

	} // end StringParsing.getToken
	

	// This function returns the numeric atom type based on the string atom type
	// If atom type is 'x' then return atomTypeX which means it's a wildcard
	public int atomTypeToInt(String s) {
		s = s.trim();
		if (s.equalsIgnoreCase("x"))
			return atomTypeX;
		for(int q=0;q<atomTypeNames.length;q++) {
			if (atomTypeNames[q].equalsIgnoreCase(s))
				return q;
		}
		return -1;
	}
	
	
	// This function searches the bond constants for the atoms specified
	//  and returns the approprate constants 
	public boolean getStretchParameters(int atomType1, int atomType2,
		double forceConstant[],	double equilibriumDistance[]){

		int numGeneric = 5, tmpInt = 0;
		double tmpFC = 0.0f, tmpED = 0.0f;
		boolean matched = false;
		for(int q=0;q<bondAtomType1.length;q++) {
			if (match2Atoms(atomType1, atomType2, bondAtomType1[q], bondAtomType2[q])) {
				tmpInt = 0;
				matched = true;
				if (bondAtomType1[q] == atomTypeX)
					tmpInt++;
				if (bondAtomType2[q] == atomTypeX)
					tmpInt++;
				if (tmpInt < numGeneric) {
					numGeneric = tmpInt;
					tmpFC = bondHFC[q];
					tmpED = bondEBL[q];
				}
			}
		}
		
		if (matched) {
			forceConstant[0] = tmpFC;
			equilibriumDistance[0] = tmpED;
			return(true);
		}
		else {
			forceConstant[0] = 317;
      equilibriumDistance[0] = 1.522;
			System.out.println("Ambstretch DEFAULTING TO C-CT");
			return(false);
		}
	}
	
	// This function searches the angle constants for the atoms specified
	//  and returns the approprate constants
	public boolean getBendParameters(int atomType1, int atomType2, int atomType3, 
		double forceConstant[], double equilibriumAngle[]){

		if (atomType3 < atomType1){
			int temp = atomType3;
			atomType3 = atomType1;
			atomType1 = temp;
		}

		int numGeneric = 5, tmpInt = 0;
		double tmpFC = 0.0f, tmpEA = 0.0f;
		boolean matched = false;
		for(int q=0;q<angleAtomType1.length;q++) {
			if (match3Atoms(atomType1, atomType2, atomType3, angleAtomType1[q], 
				angleAtomType2[q], angleAtomType3[q])) {
				tmpInt = 0;
				matched = true;
				if (angleAtomType1[q] == atomTypeX)
					tmpInt++;
				if (angleAtomType2[q] == atomTypeX)
					tmpInt++;
				if (angleAtomType3[q] == atomTypeX)
					tmpInt++;
				if (tmpInt < numGeneric) {
					numGeneric = tmpInt;
					tmpFC = angleHFC[q];
					tmpEA = angleEBA[q];
				}
			}
		}
		
		if (matched) {
			forceConstant[0] = tmpFC;
			equilibriumAngle[0] = tmpEA;
			return(true);
		}
		else {
			forceConstant[0] = 63.000000;
			equilibriumAngle[0] = 113.100000;
			System.out.println( "AmberBend: Could not find correct angle, defaulting to CC-CT-CT");
			return( false );
		}
	}

	// This function searches the dihedral constants for the atoms specified
	//  and returns the approprate constants
	public boolean getTorsionParameters(int atomType1, int atomType2, int atomType3, 
		int atomType4, double forceConstant[], double equilibriumAngle[], int terms[], 
		int multiplicity[]){

		if (atomType3 < atomType2){
			int temp = atomType3;
			atomType3 = atomType2;
			atomType2 = temp;
			temp = atomType4;
			atomType4 = atomType1;
			atomType1 = temp;
		}

		// First search through generic torsions (those terms containing wildcards)
		boolean matched = false;
		for(int q=0;q<numGeneralDihedParams;q++) {
			if (match2Atoms(atomType2, atomType3, dihedAtomType2[q], dihedAtomType3[q])) {
				matched = true;
				forceConstant[0] = dihedTerm1[q];
				equilibriumAngle[0] = dihedPhase[q];
				terms[0] = dihedPN[q];
				multiplicity[0] = 0;
			}
		}
		
		// According to the original paper "any specific parameter, such as OS-CH-CH-OS,
		//  overrides any general parameter."
		int forceCounter = 0, eqCounter = 0, multCounter = 0, termCounter = 0;
		for(int q=numGeneralDihedParams;q<dihedAtomType1.length;q++) {
			if (match4Atoms(atomType1, atomType2, atomType3, atomType4, dihedAtomType1[q],
						dihedAtomType2[q], dihedAtomType3[q], dihedAtomType4[q])) {
				matched = true;
				forceConstant[forceCounter++] = dihedTerm1[q];
				equilibriumAngle[eqCounter++] = dihedPhase[q];
				terms[termCounter++] = dihedPN[q];
				multiplicity[0] = multCounter++;
			}
		}
		
		if (matched) {
			return(true);
		}
		else {
			System.out.println("AmberDihed: Could not find correct torsion");
			return( false );
		}
	}
	
	// This function attempts to match two atoms for a bond. An atom type
	//  of atomTypeX is a generic term and can match anything
	private boolean match2Atoms(int atType1, int atType2, int known1, int known2) {
	
		if ((atType1 == known1) && (atType2 == known2))
			return(true);
		if ((atType1 == known2) && (atType2 == known1))
			return(true);
		if ((atType1 == known1) && (known2 == atomTypeX))
			return(true);
		if ((atType1 == known2) && (known1 == atomTypeX))
			return(true);
		if ((atType2 == known1) && (known2 == atomTypeX))
			return(true);
		if ((atType2 == known2) && (known1 == atomTypeX))
			return(true);
		return(false);
	}
	
	// This function attempts to match three atoms for an angle. An atom
	//  type of atomTypeX is a generic term and can match anything
	private boolean match3Atoms(int atType1, int atType2, int atType3,
		int known1, int known2, int known3) {
		
		if ((atType1 == known1) && (atType2 == known2) && (atType3 == known3))
			return(true);
		if ((atType1 == known3) && (atType2 == known2) && (atType3 == known1))
			return(true);
		if ((known1 == atomTypeX) && (atType2 == known2) && (atType3 == known3))
			return(true);
		if ((known1 == atomTypeX) && (atType2 == known2) && (atType1 == known3))
			return(true);
		if ((atType1 == known1) && (atType2 == known2) && (known3 == atomTypeX))
			return(true);
		if ((atType3 == known1) && (atType2 == known2) && (known3 == atomTypeX))
			return(true);
		if ((atType1 == known1) && (known2 == atomTypeX) && (atType3 == known3))
			return(true);
		if ((atType3 == known1) && (known2 == atomTypeX) && (atType1 == known3))
			return(true);
		return(false);
	}

	// This function attempts to match four atoms for a dihedral (no generic atoms)
	private boolean match4Atoms(int atType1, int atType2, int atType3, int atType4,
		int known1, int known2, int known3, int known4) {
	
		if ((atType1 == known1) && (atType2 == known2) &&
			(atType3 == known3) && (atType4 == known4))
			return(true);
		else if ((atType1 == known4) && (atType2 == known3) &&
			(atType3 == known2) && (atType4 == known1))
					return(true);

		return(false);
	}

	
	// This function returns the equivalent class for the given atomtype
	private int getEquivalentType(int atomType) {

		for(int i=0;i<equivAtoms.length;i++) {
			for(int j=1;j<equivAtoms[i].length;j++) {
				if (atomType == equivAtoms[i][j])
					return(equivAtoms[i][0]);
			}
		}
		return(-1);
	}


	public static class NBParams {
		public double r;
		public double epsilon;
	}
	
	// This function returns the r and epsilon paramters for a given atom type
	public boolean getNonBondedParameters(int atomType, NBParams out) {
		
		for(int q=0;q<vdwAtomType1.length;q++) {
			if (vdwAtomType1[q]==atomType) {
				out.r=vdwR[q];
				out.epsilon=vdwE[q];
				return (true);
			}
		}

		// Check for equivalent atoms
		int equivType = getEquivalentType(atomType);
		for(int q=0;q<vdwAtomType1.length;q++) {
			if (vdwAtomType1[q]==equivType) {
				out.r=vdwR[q];
				out.epsilon=vdwE[q];
				return (true);
			}
		}
		
		return(false);
	}
        
        
        public double getBondEBL(int atomType1, int atomType2){
            //get the equilibrium bond length for the specified atom types
            for(int bondTypeNum=0; bondTypeNum<bondEBL.length; bondTypeNum++){
                if( (bondAtomType1[bondTypeNum]==atomType1) && (bondAtomType2[bondTypeNum]==atomType2) ){
                    return bondEBL[bondTypeNum];
                }
                if( (bondAtomType2[bondTypeNum]==atomType1) && (bondAtomType1[bondTypeNum]==atomType2) ){
                    return bondEBL[bondTypeNum];//could be listed in either order...
                }
            }
            
            if(printWarnings) {
            	System.out.println("Warning: No equilibrium bond length listed for atom types "
                    +atomType1+" and "+atomType2);
            }
            //this is used to get an estimated bond distance matrix, in which case
            //we can estimate using other atom types for the same elements
            
            return Double.NaN;
        }
        
        
        public double estBondEBL(int atomType1, int atomType2){
            //if we don't know the true equilibrium bond length, we can try to estimate it
            //based on another pair of atom types from the same element types
            
            double mass1 = atomAtomicMasses[atomType1];
            double mass2 = atomAtomicMasses[atomType2];
            
            for(int altAtomType1=0; altAtomType1<atomTypeNames.length; altAtomType1++){
                if(atomAtomicMasses[altAtomType1] == mass1){//same element
                    
                    for(int altAtomType2=0; altAtomType2<atomTypeNames.length; altAtomType2++){
                        if(atomAtomicMasses[altAtomType2] == mass2){
                            //Let's try using the alt types as a substitute
                            double bondEBL = getBondEBL(altAtomType1, altAtomType2);
                            if(!Double.isNaN(bondEBL))
                                return bondEBL;
                        }
                    }
                }
            }
            
            throw new RuntimeException("ERROR: Couldn't find any equilibrium bond length"
                    + " for atoms with masses " + mass1 + " and " + mass2);
        }
        
        
        
        //Doubles the size of the a[] String array
	private String [] doubleArraySize(String a[]){
		String tmp[] = new String[a.length*2];
		System.arraycopy(a, 0, tmp, 0, a.length);
		return tmp;
	}
	
	//Doubles the size of the a[] double array
	private double [] doubleArraySize(double a[]){
		double tmp[] = new double[a.length*2];
		System.arraycopy(a, 0, tmp, 0, a.length);
		return tmp;
	}
	
	//Doubles the size of the a[] int array
	private int [] doubleArraySize(int a[]){
		int tmp[] = new int[a.length*2];
		System.arraycopy(a, 0, tmp, 0, a.length);
		return tmp;
	}
	
	//Doubles the size (first dimension only) of the a[] int array
	private int [][] doubleArraySize(int a[][]){
		int tmp[][] = new int[a.length*2][];
		for (int i=0; i<a.length; i++){
			tmp[i] = new int[a[i].length];
			System.arraycopy(a[i], 0, tmp[i], 0, a[i].length);
		}
		return tmp;
	}
	
	//Reduce the a[] String array to keep only the first newSize elements
	private String [] reduceArraySize(String a[], int newSize){
		String tmp[] = new String[newSize];
		System.arraycopy(a, 0, tmp, 0, tmp.length);
		return tmp;
	}
	
	//Reduce the a[] double array to keep only the first newSize elements
	private double [] reduceArraySize(double a[], int newSize){
		double tmp[] = new double[newSize];
		System.arraycopy(a, 0, tmp, 0, tmp.length);
		return tmp;
	}
	
	//Reduce the a[] int array to keep only the first newSize elements
	private int [] reduceArraySize(int a[], int newSize){
		int tmp[] = new int[newSize];
		System.arraycopy(a, 0, tmp, 0, tmp.length);
		return tmp;
	}
	
	private int [][] reduceArraySize(int a[][], int newSize){
		int tmp[][] = new int[newSize][];
		for (int i=0; i<newSize; i++){
			tmp[i] = new int[a[i].length];
			System.arraycopy(a[i], 0, tmp[i], 0, a[i].length);
		}
		return tmp;
	}
}<|MERGE_RESOLUTION|>--- conflicted
+++ resolved
@@ -17,12 +17,10 @@
  */
 public class ForcefieldParams implements Serializable {
     
-<<<<<<< HEAD
     private static final long serialVersionUID = 3124964506851762586L;
-    
-=======
+
     public static boolean printWarnings = true;
->>>>>>> 9d8ca772
+
     final int atomTypeX = -2; //the atom type number for the X wildcard atom type
     private final int noMatchInt = 9999;
 
@@ -790,7 +788,7 @@
             }
             
             if(printWarnings) {
-            	System.out.println("Warning: No equilibrium bond length listed for atom types "
+            System.out.println("Warning: No equilibrium bond length listed for atom types "
                     +atomType1+" and "+atomType2);
             }
             //this is used to get an estimated bond distance matrix, in which case
