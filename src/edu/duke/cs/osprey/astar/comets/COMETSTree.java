/*
 * To change this license header, choose License Headers in Project Properties.
 * To change this template file, choose Tools | Templates
 * and open the template in the editor.
 */
package edu.duke.cs.osprey.astar.comets;

import java.math.BigInteger;
import java.util.ArrayList;
import java.util.Arrays;
import java.util.PriorityQueue;

import edu.duke.cs.osprey.astar.AStarNode;
import edu.duke.cs.osprey.astar.AStarTree;
import edu.duke.cs.osprey.astar.ConfTree;
import edu.duke.cs.osprey.astar.FullAStarNode;
import edu.duke.cs.osprey.confspace.HigherTupleFinder;
import edu.duke.cs.osprey.confspace.RCTuple;
import edu.duke.cs.osprey.confspace.SearchProblem;
import edu.duke.cs.osprey.ematrix.EnergyMatrix;
import edu.duke.cs.osprey.pruning.Pruner;
import edu.duke.cs.osprey.pruning.PruningMatrix;

/**
 *
 * Tree for constrained optimization of multistate energies by tree search
 * 
 * @author mhall44
 */
public class COMETSTree extends AStarTree<FullAStarNode> {

    
    int numTreeLevels;//number of residues with sequence changes
    
    LME objFcn;//we are minimizing objFcn...
    LME[] constraints;//with the constraints that constr all <= 0
    
    ArrayList<ArrayList<String>> AATypeOptions;
    //COMETreeNode.assignments assigns each level an index in AATypeOptions.get(level), and thus an AA type
    //If -1, then no assignment yet
    
    int numMaxMut;//number of mutations allowed away from wtSeq (-1 means no cap)
    String wtSeq[];
    
    //information on states
    
    int numStates;//how many states there are
    //they have to have the same mutable residues & AA options,
    //though the residues involved may be otherwise different
    
    SearchProblem stateSP[];//SearchProblems describing them
        
    
    ArrayList<ArrayList<Integer>> mutable2StatePosNums;
    //mutable2StatePosNum.get(state) maps levels in this tree to flexible positions for state
    //(not necessarily an onto mapping)
    
    int stateNumPos[];
    
    
    int numSeqsReturned = 0;
    int stateGMECsForPruning = 0;//how many state GMECs have been calculated for nodes that are pruned

    
    boolean outputGMECStructs;//Output GMEC structure for each (state, sequence)
    
  
    
    public COMETSTree(int numTreeLevels, LME objFcn, LME[] constraints,  
            ArrayList<ArrayList<String>> AATypeOptions, int numMaxMut, String[] wtSeq, 
            int numStates, SearchProblem[] stateSP, 
            ArrayList<ArrayList<Integer>> mutable2StatePosNums, 
            boolean outputGMECStructs) {
        
        this.numTreeLevels = numTreeLevels;
        this.objFcn = objFcn;
        this.constraints = constraints;
        this.AATypeOptions = AATypeOptions;
        this.numMaxMut = numMaxMut;
        this.wtSeq = wtSeq;
        this.numStates = numStates;
        this.stateSP = stateSP;
        this.mutable2StatePosNums = mutable2StatePosNums;
        this.outputGMECStructs = outputGMECStructs;
        
        stateNumPos = new int[numStates];
        for(int state=0; state<numStates; state++)
            stateNumPos[state] = stateSP[state].confSpace.numPos;
        
        
        
                //DEBUG!!!
        //Making some random triples, to test COMETS w/ triples
        /*for(int state=0; state<4; state++){
            EnergyMatrix emat = getEnergyMatrix(state);
            Random r = new Random();
            for(int i=0; i<10000; i++){
                int pos1 = 2 + r.nextInt(stateNumPos[state]-2);
                int pos2 = 1 + r.nextInt(pos1-1);
                int pos3 = r.nextInt(pos2);
                
                int rc1 = r.nextInt(emat.numRCsAtPos(pos1));
                int rc2 = r.nextInt(emat.numRCsAtPos(pos2));
                int rc3 = r.nextInt(emat.numRCsAtPos(pos3));
                
                RCTuple triple = new RCTuple(pos1,rc1,pos2,rc2).addRC(pos3, rc3);
                
                emat.setTupleValue(triple, r.nextDouble());
                
            }
        }
        System.out.println("randomly made some triples..");*/
        //DEBUG!!!
        
    }
    
    
    
    @Override
    public BigInteger getNumConformations() {
    	throw new UnsupportedOperationException();
    }
    
    
    
    @Override
    public ArrayList<FullAStarNode> getChildren(FullAStarNode curNode) {
        COMETSNode seqNode = (COMETSNode)curNode;
        ArrayList<FullAStarNode> ans = new ArrayList<>();
                
        if(seqNode.isFullyDefined()){
            seqNode.expandConfTree();
            seqNode.setScore( boundLME(seqNode,objFcn) );
            ans.add(seqNode);
            return ans;
        }
        else{
            //expand next position...            
            int curAssignments[] = seqNode.getNodeAssignments();
            
            for(int splitPos=0; splitPos<numTreeLevels; splitPos++){
                if(curAssignments[splitPos] < 0){//can split this level
                    
                    for(int aa=0; aa<AATypeOptions.get(splitPos).size(); aa++){
                        
                        int childAssignments[] = curAssignments.clone();
                        childAssignments[splitPos] = aa;
                        
                        UpdatedPruningMatrix childPruneMat[] = new UpdatedPruningMatrix[numStates];
                        for(int state=0; state<numStates; state++)
                            childPruneMat[state] = doChildPruning(state, seqNode.pruneMat[state], splitPos, aa);
                        
                        COMETSNode childNode = new COMETSNode(childAssignments, childPruneMat);
                        
                        if(splitPos==numTreeLevels-1){//sequence now fully defined...make conf trees
                            makeSeqConfTrees(childNode);
                        }
                        
                        childNode.setScore( boundLME(childNode,objFcn) );
                        
                        ans.add(childNode);
                    }
                    
                    return ans;
                }
            }
            
            throw new RuntimeException("ERROR: No splittable position found but sequence not fully defined...");
        }
        
    }
    
    
    private UpdatedPruningMatrix doChildPruning(int state, PruningMatrix parentMat, int splitPos, int aa){
        //Create an update to parentMat (without changing parentMat)
        //to reflect that splitPos has been assigned an amino-acid type
        
        String assignedAAType = AATypeOptions.get(splitPos).get(aa);
        
        UpdatedPruningMatrix ans = new UpdatedPruningMatrix(parentMat);
        int posAtState = mutable2StatePosNums.get(state).get(splitPos);
        
        //first, prune all other AA types at splitPos
        for(int rc : parentMat.unprunedRCsAtPos(posAtState)){
            String rcAAType = stateSP[state].confSpace.posFlex.get(posAtState).RCs.get(rc).AAType;
            
            if( ! rcAAType.equalsIgnoreCase(assignedAAType)){
                ans.markAsPruned(new RCTuple(posAtState,rc));
            }
        }
        
        //now do any consequent singles & pairs pruning
        int numUpdates = ans.countUpdates();
        int oldNumUpdates;
        
        Pruner dee = new Pruner(stateSP[state],ans,true,Double.POSITIVE_INFINITY,
                0,false,stateSP[state].useTupExpForSearch,false);
        //this is rigid, type-dependent pruning aiming for sequence GMECs
        //So Ew = Ival = 0
        
        do {//repeat as long as we're pruning things
            oldNumUpdates = numUpdates;
            dee.prune("GOLDSTEIN");
            dee.prune("GOLDSTEIN PAIRS FULL");
            numUpdates = ans.countUpdates();
        } while (numUpdates > oldNumUpdates);
        
        return ans;
    }
    
    
    
	private void makeSeqConfTrees(COMETSNode node){
        //Given a node with a fully defined sequence, build its conformational search trees
        //for each state
        //If a state has no viable conformations, leave it null, with stateUB[state] = inf
        
        node.stateTrees = new ConfTree[numStates];
        node.stateUB = new double[numStates];
        
        for(int state=0; state<numStates; state++){
            
            //first make sure there are RCs available at each position
            boolean RCsAvailable = true;
            for(int pos=0; pos<stateNumPos[state]; pos++){
                if(node.pruneMat[state].unprunedRCsAtPos(pos).isEmpty()){
                    RCsAvailable = false;
                    break;
                }
            }
            
            if(RCsAvailable) {
                node.stateTrees[state] = new ConfTree<>(
                	new FullAStarNode.Factory(stateNumPos[state]),
                	stateSP[state],
                	node.pruneMat[state],
                	false
                );
                
                FullAStarNode rootNode = node.stateTrees[state].rootNode();
                
                int blankConf[] = new int[stateNumPos[state]];//set up root node UB
                Arrays.fill(blankConf,-1);
                rootNode.UBConf = blankConf;
                updateUB( state, rootNode, node );
                node.stateUB[state] = rootNode.UB;
                
                node.stateTrees[state].initQueue(rootNode);//allocate queue and add root node
            }
            else {//no confs available for this state!
                node.stateTrees[state] = null;
                node.stateUB[state] = Double.POSITIVE_INFINITY;
            }
        }
    }
    
    

    @Override
    public FullAStarNode rootNode() {
        int[] conf = new int[numTreeLevels];
        Arrays.fill(conf,-1);//indicates sequence not assigned
        
        PruningMatrix[] pruneMats = new PruningMatrix[numStates];
        for(int state=0; state<numStates; state++){
            pruneMats[state] = stateSP[state].pruneMat;
        }
        
        COMETSNode root = new COMETSNode(conf, pruneMats);
        root.setScore( boundLME(root,objFcn) );
        return root;
    }
    
    
    @Override
    public boolean canPruneNode(FullAStarNode node){
        //check if the node can be pruned based on the constraints
        //each constraint function must be <=0, so if any constraint function's lower bound
        //over sequences in seqNode is > 0,
        //we can prune seqNode
        COMETSNode seqNode = (COMETSNode)node;
       
        if(numMaxMut!=-1){
            //we have a cap on the number of mutations...prune if exceeded
            int mutCount = 0;
            int assignments[] = seqNode.getNodeAssignments();
            
            for(int level=0; level<numTreeLevels; level++){
                if( assignments[level] >=0 ){//AA type at level is assigned
                    if( ! AATypeOptions.get(level).get(assignments[level]).equalsIgnoreCase(wtSeq[level]) )//and is different from wtSeq
                        mutCount++;
                }
            }
            
            if(mutCount>numMaxMut)//No state GMECs calcd for this...pruning based only on sequence
                return true;
        }
        
        for(LME constr : constraints){
            if( boundLME(seqNode,constr) > 0 ){
                stateGMECsForPruning += countStateGMECs(seqNode);
                return true;
            }
        }
        
        return false;
    }
    
    
    
    @Override
    public boolean isFullyAssigned(FullAStarNode node) {
        //This checks if the node is returnable
        //So it must be fully processed (state GMECs found, not just fully defined sequence)
        
        if( ! node.isFullyDefined() )//sequence not fully defined
            return false;
        
        COMETSNode seqNode = (COMETSNode)node;
        
        for(int state=0; state<numStates; state++){
            if(seqNode.stateTrees[state]!=null){
                FullAStarNode bestNodeForState = seqNode.stateTrees[state].getQueue().peek();
                
                if( ! bestNodeForState.isFullyDefined() )//State GMEC calculation not done
                    return false;
            }
        }
        
        //if we get here, all state GMECs are calculated.  Node is fully processed
        return true;
    }
    
    
    @Override
    public int[] outputNode(FullAStarNode node){
        //Let's print more info when outputting a node
        printBestSeqInfo((COMETSNode)node);
        return node.getNodeAssignments();
    }
    
    
    public String seqAsString(int[] seqNodeAssignments){
        //Given the integer representation of sequence used in COMETSNode,
        //create a string representation of the sequence
        String seq = "";
        for(int level=0; level<numTreeLevels; level++)
            seq = seq + AATypeOptions.get(level).get( seqNodeAssignments[level] )+"_";
        
        return seq;
    }
    
    void printBestSeqInfo(COMETSNode seqNode){
        //About to return the given fully assigned sequence from A*
        //provide information
        System.out.println("SeqTree: A* returning conformation; lower bound = "+seqNode.getScore()+" nodes expanded: "+numExpanded);
        
        numSeqsReturned++;
        
        System.out.print("Sequence: ");
        
<<<<<<< HEAD
        String seq = "";
        for(int level=0; level<numTreeLevels; level++)
            seq = seq + AATypeOptions.get(level).get( seqNode.getNodeAssignments()[level] )+"_";
=======
        String seq = seqAsString(seqNode.getNodeAssignments());
>>>>>>> 524d0b6b
        System.out.println(seq);
        
        
        //provide state GMECs, specified as rotamers (AA types all the same of course)
        for(int state=0; state<numStates; state++){
            System.out.print("State "+state);
            
            if(seqNode.stateTrees[state]==null) {
                System.out.println(" has an unavoidable clash.");
            }
            else {
                System.out.print(" RCs: ");
                int conf[] = seqNode.stateTrees[state].getQueue().peek().getNodeAssignments();
                for(int pos=0; pos<stateNumPos[state]; pos++)
                    System.out.print( conf[pos] + " " );

                System.out.println( "Energy: "+
                        getEnergyMatrix(state).confE(conf) );
                
                if(outputGMECStructs){
                    //let's output the structure, PDB file named by sequence and state
                    stateSP[state].outputMinimizedStruct( conf, "GMEC.state"+state+"."+seq+".pdb" );
                }
            }
        }
        
        int numSeqDefNodes = 0;
        for(FullAStarNode node : getQueue()){
            if(node.isFullyDefined())
                numSeqDefNodes++;
        }
            
        
        System.out.println();
        System.out.println(numExpanded+" expanded; "+getQueue().size()+" nodes in tree, of which "
                            +numSeqDefNodes+" are fully defined; "+
                            numPruned+" pruned.");
        

        int stateGMECsRet = numSeqsReturned*numStates;
        int stateGMECsInTree = countGMECsInTree();
        int totGMECsCalcd = stateGMECsRet + stateGMECsInTree + stateGMECsForPruning;
        System.out.println(totGMECsCalcd+" state GMECs calculated: "+stateGMECsRet+" returned, "+stateGMECsInTree
                +" in tree, "+stateGMECsForPruning+" for pruned sequences.");
    }
    
    
    
    
    int countGMECsInTree(){
        //count how many state GMECs have been calculated and are in nodes in the tree--
        //that is, how many ConfTrees at sequence nodes have been expanded to the points
        //that their lowest-bound node is fully expanded (and thus is their GMEC)
        //for comparison, regular A* needs to calculate the GMEC for every (non-clashing)
        //(sequence,state) pair
        //Note this only counts state GMECs currently in the tree
        int count = 0;
        
        for(AStarNode node : getQueue()){
            count += countStateGMECs((COMETSNode)node);
        }
        
        return count;
    }
    
    int countStateGMECs(COMETSNode seqNode){
        //how many states for this node have GMECs calculated?
        int count = 0;
        
        if(seqNode.stateTrees != null){//fully defined sequence, so there are state trees
            for(ConfTree<FullAStarNode> ct : seqNode.stateTrees){
                if(ct!=null){
                    FullAStarNode bestNode = ct.getQueue().peek();
                    if(bestNode.isFullyDefined())
                        count++;
                }
            }
        }
        
        return count;
    }
    
    
    
    private double boundLME(COMETSNode seqNode, LME func){
        //Lower-bound func over the sequence space defined by this node
        if(seqNode.isFullyDefined())//fully-defined sequence
            return calcLBConfTrees(seqNode,func);
        else
            return calcLBPartialSeq(seqNode,func);
    }
    
    
    private int[] AAOptions(int pos, int assignment){
        //which of the AA option indices for this mutable position are allowed 
        //given this assignment in nodeAssignments?
        
        if(assignment==-1){//all options allowed
            int numOptions = AATypeOptions.get(pos).size();
            int[] ans = new int[numOptions];
            for(int option=0; option<numOptions; option++)
                ans[option] = option;
            
            return ans;
        }
        else//just the assigned option
            return new int[] {assignment};
    }
    
    
    private double calcLBPartialSeq(COMETSNode seqNode, LME func){
        
        int partialSeq[] = seqNode.getNodeAssignments();
        
        double ans = func.constTerm;
        //first terms for mutable residues
        for(int i=0; i<numTreeLevels; i++){
            double resE = Double.POSITIVE_INFINITY;
                        
            for( int curAA : AAOptions(i, partialSeq[i]) ){
                double AAE = 0;
                
                //get contributions to residue energy for this AA type from all states
                for(int state=0; state<numStates; state++){
                    if(func.coeffs[state]!=0){
                        
                        int statePosNum = mutable2StatePosNums.get(state).get(i);//residue number i converted to this state's flexible position numbering
                        boolean minForState = (func.coeffs[state]>0);//minimizing (instead of maximizing) energy for this state

                        double stateAAE = Double.POSITIVE_INFINITY;
                        
                        PruningMatrix pruneMat = seqNode.pruneMat[state];
                        EnergyMatrix eMatrix = getEnergyMatrix(state);
                        
                        ArrayList<Integer> rotList = unprunedRCsAtAA(state, pruneMat,
                                i, statePosNum, curAA);

                        
                        if(!minForState){
                            stateAAE = Double.NEGATIVE_INFINITY;
                        }

                        for(int rot : rotList){

                            double rotE = eMatrix.getOneBody(statePosNum, rot);

                            for(int pos2=0; pos2<stateNumPos[state]; pos2++){//all non-mut; seq only if < this one
                                if( (!mutable2StatePosNums.get(state).contains(pos2)) || pos2<statePosNum){

                                    double bestInteraction = Double.POSITIVE_INFINITY;
                                    ArrayList<Integer> rotList2 = pruneMat.unprunedRCsAtPos(pos2);

                                    if(!minForState)
                                        bestInteraction = Double.NEGATIVE_INFINITY;

                                    for(int rot2 : rotList2){
                                        //rot2 known to be unpruned
                                        if(!pruneMat.getPairwise(statePosNum, rot, pos2, rot2)){

                                            double pairwiseE = eMatrix.getPairwise(statePosNum, rot, pos2, rot2);
                                            pairwiseE += higherOrderContrib(state, pruneMat, statePosNum, rot, pos2, rot2, minForState);
                                            
                                            if(minForState)
                                                bestInteraction = Math.min(bestInteraction,pairwiseE);
                                            else
                                                bestInteraction = Math.max(bestInteraction,pairwiseE);
                                        }
                                    }

                                    rotE += bestInteraction;
                                }
                            }

                            if(minForState)
                                stateAAE = Math.min(stateAAE,rotE);
                            else
                                stateAAE = Math.max(stateAAE,rotE);
                        }

                        if(Double.isInfinite(stateAAE)){
                            //this will occur if the state is impossible (all confs pruned)
                            if(func.coeffs[state]>0)
                                AAE = Double.POSITIVE_INFINITY;
                            else if(func.coeffs[state]<0 && AAE!=Double.POSITIVE_INFINITY)
                                //if a "positive-design" (coeff>0) state is impossible, return +inf overall
                                AAE = Double.NEGATIVE_INFINITY;
                            //else AAE unchanged, since func doesn't involve this state
                        }
                        else
                            AAE += func.coeffs[state]*stateAAE;
                    }
                }
                
                resE = Math.min(resE,AAE);
            }
            
            ans += resE;
        }
        
        //now we bound the energy for the other residues for each of the states
        //(internal energy for that set of residues)
        for(int state=0; state<numStates; state++){
            
            if(func.coeffs[state]!=0){
                ans += func.coeffs[state]*getEnergyMatrix(state).getConstTerm();

                double nonMutBound = boundStateNonMutE(state,seqNode,func.coeffs[state]>0);
                //handle this like AAE above
                if(Double.isInfinite(nonMutBound)){
                    //this will occur if the state is impossible (all confs pruned)
                    if(func.coeffs[state]>0)
                        return Double.POSITIVE_INFINITY;
                    else if(func.coeffs[state]<0)
                        ans = Double.NEGATIVE_INFINITY;
                        //if a "positive-design" (coeff>0) state is impossible, return +inf overall still
                    //else ans unchanged, since func doesn't involve this state
                }
                else
                    ans += func.coeffs[state]*nonMutBound;
            }
        }
        
        return ans;
    }
    
    
    
    
    
    double higherOrderContrib(int state, PruningMatrix pruneMat, 
            int pos1, int rc1, int pos2, int rc2, boolean minForState){
        //higher-order contribution for a given RC pair in a given state, 
        //when scoring a partial conf
        
        EnergyMatrix emat = getEnergyMatrix(state);
        HigherTupleFinder<Double> htf = emat.getHigherOrderTerms(pos1,rc1,pos2,rc2);
        
        if(htf==null)
            return 0;//no higher-order interactions
        else{
            RCTuple curPair = new RCTuple(pos1,rc1,pos2,rc2);
            return higherOrderContrib(state, pruneMat, htf, curPair, minForState);
        }
    }
    
    private boolean posComesBefore(int pos1, int pos2, int state){
        //Does pos1 come "before" pos2?  (Ordering: non-mut pos, then mut pos, in ascending order)
        //These are flexible positions for the given state
        boolean isMut1 = mutable2StatePosNums.get(state).contains(pos1);
        boolean isMut2 = mutable2StatePosNums.get(state).contains(pos2);
        
        if(isMut1 && !isMut2)
            return false;
        if(isMut2 && !isMut1)
            return true;
        
        //ok they are in the same category (mut or not)
        return pos1<pos2;
    }
    
    
    double higherOrderContrib(int state, PruningMatrix pruneMat, HigherTupleFinder<Double> htf, 
            RCTuple startingTuple, boolean minForState){
        //recursive function to get bound on higher-than-pairwise terms
        //this is the contribution to the bound due to higher-order interactions
        //of the RC tuple startingTuple (corresponding to htf)
        
        double contrib = 0;
        
        //to avoid double-counting, we are just counting interactions of starting tuple
        //with residues before the "earliest" one (startingLevel) in startingTuple
        //"earliest" means lowest-numbered, except non-mutating res come before mutating
        int startingLevel = startingTuple.pos.get( startingTuple.pos.size()-1 );
                
        for(int iPos : htf.getInteractingPos() ){//position has higher-order interaction with tup
            if(posComesBefore(iPos,startingLevel,state)) {//interaction in right order
                //(want to avoid double-counting)
                
                double levelBestE = Double.POSITIVE_INFINITY;//best value of contribution
                //from tup-iPos interaction
                
                if(!minForState)
                    levelBestE = Double.NEGATIVE_INFINITY;
                
                ArrayList<Integer> allowedRCs = pruneMat.unprunedRCsAtPos(iPos);
                                
                for( int rc : allowedRCs ){
                    
                    RCTuple augTuple = startingTuple.addRC(iPos, rc);
                    
                    if( ! pruneMat.isPruned(augTuple) ){
                    
                        double interactionE = htf.getInteraction(iPos, rc);

                        //see if need to go up to highers order again...
                        HigherTupleFinder<Double> htf2 = htf.getHigherInteractions(iPos, rc);
                        if(htf2!=null){
                            interactionE += higherOrderContrib(state,pruneMat,htf2,augTuple,minForState);
                        }

                        //besides that only residues in definedTuple or levels below level2
                        if(minForState)
                            levelBestE = Math.min(levelBestE,interactionE);
                        else
                            levelBestE = Math.max(levelBestE,interactionE);
                    }
                }

                contrib += levelBestE;//add up contributions from different interacting positions iPos
            }
        }
        
        return contrib;
    }
    
    
    
    
    private ArrayList<Integer> unprunedRCsAtAA(int state, PruningMatrix pruneMat, 
            int mutablePos, int statePosNum, int curAA){
        //List the RCs of the given position in the given state
        //that come with the indicated AA type (indexed in AATypeOptions)
        
        ArrayList<Integer> unprunedRCs = pruneMat.unprunedRCsAtPos(statePosNum);
        ArrayList<Integer> ans = new ArrayList<>();
        
        String curAAType = AATypeOptions.get(mutablePos).get(curAA);
        
        for(int rc : unprunedRCs){
            String rcAAType = stateSP[state].confSpace.posFlex.get(statePosNum).RCs.get(rc).AAType;
            
            if(rcAAType.equalsIgnoreCase(curAAType))//right type
                ans.add(rc);
        }
        
        return ans;
    }
    
    
    
    
    private double calcLBConfTrees(COMETSNode seqNode, LME func){
        //here the sequence is fully defined
        //so we can bound func solely based on lower and upper bounds (depending on func coefficient sign)
        //of the GMECs for each state, which can be derived from the front node of each state's ConfTree
        double ans = func.constTerm;
        for(int state=0; state<numStates; state++){
            if(func.coeffs[state]>0){//need lower bound
                
                if(seqNode.stateTrees[state]==null)//state and sequence impossible
                    return Double.POSITIVE_INFINITY;
                
                ans += func.coeffs[state] * seqNode.stateTrees[state].getQueue().peek().getScore();
            }
            else if(func.coeffs[state]<0){//need upper bound
                
                ConfTree<FullAStarNode> curTree = seqNode.stateTrees[state];

                if(curTree==null){//state and sequence impossible
                    //bound would be +infinity
                    ans = Double.NEGATIVE_INFINITY;
                    continue;
                }

                //make sure stateUB is updated, at least based on the current best node in this state's tree
                PriorityQueue<FullAStarNode> curExpansion = curTree.getQueue();
                
                FullAStarNode curNode = curExpansion.peek();
                                
                if(Double.isNaN(curNode.UB)){//haven't calculated UB, so calculate and update stateUB
                    while(!updateUB(state,curNode,seqNode)){
                        //if UB not calc'd yet, curNode.UBConf is from curNode's parent
                        //if updateUB fails then the node has an inevitable clash...remove it from the tree
                        curExpansion.poll();
                        if(curExpansion.isEmpty()){//no more nodes, so no available states!
                            //bound would be +infinity
                            seqNode.stateUB[state] = Double.POSITIVE_INFINITY;
                            ans = Double.NEGATIVE_INFINITY;
                            curNode=null;
                            break;
                        }

                        curNode = curExpansion.peek();
                        if(!Double.isNaN(curNode.UB))
                            break;
                    }
                }
                
                if(curNode==null){//no nodes left for this state
                    ans = Double.NEGATIVE_INFINITY;
                    continue;
                }
                
                seqNode.stateUB[state] = Math.min(seqNode.stateUB[state],curNode.UB);    
                
                ans += func.coeffs[state] * seqNode.stateUB[state];
            }
            
            //shell-shell energies may differ between states!
            //THIS DOUBLE-COUNTS BC SCORES ALREADY INCLUDE CONST TERM
            //ans += func.coeffs[state]*getEnergyMatrix(state).getConstTerm();
        }
        
        return ans;
    }
    
    
    private EnergyMatrix getEnergyMatrix(int state){
        if(stateSP[state].useTupExpForSearch)//Using LUTE
            return stateSP[state].tupExpEMat;
        else//discrete flexibility w/o LUTE
            return stateSP[state].emat;
    }
    
    
    private double boundStateNonMutE(int state, COMETSNode seqNode, boolean minForState){
        //get a quick lower or upper bound (as indicated) for the energy of the given state's
        //non-mutable residues (their intra+shell energies + pairwise between them)
        //use pruning information from seqNode
        double ans = 0;
                
        PruningMatrix pruneMat = seqNode.pruneMat[state];
        EnergyMatrix eMatrix = getEnergyMatrix(state);
        
        for(int pos=0; pos<stateNumPos[state]; pos++){
            if((!mutable2StatePosNums.get(state).contains(pos))){   
                
                double resE = Double.POSITIVE_INFINITY;
                
                ArrayList<Integer> rotList = pruneMat.unprunedRCsAtPos(pos);
                
                if(!minForState)
                    resE = Double.NEGATIVE_INFINITY;
                
                for(int rot : rotList){
                    //make sure rot isn't pruned
                    if(!pruneMat.getOneBody(pos, rot)){

                        double rotE = eMatrix.getOneBody(pos, rot);

                        for(int pos2=0; pos2<stateNumPos[state]; pos2++){//all non-mut; seq only if < this one
                            if( (!mutable2StatePosNums.get(state).contains(pos2)) && pos2<pos){

                                double bestInteraction = Double.POSITIVE_INFINITY;
                                ArrayList<Integer> rotList2 = pruneMat.unprunedRCsAtPos(pos2);
                                if(!minForState)
                                    bestInteraction = Double.NEGATIVE_INFINITY;
                                
                                for(int rot2 : rotList2){
                                    if(!pruneMat.getPairwise(pos, rot, pos2, rot2)){
                                        double pairwiseE = eMatrix.getPairwise(pos,rot,pos2,rot2);
                                        
                                        pairwiseE += higherOrderContrib(state, pruneMat, pos, rot, pos2, rot2, minForState);
                                        
                                        if(minForState)
                                            bestInteraction = Math.min(bestInteraction,pairwiseE);
                                        else
                                            bestInteraction = Math.max(bestInteraction,pairwiseE);
                                    }
                                }

                                rotE += bestInteraction;
                            }
                        }

                        if(minForState)
                            resE = Math.min(resE,rotE);
                        else
                            resE = Math.max(resE,rotE);
                    }
                }
                
                ans += resE;
            }
        }
        
        return ans;
    }
            
    
    
    
    
    boolean updateUB(int state, FullAStarNode expNode, COMETSNode seqNode){
        //Get an upper-bound on the node by a little FASTER run, generating UBConf
        //store UBConf and UB in expNode
        //expNode is in seqNode.stateTrees[state]
        //we'll start with the starting conf (likely from a parent) if provided
        //return true unless no valid conf is possible...then false
        
        
        int assignments[] = expNode.getNodeAssignments();
        ArrayList<ArrayList<Integer>> allowedRCs = new ArrayList<>();
        
        for(int pos=0; pos<stateNumPos[state]; pos++){
            
            ArrayList<Integer> posOptions = new ArrayList<>();
            
            if(assignments[pos]==-1){
                posOptions = seqNode.pruneMat[state].unprunedRCsAtPos(pos);
                if(posOptions.isEmpty())//no options at this position
                    return false;
            }
            else//assigned
                posOptions.add(assignments[pos]);
            
            allowedRCs.add(posOptions);
        }
        
        
        int startingConf[] = expNode.UBConf;
        int[] UBConf = startingConf.clone();
        //ok first get rid of anything in startingConf not in expNode's conf space,
        //replace with the lowest-intra+shell-E conf
        for(int level=0; level<stateNumPos[state]; level++){
            
            if( ! allowedRCs.get(level).contains(startingConf[level]) ){
            //if( ! levelOptions.get(level).get(expNode.conf[level]).contains( startingConf[level] ) ){
                
                double bestISE = Double.POSITIVE_INFINITY;
                int bestRC = allowedRCs.get(level).get(0);
                for(int rc : allowedRCs.get(level) ){
                    double ise = getEnergyMatrix(state).getOneBody(level, rc);
                    if( ise < bestISE){
                        bestISE = ise;
                        bestRC = rc;
                    }
                }
                
                UBConf[level] = bestRC;
            }
        }
        
        
        double curE = getEnergyMatrix(state).confE(UBConf);
        boolean done = false;

        while(!done){

            done = true;

            for(int level=0; level<stateNumPos[state]; level++){

                int testConf[] = UBConf.clone();

                for(int rc : allowedRCs.get(level) ){
                    testConf[level] = rc;

                    //if(!canPrune(testConf)){//pruned conf unlikely to be good UB
                    //would only prune if using pruned pair flags in A*

                        double testE = getEnergyMatrix(state).confE(testConf);
                        if( testE < curE){
                            curE = testE;
                            UBConf[level] = rc;
                            done = false;
                        }
                    //}
                }
            }
        }
        
        
        expNode.UBConf = UBConf;
        expNode.UB = getEnergyMatrix(state).confE(UBConf);
        
        return true;
    }

    
    
    
    
    
}<|MERGE_RESOLUTION|>--- conflicted
+++ resolved
@@ -359,13 +359,7 @@
         
         System.out.print("Sequence: ");
         
-<<<<<<< HEAD
-        String seq = "";
-        for(int level=0; level<numTreeLevels; level++)
-            seq = seq + AATypeOptions.get(level).get( seqNode.getNodeAssignments()[level] )+"_";
-=======
         String seq = seqAsString(seqNode.getNodeAssignments());
->>>>>>> 524d0b6b
         System.out.println(seq);
         
         
