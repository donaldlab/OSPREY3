/*
<<<<<<< HEAD
 ** This file is part of OSPREY 3.0
 **
 ** OSPREY Protein Redesign Software Version 3.0
 ** Copyright (C) 2001-2018 Bruce Donald Lab, Duke University
 **
 ** OSPREY is free software: you can redistribute it and/or modify
 ** it under the terms of the GNU General Public License version 2
 ** as published by the Free Software Foundation.
 **
 ** You should have received a copy of the GNU General Public License
 ** along with OSPREY.  If not, see <http://www.gnu.org/licenses/>.
 **
 ** OSPREY relies on grants for its development, and since visibility
 ** in the scientific literature is essential for our success, we
 ** ask that users of OSPREY cite our papers. See the CITING_OSPREY
 ** document in this distribution for more information.
 **
 ** Contact Info:
 **    Bruce Donald
 **    Duke University
 **    Department of Computer Science
 **    Levine Science Research Center (LSRC)
 **    Durham
 **    NC 27708-0129
 **    USA
 **    e-mail: www.cs.duke.edu/brd/
 **
 ** <signature of Bruce Donald>, Mar 1, 2018
 ** Bruce Donald, Professor of Computer Science
 */
=======
** This file is part of OSPREY 3.0
** 
** OSPREY Protein Redesign Software Version 3.0
** Copyright (C) 2001-2018 Bruce Donald Lab, Duke University
** 
** OSPREY is free software: you can redistribute it and/or modify
** it under the terms of the GNU General Public License version 2
** as published by the Free Software Foundation.
** 
** You should have received a copy of the GNU General Public License
** along with OSPREY.  If not, see <http://www.gnu.org/licenses/>.
** 
** OSPREY relies on grants for its development, and since visibility
** in the scientific literature is essential for our success, we
** ask that users of OSPREY cite our papers. See the CITING_OSPREY
** document in this distribution for more information.
** 
** Contact Info:
**    Bruce Donald
**    Duke University
**    Department of Computer Science
**    Levine Science Research Center (LSRC)
**    Durham
**    NC 27708-0129
**    USA
**    e-mail: www.cs.duke.edu/brd/
** 
** <signature of Bruce Donald>, Mar 1, 2018
** Bruce Donald, Professor of Computer Science
*/
>>>>>>> 1436969d

package edu.duke.cs.osprey.astar.conf;

import java.math.BigInteger;
import java.util.ArrayList;
import java.util.List;

import edu.duke.cs.osprey.astar.AStarProgress;
import edu.duke.cs.osprey.astar.conf.linked.LinkedConfAStarFactory;
import edu.duke.cs.osprey.astar.conf.order.AStarOrder;
import edu.duke.cs.osprey.astar.conf.order.DynamicHMeanAStarOrder;
import edu.duke.cs.osprey.astar.conf.order.StaticScoreHMeanAStarOrder;
import edu.duke.cs.osprey.astar.conf.pruning.AStarPruner;
import edu.duke.cs.osprey.astar.conf.scoring.AStarScorer;
import edu.duke.cs.osprey.astar.conf.scoring.MPLPPairwiseHScorer;
import edu.duke.cs.osprey.astar.conf.scoring.PairwiseGScorer;
import edu.duke.cs.osprey.astar.conf.scoring.TraditionalPairwiseHScorer;
import edu.duke.cs.osprey.astar.conf.scoring.mplp.EdgeUpdater;
import edu.duke.cs.osprey.astar.conf.scoring.mplp.MPLPUpdater;
import edu.duke.cs.osprey.astar.conf.scoring.mplp.NodeUpdater;
import edu.duke.cs.osprey.confspace.ConfSearch;
import edu.duke.cs.osprey.confspace.RCTuple;
import edu.duke.cs.osprey.confspace.SimpleConfSpace;
import edu.duke.cs.osprey.ematrix.EnergyMatrix;
import edu.duke.cs.osprey.externalMemory.EMConfAStarFactory;
import edu.duke.cs.osprey.externalMemory.ExternalMemory;
import edu.duke.cs.osprey.externalMemory.Queue;
import edu.duke.cs.osprey.lute.LUTEConfEnergyCalculator;
import edu.duke.cs.osprey.lute.LUTEGScorer;
import edu.duke.cs.osprey.lute.LUTEHScorer;
import edu.duke.cs.osprey.parallelism.Parallelism;
import edu.duke.cs.osprey.parallelism.TaskExecutor;
import edu.duke.cs.osprey.pruning.PruningMatrix;
import edu.duke.cs.osprey.tools.MathTools;
import edu.duke.cs.osprey.tools.ObjectPool;
import edu.duke.cs.osprey.tools.ObjectPool.Checkout;

public class ConfAStarTree implements ConfSearch {

	public static class Builder {

		/** The energy matrix to use for pairwise residue conformation energies. */
		private EnergyMatrix emat;

		/** the RCs over which to search */
		private RCs rcs;

		private AStarOrder order = null;
		private AStarScorer gscorer = null;
		private AStarScorer hscorer = null;
		private MathTools.Optimizer optimizer = MathTools.Optimizer.Minimize;
		private boolean showProgress = false;
		private ConfAStarFactory factory = new LinkedConfAStarFactory();
		private AStarPruner pruner = null;

		public Builder(EnergyMatrix emat, SimpleConfSpace confSpace) {
			this(emat, new RCs(confSpace));
		}

		public Builder(EnergyMatrix emat, PruningMatrix pmat) {
			this(emat, new RCs(pmat));
		}

		public Builder(EnergyMatrix emat, RCs rcs) {
			this.emat = emat;
			this.rcs = rcs;

			// Jeff: MPLP is dramatically faster for large A* searches
			// and for small searches, who cares how fast A* is,
			// so I think it makes a good default for all cases
			setMPLP();
		}

		public Builder setCustom(AStarOrder order, AStarScorer gscorer, AStarScorer hscorer) {
			this.order = order;
			this.gscorer = gscorer;
			this.hscorer = hscorer;
			return this;
		}

		/**
		 * Uses the traditional estimation function to guide the tree search.
		 * {@cite Leach1998 Leach, A.R. and Lemon, A.P., 1998. Exploring the conformational
		 * space of protein side chains using dead-end elimination and the A* algorithm.
		 * Proteins Structure Function and Genetics, 33(2), pp.227-239.}
		 */
		public Builder setTraditional() {
			return setTraditionalOpt(MathTools.Optimizer.Minimize);
		}

		/**
		 * Just like setTraditional, but allow maximization or minimization
		 */
		public Builder setTraditionalOpt(MathTools.Optimizer optimizer) {
			this.order = new DynamicHMeanAStarOrder(optimizer);
			this.gscorer = new PairwiseGScorer(emat, optimizer);
			this.hscorer = new TraditionalPairwiseHScorer(emat, rcs, optimizer);
			this.optimizer = optimizer;
			return this;
		}

		/**
		 * Creates an A* search using a newer estimation function based on Max Product Linear
		 * Programming (MPLP).
		 * {@cite Globerson2008 Globerson, A. and Jaakkola, T.S., 2008. Fixing max-product: Convergent message passing
		 * algorithms for MAP LP-relaxations. In Advances in neural information processing systems (pp. 553-560).}
		 *
		 * For large designs, this A* implementation can be dramatically faster than the traditional
		 * one, and often require much less memory too.
		 */
		public Builder setMPLP() {
			setMPLP(new MPLPBuilder());
			return this;
		}

		// TODO: modify MPLP A* scorers to allow maximization?
<<<<<<< HEAD

=======
		
>>>>>>> 1436969d
		public Builder setMPLP(MPLPBuilder builder) {
			order = new StaticScoreHMeanAStarOrder();
			gscorer = new PairwiseGScorer(emat);
			hscorer = new MPLPPairwiseHScorer(
					builder.updater,
					emat,
					builder.numIterations,
					builder.convergenceThreshold
			);
			return this;
		}

		/**
		 * Uses estimation functions that are compatible with LUTE conformation energies
		 */
		public Builder setLUTE(LUTEConfEnergyCalculator luteEcalc) {
			order = new DynamicHMeanAStarOrder();
			gscorer = new LUTEGScorer(luteEcalc);
			hscorer = new LUTEHScorer(luteEcalc);
			return this;
		}
<<<<<<< HEAD

=======
		
>>>>>>> 1436969d
		/**
		 * Use external memory (eg, disk, SSD, NAS) when large A* searches
		 * cannot fit in internal memory (eg, RAM).
		 *
		 * Use {@link ExternalMemory#setInternalLimit} to set the amount of fixed internal memory
		 * and {@link ExternalMemory#setTempDir} to set the file path for external memory.
		 */
		public Builder useExternalMemory() {
			ExternalMemory.checkInternalLimitSet();
			factory = new EMConfAStarFactory();
			return this;
		}

		public Builder setShowProgress(boolean val) {
			showProgress = val;
			return this;
		}

		public Builder setPruner(AStarPruner val) {
			pruner = val;
			return this;
		}

		public ConfAStarTree build() {
			ConfAStarTree tree = new ConfAStarTree(
<<<<<<< HEAD
					order,
					gscorer,
					hscorer,
					optimizer,
					rcs,
					factory,
					pruner
=======
				order,
				gscorer,
				hscorer,
				optimizer,
				rcs,
				factory,
				pruner
>>>>>>> 1436969d
			);
			if (showProgress) {
				tree.initProgress();
			}
			return tree;
		}
	}

	public static class MPLPBuilder {

		/**
		 * The type of MPLP update step to use for each iteration.
		 *
		 * There are two options: {@link EdgeUpdater} and {@link NodeUpdater}.
		 * In practice, the EdgeUpdater seems to work best when reference energies
		 * are used. When reference energies are not used, the NodeUpdater seems
		 * to work best.
		 */
		private MPLPUpdater updater = new NodeUpdater();

		/**
		 * The number of MPLP iterations to execute on each A* node.
		 *
		 * This value doesn't affect the accuracy of the conformation search, only the speed.
		 *
		 * The more iterations, the more accurate the A* estimation function will be,
		 * and fewer nodes will need to be explored to reach a leaf node. The tradeoff though is
		 * increased compute time per node explored.
		 *
		 * Generally, it's safe to start with one iteration, then experimentally try more
		 * iterations to see if it reduces the total A* search time.
		 */
		private int numIterations = 1;

		/**
		 * If the change in energy after an iteration of the estimation function is below this
		 * threshold, MPLP will stop iterating.
		 *
		 * This value doesn't affect the accuracy of the conformation search, only the speed.
		 *
		 * It also has no effect if the number of iterations is 1.
		 *
		 * For a larger number of iterations, increasing this value may reduce the time spent
		 * at each node, at the cost of exploring more total nodes. Decreasing this value may
		 * increase time spent at each node, but not necessarily reduce the total number of
		 * nodes explored.
		 *
		 * Generally, this value won't need to be adjusted for most designs. For designs with
		 * large numbers of MPLP iterations, optimizing this value may increase performance though.
		 */
		private double convergenceThreshold = 0.0001;

		public MPLPBuilder setUpdater(MPLPUpdater val) {
			updater = val;
			return this;
		}

		public MPLPBuilder setNumIterations(int val) {
			numIterations = val;
			return this;
		}

		public MPLPBuilder setConvergenceThreshold(double val) {
			convergenceThreshold = val;
			return this;
		}
	}

	public static MPLPBuilder MPLPBuilder() {
		return new MPLPBuilder();
	}

	private static class ScoreContext {
		public ConfIndex index;
		public AStarScorer gscorer;
		public AStarScorer hscorer;
	}

	public final AStarOrder order;
	public final AStarScorer gscorer;
	public final AStarScorer hscorer;
	public final MathTools.Optimizer optimizer;
	public final RCs rcs;
	public final ConfAStarFactory factory;
	public final AStarPruner pruner;

	private final Queue<ConfAStarNode> queue;
	private final ConfIndex confIndex;

	private ConfAStarNode rootNode;
	private AStarProgress progress;
	private Parallelism parallelism;
	private TaskExecutor tasks;
	private ObjectPool<ScoreContext> contexts;
<<<<<<< HEAD

=======
	
>>>>>>> 1436969d
	private ConfAStarTree(AStarOrder order, AStarScorer gscorer, AStarScorer hscorer, MathTools.Optimizer optimizer, RCs rcs, ConfAStarFactory factory, AStarPruner pruner) {
		this.order = order;
		this.gscorer = gscorer;
		this.hscorer = hscorer;
		this.optimizer = optimizer;
		this.rcs = rcs;
		this.factory = factory;
		this.pruner = pruner;

		this.queue = factory.makeQueue(rcs);
		this.confIndex = new ConfIndex(this.rcs.getNumPos());

		this.rootNode = null;
		this.progress = null;

		this.order.setScorers(this.gscorer, this.hscorer);

		this.contexts = new ObjectPool<>((ingored) -> {
			ScoreContext context = new ScoreContext();
			context.index = new ConfIndex(rcs.getNumPos());
			context.gscorer = gscorer.make();
			context.hscorer = hscorer.make();
			return context;
		});

		setParallelism(null);
	}

	public void initProgress() {
		progress = new AStarProgress(rcs.getNumPos());
	}

	public AStarProgress getProgress() {
		return progress;
	}

	public void stopProgress() {
		progress = null;
	}

	public void setParallelism(Parallelism val) {

		if (val == null) {
			val = Parallelism.makeCpu(1);
		}

		parallelism = val;
		tasks = parallelism.makeTaskExecutor(1000);
		contexts.allocate(parallelism.getParallelism());
	}

	@Override
	public BigInteger getNumConformations() {
		return rcs.getNumConformations();
	}

	@Override
	public ScoredConf nextConf() {
		ConfAStarNode leafNode = nextLeafNode();
		if (leafNode == null) {
			return null;
		}
		return new ScoredConf(
<<<<<<< HEAD
				leafNode.makeConf(rcs.getNumPos()),
				leafNode.getGScore(optimizer)
=======
			leafNode.makeConf(rcs.getNumPos()),
			leafNode.getGScore(optimizer)
>>>>>>> 1436969d
		);
	}

	public ConfAStarNode nextLeafNode() {

		// do we have a root node yet?
		if (rootNode == null) {

			// should we have one?
			if (!rcs.hasConfs()) {
				return null;
			}

			rootNode = factory.makeRootNode(rcs.getNumPos());

			// pick all the single-rotamer positions now, regardless of order chosen
			// if we do them first, we basically get them for free
			// so we don't have to worry about them later in the search at all
			ConfAStarNode node = rootNode;
			for (int pos=0; pos<rcs.getNumPos(); pos++) {
				if (rcs.getNum(pos) == 1) {
					node = node.assign(pos, rcs.get(pos)[0]);
				}
			}
			assert (node.getLevel() == rcs.getNumTrivialPos());

			// score and add the tail node of the chain we just created
			node.index(confIndex);
			node.setGScore(gscorer.calc(confIndex, rcs), optimizer);
			node.setHScore(hscorer.calc(confIndex, rcs), optimizer);
			queue.push(node);
		}

		while (true) {

			// no nodes left? we're done
			if (queue.isEmpty()) {
				return null;
			}

			// get the next node to expand
			ConfAStarNode node = queue.poll();

			// if this node was pruned dynamically, then ignore it
			if (pruner != null && pruner.isPruned(node)) {
				continue;
			}

			// leaf node? report it
			if (node.getLevel() == rcs.getNumPos()) {

				if (progress != null) {
					progress.reportLeafNode(node.getGScore(optimizer), queue.size());
				}

				return node;
			}

			// which pos to expand next?
			int numChildren = 0;
			node.index(confIndex);
			int nextPos = order.getNextPos(confIndex, rcs);
			assert (!confIndex.isDefined(nextPos));
			assert (confIndex.isUndefined(nextPos));

			// score child nodes with tasks (possibly in parallel)
			List<ConfAStarNode> children = new ArrayList<>();
			for (int nextRc : rcs.get(nextPos)) {

				// if this child was pruned by the pruning matrix, then skip it
				if (isPruned(confIndex, nextPos, nextRc)) {
					continue;
				}

				// if this child was pruned dynamically, then don't score it
				if (pruner != null && pruner.isPruned(node, nextPos, nextRc)) {
					continue;
				}

				tasks.submit(() -> {

					try (Checkout<ScoreContext> checkout = contexts.autoCheckout()) {
						ScoreContext context = checkout.get();

						// score the child node differentially against the parent node
						node.index(context.index);
						ConfAStarNode child = node.assign(nextPos, nextRc);
						child.setGScore(context.gscorer.calcDifferential(context.index, rcs, nextPos, nextRc), optimizer);
						child.setHScore(context.hscorer.calcDifferential(context.index, rcs, nextPos, nextRc), optimizer);
						return child;
					}

				}, (ConfAStarNode child) -> {

					// collect the possible children
					if (Double.isFinite(child.getScore())) {
						children.add(child);
					}
				});
			}
			tasks.waitForFinish();
			numChildren += children.size();
			queue.pushAll(children);
<<<<<<< HEAD

			if (progress != null) {
				progress.reportInternalNode(node.getLevel(), node.getGScore(optimizer), node.getHScore(optimizer), queue.size(), numChildren);
			}
		}
	}

	public List<ConfAStarNode> nextLeafNodes(double thresholdEnergy) {

=======
			
            if (progress != null) {
            	progress.reportInternalNode(node.getLevel(), node.getGScore(optimizer), node.getHScore(optimizer), queue.size(), numChildren);
            }
		}
	}
	
	public List<ConfAStarNode> nextLeafNodes(double thresholdEnergy) {
		
>>>>>>> 1436969d
		if (progress != null) {
			progress.setGoalScore(thresholdEnergy);
		}

		List<ConfAStarNode> nodes = new ArrayList<>();
		while (true) {

			ConfAStarNode node = nextLeafNode();
			if (node == null) {
				break;
			}

			nodes.add(node);

			if (!optimizer.isBetter(node.getGScore(optimizer), thresholdEnergy)) {
				break;
			}
		}
		return nodes;
	}

	@Override
	public List<ScoredConf> nextConfs(double maxEnergy) {
		List<ScoredConf> confs = new ArrayList<>();
		for (ConfAStarNode node : nextLeafNodes(maxEnergy)) {
			confs.add(new ScoredConf(
<<<<<<< HEAD
					node.makeConf(rcs.getNumPos()),
					node.getGScore(optimizer)
=======
				node.makeConf(rcs.getNumPos()),
				node.getGScore(optimizer)
>>>>>>> 1436969d
			));
		}
		return confs;
	}
<<<<<<< HEAD

	private boolean isPruned(ConfIndex confIndex, int nextPos, int nextRc) {

=======
	
	private boolean isPruned(ConfIndex confIndex, int nextPos, int nextRc) {
		
>>>>>>> 1436969d
		// do we even have pruned pairs?
		PruningMatrix pmat = rcs.getPruneMat();
		if (pmat == null) {
			return false;
		}

		for (int i=0; i<confIndex.numDefined; i++) {
			int pos = confIndex.definedPos[i];
			int rc = confIndex.definedRCs[i];
			assert (pos != nextPos || rc != nextRc);
			if (pmat.getPairwise(pos, rc, nextPos, nextRc)) {
				return true;
			}
		}

		// check triples
		if (pmat.hasHigherOrderTuples()) {

			RCTuple tuple = new RCTuple(0, 0, 0, 0, 0, 0);

			for (int i1=0; i1<confIndex.numDefined; i1++) {
				int pos1 = confIndex.definedPos[i1];
				int rc1 = confIndex.definedRCs[i1];
				assert (pos1 != nextPos || rc1 != nextRc);

				for (int i2=0; i2<i1; i2++) {
					int pos2 = confIndex.definedPos[i2];
					int rc2 = confIndex.definedRCs[i2];
					assert (pos2 != nextPos || rc2 != nextRc);

					tuple.set(pos1, rc1, pos2, rc2, nextPos, nextRc);
					tuple.sortPositions();

					if (pmat.getTuple(tuple)) {
						return true;
					}
				}
			}
		}

		return false;
	}
}<|MERGE_RESOLUTION|>--- conflicted
+++ resolved
@@ -1,5 +1,4 @@
 /*
-<<<<<<< HEAD
  ** This file is part of OSPREY 3.0
  **
  ** OSPREY Protein Redesign Software Version 3.0
@@ -30,38 +29,6 @@
  ** <signature of Bruce Donald>, Mar 1, 2018
  ** Bruce Donald, Professor of Computer Science
  */
-=======
-** This file is part of OSPREY 3.0
-** 
-** OSPREY Protein Redesign Software Version 3.0
-** Copyright (C) 2001-2018 Bruce Donald Lab, Duke University
-** 
-** OSPREY is free software: you can redistribute it and/or modify
-** it under the terms of the GNU General Public License version 2
-** as published by the Free Software Foundation.
-** 
-** You should have received a copy of the GNU General Public License
-** along with OSPREY.  If not, see <http://www.gnu.org/licenses/>.
-** 
-** OSPREY relies on grants for its development, and since visibility
-** in the scientific literature is essential for our success, we
-** ask that users of OSPREY cite our papers. See the CITING_OSPREY
-** document in this distribution for more information.
-** 
-** Contact Info:
-**    Bruce Donald
-**    Duke University
-**    Department of Computer Science
-**    Levine Science Research Center (LSRC)
-**    Durham
-**    NC 27708-0129
-**    USA
-**    e-mail: www.cs.duke.edu/brd/
-** 
-** <signature of Bruce Donald>, Mar 1, 2018
-** Bruce Donald, Professor of Computer Science
-*/
->>>>>>> 1436969d
 
 package edu.duke.cs.osprey.astar.conf;
 
@@ -178,11 +145,7 @@
 		}
 
 		// TODO: modify MPLP A* scorers to allow maximization?
-<<<<<<< HEAD
-
-=======
-		
->>>>>>> 1436969d
+
 		public Builder setMPLP(MPLPBuilder builder) {
 			order = new StaticScoreHMeanAStarOrder();
 			gscorer = new PairwiseGScorer(emat);
@@ -204,11 +167,7 @@
 			hscorer = new LUTEHScorer(luteEcalc);
 			return this;
 		}
-<<<<<<< HEAD
-
-=======
-		
->>>>>>> 1436969d
+
 		/**
 		 * Use external memory (eg, disk, SSD, NAS) when large A* searches
 		 * cannot fit in internal memory (eg, RAM).
@@ -234,7 +193,6 @@
 
 		public ConfAStarTree build() {
 			ConfAStarTree tree = new ConfAStarTree(
-<<<<<<< HEAD
 					order,
 					gscorer,
 					hscorer,
@@ -242,15 +200,6 @@
 					rcs,
 					factory,
 					pruner
-=======
-				order,
-				gscorer,
-				hscorer,
-				optimizer,
-				rcs,
-				factory,
-				pruner
->>>>>>> 1436969d
 			);
 			if (showProgress) {
 				tree.initProgress();
@@ -345,11 +294,7 @@
 	private Parallelism parallelism;
 	private TaskExecutor tasks;
 	private ObjectPool<ScoreContext> contexts;
-<<<<<<< HEAD
-
-=======
-	
->>>>>>> 1436969d
+
 	private ConfAStarTree(AStarOrder order, AStarScorer gscorer, AStarScorer hscorer, MathTools.Optimizer optimizer, RCs rcs, ConfAStarFactory factory, AStarPruner pruner) {
 		this.order = order;
 		this.gscorer = gscorer;
@@ -413,13 +358,8 @@
 			return null;
 		}
 		return new ScoredConf(
-<<<<<<< HEAD
 				leafNode.makeConf(rcs.getNumPos()),
 				leafNode.getGScore(optimizer)
-=======
-			leafNode.makeConf(rcs.getNumPos()),
-			leafNode.getGScore(optimizer)
->>>>>>> 1436969d
 		);
 	}
 
@@ -523,7 +463,6 @@
 			tasks.waitForFinish();
 			numChildren += children.size();
 			queue.pushAll(children);
-<<<<<<< HEAD
 
 			if (progress != null) {
 				progress.reportInternalNode(node.getLevel(), node.getGScore(optimizer), node.getHScore(optimizer), queue.size(), numChildren);
@@ -533,17 +472,6 @@
 
 	public List<ConfAStarNode> nextLeafNodes(double thresholdEnergy) {
 
-=======
-			
-            if (progress != null) {
-            	progress.reportInternalNode(node.getLevel(), node.getGScore(optimizer), node.getHScore(optimizer), queue.size(), numChildren);
-            }
-		}
-	}
-	
-	public List<ConfAStarNode> nextLeafNodes(double thresholdEnergy) {
-		
->>>>>>> 1436969d
 		if (progress != null) {
 			progress.setGoalScore(thresholdEnergy);
 		}
@@ -570,26 +498,15 @@
 		List<ScoredConf> confs = new ArrayList<>();
 		for (ConfAStarNode node : nextLeafNodes(maxEnergy)) {
 			confs.add(new ScoredConf(
-<<<<<<< HEAD
 					node.makeConf(rcs.getNumPos()),
 					node.getGScore(optimizer)
-=======
-				node.makeConf(rcs.getNumPos()),
-				node.getGScore(optimizer)
->>>>>>> 1436969d
 			));
 		}
 		return confs;
 	}
-<<<<<<< HEAD
 
 	private boolean isPruned(ConfIndex confIndex, int nextPos, int nextRc) {
 
-=======
-	
-	private boolean isPruned(ConfIndex confIndex, int nextPos, int nextRc) {
-		
->>>>>>> 1436969d
 		// do we even have pruned pairs?
 		PruningMatrix pmat = rcs.getPruneMat();
 		if (pmat == null) {
