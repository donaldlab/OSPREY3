--- conflicted
+++ resolved
@@ -1,5 +1,4 @@
 /*
-<<<<<<< HEAD
  ** This file is part of OSPREY 3.0
  **
  ** OSPREY Protein Redesign Software Version 3.0
@@ -30,38 +29,6 @@
  ** <signature of Bruce Donald>, Mar 1, 2018
  ** Bruce Donald, Professor of Computer Science
  */
-=======
-** This file is part of OSPREY 3.0
-** 
-** OSPREY Protein Redesign Software Version 3.0
-** Copyright (C) 2001-2018 Bruce Donald Lab, Duke University
-** 
-** OSPREY is free software: you can redistribute it and/or modify
-** it under the terms of the GNU General Public License version 2
-** as published by the Free Software Foundation.
-** 
-** You should have received a copy of the GNU General Public License
-** along with OSPREY.  If not, see <http://www.gnu.org/licenses/>.
-** 
-** OSPREY relies on grants for its development, and since visibility
-** in the scientific literature is essential for our success, we
-** ask that users of OSPREY cite our papers. See the CITING_OSPREY
-** document in this distribution for more information.
-** 
-** Contact Info:
-**    Bruce Donald
-**    Duke University
-**    Department of Computer Science
-**    Levine Science Research Center (LSRC)
-**    Durham
-**    NC 27708-0129
-**    USA
-**    e-mail: www.cs.duke.edu/brd/
-** 
-** <signature of Bruce Donald>, Mar 1, 2018
-** Bruce Donald, Professor of Computer Science
-*/
->>>>>>> 1436969d
 
 package edu.duke.cs.osprey.astar.conf.scoring;
 
@@ -72,19 +39,11 @@
 import edu.duke.cs.osprey.tools.MathTools;
 
 public class TraditionalPairwiseHScorer implements AStarScorer {
-<<<<<<< HEAD
 
 	public final EnergyMatrix emat;
 	public final RCs rcs;
 	public final MathTools.Optimizer optimizer;
 
-=======
-	
-	public final EnergyMatrix emat;
-	public final RCs rcs;
-	public final MathTools.Optimizer optimizer;
-	
->>>>>>> 1436969d
 	private double[][][] undefinedEnergies; // indexed by (pos1,pos2), rc at pos1
 	private ConfAStarNode cachedNode;
 	private double[][] cachedEnergies;
@@ -97,11 +56,7 @@
 		this.emat = emat;
 		this.rcs = rcs;
 		this.optimizer = optimizer;
-<<<<<<< HEAD
-
-=======
-		
->>>>>>> 1436969d
+
 		int numPos = emat.getNumPos();
 
 		// pre-compute all undefined energy terms
@@ -117,21 +72,13 @@
 				undefinedEnergies[pos1][i] = new double[numPos];
 
 				for (int pos2=0; pos2<pos1; pos2++) {
-<<<<<<< HEAD
-
-=======
-					
->>>>>>> 1436969d
+
 					// optimize over rc2
 					double optEnergy = optimizer.initDouble();
 					for (int rc2 : rcs.get(pos2)) {
 						optEnergy = optimizer.opt(optEnergy, emat.getPairwise(pos1, rc1, pos2, rc2));
 					}
-<<<<<<< HEAD
-
-=======
-					
->>>>>>> 1436969d
+
 					undefinedEnergies[pos1][i][pos2] = optEnergy;
 				}
 			}
@@ -160,21 +107,13 @@
 		// for each undefined pos...
 		for (int i=0; i<confIndex.numUndefined; i++) {
 			int pos = confIndex.undefinedPos[i];
-<<<<<<< HEAD
-
-=======
-			
->>>>>>> 1436969d
+
 			// optimize over rcs at this pos
 			double optRCEnergy = optimizer.initDouble();
 			for (int j=0; j<rcs.get(pos).length; j++) {
 				optRCEnergy = optimizer.opt(optRCEnergy, cachedEnergies[pos][j]);
 			}
-<<<<<<< HEAD
-
-=======
-			
->>>>>>> 1436969d
+
 			hscore += optRCEnergy;
 		}
 
@@ -192,7 +131,6 @@
 			calcCachedEnergies(confIndex, rcs);
 			cachedNode = confIndex.node;
 		}
-<<<<<<< HEAD
 
 		// compute the h-score
 		double hscore = 0;
@@ -210,25 +148,6 @@
 			double[] cachedEnergiesAtPos = cachedEnergies[pos];
 			double[][] undefinedEnergiesAtPos = undefinedEnergies[pos];
 
-=======
-		
-    	// compute the h-score
-    	double hscore = 0;
-    	for (int i=0; i<confIndex.numUndefined; i++) {
-    		int pos = confIndex.undefinedPos[i];
-    		
-    		// don't score at nextPos, it's defined now
-    		if (pos == nextPos) {
-    			continue;
-    		}
-    		
-    		// optimize energy over all rcs
-    		double optRCEnergy = optimizer.initDouble();
-    		
-    		double[] cachedEnergiesAtPos = cachedEnergies[pos];
-    		double[][] undefinedEnergiesAtPos = undefinedEnergies[pos];
-    		
->>>>>>> 1436969d
 			// for each rc at this pos...
 			int[] rcsAtPos = rcs.get(pos);
 			int n = rcsAtPos.length;
@@ -244,7 +163,6 @@
 
 				// add defined contribution
 				rcEnergy += emat.getPairwise(pos, rc, nextPos, nextRc);
-<<<<<<< HEAD
 
 				optRCEnergy = optimizer.opt(optRCEnergy, rcEnergy);
 			}
@@ -253,16 +171,6 @@
 		}
 
 		return hscore;
-=======
-				
-				optRCEnergy = optimizer.opt(optRCEnergy, rcEnergy);
-			}
-			
-			hscore += optRCEnergy;
-    	}
-    	
-    	return hscore;
->>>>>>> 1436969d
 	}
 
 	private void calcCachedEnergies(ConfIndex confIndex, RCs rcs) {
