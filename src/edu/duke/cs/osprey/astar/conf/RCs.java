package edu.duke.cs.osprey.astar.conf;

import java.math.BigInteger;
<<<<<<< HEAD
import java.util.Arrays;
import java.util.List;
import java.util.function.BiPredicate;
import java.util.stream.Collectors;
import java.util.stream.IntStream;

import edu.duke.cs.osprey.confspace.SimpleConfSpace;
=======
import java.util.List;
import edu.duke.cs.osprey.confspace.RCTuple;
>>>>>>> 59601e88
import edu.duke.cs.osprey.pruning.PruningMatrix;

public class RCs {
	
	private PruningMatrix pruneMat = null;
	private int[][] unprunedRCsAtPos;
<<<<<<< HEAD

	public RCs(SimpleConfSpace confSpace) {
		this(confSpace, (pos, resConf) -> true);
	}

	public RCs(SimpleConfSpace confSpace, BiPredicate<SimpleConfSpace.Position,SimpleConfSpace.ResidueConf> filter) {
		unprunedRCsAtPos = new int[confSpace.positions.size()][];
		for (SimpleConfSpace.Position pos : confSpace.positions) {
			unprunedRCsAtPos[pos.index] = pos.resConfs.stream()
				.filter((resConf) -> filter.test(pos, resConf))
				.mapToInt((resConf) -> resConf.index)
				.toArray();
		}
	}

=======
	private boolean hasConfs;
	private BigInteger unprunedConfsFromRCs = BigInteger.ONE;
	
>>>>>>> 59601e88
	public RCs(List<List<Integer>> rcsAtPos) {
		int n = rcsAtPos.size();
<<<<<<< HEAD
		unprunedRCsAtPos = new int[n][];
		for (int pos=0; pos<n; pos++) {
			unprunedRCsAtPos[pos] = rcsAtPos.get(pos).stream()
				.mapToInt((i) -> i)
				.toArray();
		}
=======
		this.hasConfs = n > 0;
		
		// pack the rcs into an efficient lookup structure
        unprunedRCsAtPos = new int[n][];
        for (int pos=0; pos<n; pos++) {
        	List<Integer> srcRCs = rcsAtPos.get(pos);
        	
        	// no options at this pos? can't have any confs then
        	if (srcRCs.size() <= 0) {
        		hasConfs = false;
        	}
        	
        	int[] destRCs = new int[srcRCs.size()];
        	for (int i=0; i<srcRCs.size(); i++) {
        		destRCs[i] = srcRCs.get(i);
        	}
        	unprunedRCsAtPos[pos] = destRCs;
        	unprunedConfsFromRCs = unprunedConfsFromRCs.multiply(BigInteger.valueOf(srcRCs.size()));
        }
>>>>>>> 59601e88
	}
	
	public void breakDownRCSpace()
	{
		String sizeBreakdownText = "Space of all possible RC combinations: ";
		for(int i = 0; i < unprunedRCsAtPos.length-1; i++)
		{
			sizeBreakdownText+=unprunedRCsAtPos[i].length+"*";
		}
		sizeBreakdownText+=unprunedRCsAtPos[unprunedRCsAtPos.length-1].length+"="+unprunedConfsFromRCs;
		System.out.println(sizeBreakdownText);
	}
	
	public RCs(PruningMatrix pruneMat) {
		
		this.pruneMat = pruneMat;
		
		int n = pruneMat.getNumPos();

		// pack unpruned rotamers into an efficient lookup structure
<<<<<<< HEAD
		unprunedRCsAtPos = new int[n][];
		for (int pos=0; pos<n; pos++) {
			unprunedRCsAtPos[pos] = pruneMat.unprunedRCsAtPos(pos).stream()
				.mapToInt((i) -> i)
				.toArray();
		}
=======
        unprunedRCsAtPos = new int[n][];
        for (int pos=0; pos<n; pos++) {
        	List<Integer> srcRCs = pruneMat.unprunedRCsAtPos(pos);
        	
        	// no options at this pos? can't have any confs then
        	if (srcRCs.size() <= 0) {
        		hasConfs = false;
        	}
        	
        	int[] destRCs = new int[srcRCs.size()];
        	for (int i=0; i<srcRCs.size(); i++) {
        		destRCs[i] = srcRCs.get(i);
        	}
        	unprunedRCsAtPos[pos] = destRCs;
        	String unprunedConfsBeforeIndex = unprunedConfsFromRCs.toString();
        	unprunedConfsFromRCs = unprunedConfsFromRCs.multiply(BigInteger.valueOf(srcRCs.size()));
        }
>>>>>>> 59601e88
	}

	public RCs(RCs other) {
		this(other, (pos, resConf) -> true);
	}

	public RCs(RCs other, BiPredicate<Integer,Integer> filter) {
		this.pruneMat = other.pruneMat;
		this.unprunedRCsAtPos = new int[other.unprunedRCsAtPos.length][];
		for (int i=0; i<this.unprunedRCsAtPos.length; i++) {
			final int fi = i;
			this.unprunedRCsAtPos[i] = IntStream.of(other.unprunedRCsAtPos[i])
				.filter((rc) -> filter.test(fi, rc))
				.toArray();
		}
	}

	public PruningMatrix getPruneMat() {
		return pruneMat;
	}
	
	public boolean hasConfs() {
		for (int[] rcs : unprunedRCsAtPos) {
			if (rcs.length > 0) {
				return true;
			}
		}
		return false;
	}
	
	public int getNumPos() {
		return unprunedRCsAtPos.length;
	}
	
	public int getNumTrivialPos() {
		int count = 0;
		for (int[] rcs : unprunedRCsAtPos) {
			if (rcs.length == 1) {
				count++;
			}
		}
		return count;
	}

	/**
	 * Counts the number of full conformations in the conformation space.
	 * The count ignores conformations disallowed by pruned RC singles,
	 * but conformations disallowed by pruned RC pairs are still counted.
	 */
	public BigInteger getNumConformations() {

		if (!hasConfs()) {
			return BigInteger.ZERO;
		}

		BigInteger count = BigInteger.ONE;
		for (int[] rcs : unprunedRCsAtPos) {
			count = count.multiply(BigInteger.valueOf(rcs.length));
		}
		return count;

		// NOTE: it's super non-trivial to account for pruned n-tuples for n > 1!
		// so we're ingoring pair pruning here entirely

		// accounting for pruned pairs might actually require doing an exponential amount of work,
		// but I'm not entirely sure about that
	}

	public int[] get(int pos) {
		return unprunedRCsAtPos[pos];
	}
	public void set(int pos, int[] rcs) {
		unprunedRCsAtPos[pos] = rcs;
	}
	
	public int getNum(int pos) {
		return unprunedRCsAtPos[pos].length;
	}
	
	public int get(int pos, int rci) {
		return unprunedRCsAtPos[pos][rci];
	}
<<<<<<< HEAD

	@Override
	public String toString() {
		return "[" + String.join(",", Arrays.stream(unprunedRCsAtPos)
			.map((int[] rcs) -> Integer.toString(rcs.length))
			.collect(Collectors.toList())
		) + "]";
=======
	
	public RCs returnSubspace(RCTuple initialConf)
	{
		int[][] output = unprunedRCsAtPos.clone();
		BigInteger newSize = unprunedConfsFromRCs;
		for(int index = 0; index < initialConf.size(); index++)
		{
			int position = initialConf.pos.get(index);
			newSize = newSize.divide(BigInteger.valueOf(output[position].length));
			output[position] = new int[]{initialConf.RCs.get(index)};
		}
		return new RCs(hasConfs, pruneMat, output, newSize);
	}
	
	private RCs(boolean notEmpty, PruningMatrix pMat, int[][] unprunedRCs, BigInteger size)
	{
		unprunedRCsAtPos = unprunedRCs;
		pruneMat = pMat;
		hasConfs = notEmpty;
		unprunedConfsFromRCs = size;
	}
	
	public BigInteger unprunedConfsFromRCs()
	{
		return unprunedConfsFromRCs;
>>>>>>> 59601e88
	}
}<|MERGE_RESOLUTION|>--- conflicted
+++ resolved
@@ -1,7 +1,38 @@
+/*
+ ** This file is part of OSPREY 3.0
+ **
+ ** OSPREY Protein Redesign Software Version 3.0
+ ** Copyright (C) 2001-2018 Bruce Donald Lab, Duke University
+ **
+ ** OSPREY is free software: you can redistribute it and/or modify
+ ** it under the terms of the GNU General Public License version 2
+ ** as published by the Free Software Foundation.
+ **
+ ** You should have received a copy of the GNU General Public License
+ ** along with OSPREY.  If not, see <http://www.gnu.org/licenses/>.
+ **
+ ** OSPREY relies on grants for its development, and since visibility
+ ** in the scientific literature is essential for our success, we
+ ** ask that users of OSPREY cite our papers. See the CITING_OSPREY
+ ** document in this distribution for more information.
+ **
+ ** Contact Info:
+ **    Bruce Donald
+ **    Duke University
+ **    Department of Computer Science
+ **    Levine Science Research Center (LSRC)
+ **    Durham
+ **    NC 27708-0129
+ **    USA
+ **    e-mail: www.cs.duke.edu/brd/
+ **
+ ** <signature of Bruce Donald>, Mar 1, 2018
+ ** Bruce Donald, Professor of Computer Science
+ */
+
 package edu.duke.cs.osprey.astar.conf;
 
 import java.math.BigInteger;
-<<<<<<< HEAD
 import java.util.Arrays;
 import java.util.List;
 import java.util.function.BiPredicate;
@@ -9,17 +40,12 @@
 import java.util.stream.IntStream;
 
 import edu.duke.cs.osprey.confspace.SimpleConfSpace;
-=======
-import java.util.List;
-import edu.duke.cs.osprey.confspace.RCTuple;
->>>>>>> 59601e88
 import edu.duke.cs.osprey.pruning.PruningMatrix;
 
 public class RCs {
-	
+
 	private PruningMatrix pruneMat = null;
 	private int[][] unprunedRCsAtPos;
-<<<<<<< HEAD
 
 	public RCs(SimpleConfSpace confSpace) {
 		this(confSpace, (pos, resConf) -> true);
@@ -29,93 +55,40 @@
 		unprunedRCsAtPos = new int[confSpace.positions.size()][];
 		for (SimpleConfSpace.Position pos : confSpace.positions) {
 			unprunedRCsAtPos[pos.index] = pos.resConfs.stream()
-				.filter((resConf) -> filter.test(pos, resConf))
-				.mapToInt((resConf) -> resConf.index)
-				.toArray();
+					.filter((resConf) -> filter.test(pos, resConf))
+					.mapToInt((resConf) -> resConf.index)
+					.toArray();
 		}
 	}
 
-=======
-	private boolean hasConfs;
-	private BigInteger unprunedConfsFromRCs = BigInteger.ONE;
-	
->>>>>>> 59601e88
 	public RCs(List<List<Integer>> rcsAtPos) {
 		int n = rcsAtPos.size();
-<<<<<<< HEAD
 		unprunedRCsAtPos = new int[n][];
 		for (int pos=0; pos<n; pos++) {
 			unprunedRCsAtPos[pos] = rcsAtPos.get(pos).stream()
-				.mapToInt((i) -> i)
-				.toArray();
+					.mapToInt((i) -> i)
+					.toArray();
 		}
-=======
-		this.hasConfs = n > 0;
-		
-		// pack the rcs into an efficient lookup structure
-        unprunedRCsAtPos = new int[n][];
-        for (int pos=0; pos<n; pos++) {
-        	List<Integer> srcRCs = rcsAtPos.get(pos);
-        	
-        	// no options at this pos? can't have any confs then
-        	if (srcRCs.size() <= 0) {
-        		hasConfs = false;
-        	}
-        	
-        	int[] destRCs = new int[srcRCs.size()];
-        	for (int i=0; i<srcRCs.size(); i++) {
-        		destRCs[i] = srcRCs.get(i);
-        	}
-        	unprunedRCsAtPos[pos] = destRCs;
-        	unprunedConfsFromRCs = unprunedConfsFromRCs.multiply(BigInteger.valueOf(srcRCs.size()));
-        }
->>>>>>> 59601e88
 	}
-	
-	public void breakDownRCSpace()
-	{
-		String sizeBreakdownText = "Space of all possible RC combinations: ";
-		for(int i = 0; i < unprunedRCsAtPos.length-1; i++)
-		{
-			sizeBreakdownText+=unprunedRCsAtPos[i].length+"*";
-		}
-		sizeBreakdownText+=unprunedRCsAtPos[unprunedRCsAtPos.length-1].length+"="+unprunedConfsFromRCs;
-		System.out.println(sizeBreakdownText);
-	}
-	
+
 	public RCs(PruningMatrix pruneMat) {
-		
+
 		this.pruneMat = pruneMat;
-		
+
 		int n = pruneMat.getNumPos();
 
 		// pack unpruned rotamers into an efficient lookup structure
-<<<<<<< HEAD
 		unprunedRCsAtPos = new int[n][];
 		for (int pos=0; pos<n; pos++) {
 			unprunedRCsAtPos[pos] = pruneMat.unprunedRCsAtPos(pos).stream()
-				.mapToInt((i) -> i)
-				.toArray();
+					.mapToInt((i) -> i)
+					.toArray();
 		}
-=======
-        unprunedRCsAtPos = new int[n][];
-        for (int pos=0; pos<n; pos++) {
-        	List<Integer> srcRCs = pruneMat.unprunedRCsAtPos(pos);
-        	
-        	// no options at this pos? can't have any confs then
-        	if (srcRCs.size() <= 0) {
-        		hasConfs = false;
-        	}
-        	
-        	int[] destRCs = new int[srcRCs.size()];
-        	for (int i=0; i<srcRCs.size(); i++) {
-        		destRCs[i] = srcRCs.get(i);
-        	}
-        	unprunedRCsAtPos[pos] = destRCs;
-        	String unprunedConfsBeforeIndex = unprunedConfsFromRCs.toString();
-        	unprunedConfsFromRCs = unprunedConfsFromRCs.multiply(BigInteger.valueOf(srcRCs.size()));
-        }
->>>>>>> 59601e88
+	}
+
+	public RCs(RCs other, PruningMatrix pmat) {
+		this(other, (pos, rc) -> !pmat.isSinglePruned(pos, rc));
+		this.pruneMat = pmat;
 	}
 
 	public RCs(RCs other) {
@@ -128,15 +101,15 @@
 		for (int i=0; i<this.unprunedRCsAtPos.length; i++) {
 			final int fi = i;
 			this.unprunedRCsAtPos[i] = IntStream.of(other.unprunedRCsAtPos[i])
-				.filter((rc) -> filter.test(fi, rc))
-				.toArray();
+					.filter((rc) -> filter.test(fi, rc))
+					.toArray();
 		}
 	}
 
 	public PruningMatrix getPruneMat() {
 		return pruneMat;
 	}
-	
+
 	public boolean hasConfs() {
 		for (int[] rcs : unprunedRCsAtPos) {
 			if (rcs.length > 0) {
@@ -145,11 +118,11 @@
 		}
 		return false;
 	}
-	
+
 	public int getNumPos() {
 		return unprunedRCsAtPos.length;
 	}
-	
+
 	public int getNumTrivialPos() {
 		int count = 0;
 		for (int[] rcs : unprunedRCsAtPos) {
@@ -190,48 +163,20 @@
 	public void set(int pos, int[] rcs) {
 		unprunedRCsAtPos[pos] = rcs;
 	}
-	
+
 	public int getNum(int pos) {
 		return unprunedRCsAtPos[pos].length;
 	}
-	
+
 	public int get(int pos, int rci) {
 		return unprunedRCsAtPos[pos][rci];
 	}
-<<<<<<< HEAD
 
 	@Override
 	public String toString() {
 		return "[" + String.join(",", Arrays.stream(unprunedRCsAtPos)
-			.map((int[] rcs) -> Integer.toString(rcs.length))
-			.collect(Collectors.toList())
+				.map((int[] rcs) -> Integer.toString(rcs.length))
+				.collect(Collectors.toList())
 		) + "]";
-=======
-	
-	public RCs returnSubspace(RCTuple initialConf)
-	{
-		int[][] output = unprunedRCsAtPos.clone();
-		BigInteger newSize = unprunedConfsFromRCs;
-		for(int index = 0; index < initialConf.size(); index++)
-		{
-			int position = initialConf.pos.get(index);
-			newSize = newSize.divide(BigInteger.valueOf(output[position].length));
-			output[position] = new int[]{initialConf.RCs.get(index)};
-		}
-		return new RCs(hasConfs, pruneMat, output, newSize);
-	}
-	
-	private RCs(boolean notEmpty, PruningMatrix pMat, int[][] unprunedRCs, BigInteger size)
-	{
-		unprunedRCsAtPos = unprunedRCs;
-		pruneMat = pMat;
-		hasConfs = notEmpty;
-		unprunedConfsFromRCs = size;
-	}
-	
-	public BigInteger unprunedConfsFromRCs()
-	{
-		return unprunedConfsFromRCs;
->>>>>>> 59601e88
 	}
 }