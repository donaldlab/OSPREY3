/*
 * To change this template, choose Tools | Templates
 * and open the template in the editor.
 */
package edu.duke.cs.osprey.astar;

<<<<<<< HEAD
import edu.duke.cs.osprey.confspace.ConfSearch;

import java.io.Serializable;
=======
>>>>>>> 1223127e
import java.util.ArrayList;
import java.util.List;
import java.util.PriorityQueue;

import edu.duke.cs.osprey.confspace.ConfSearch;

/**
 *
 * @author mhall44
 */

public abstract class AStarTree<T extends AStarNode> implements ConfSearch, Serializable {
    //This replaces MSAStar with something more generic
    //The goal is that subclasses of this, differing only in the abstract methods,
    //can cover the A* variations we're considering:
    //dynamic ordering, different node scoring heuristics, COMETS, super-rotamers, etc.
    
	private static final long serialVersionUID = 2311735341816014431L;

	private PriorityQueue<T> pq = null;
        
    //AStarNode can be lightweight: just int[], score, and flag for if score needs refinement
    //the meanings are assigned by subclasses of this class, which define things like scoring
    //and thus what the int[] means
    //Methods like COMETS can of course subclass AStarNode to include more information in the node
    
    public int numExpanded = 0;//counting number of nodes expanded
    public int numPruned = 0;//counting number of nodes pruned
    
    @Override
    public ScoredConf nextConf() {
    	T leafNode = nextLeafNode();
    	if (leafNode == null) {
    		return null;
    	}
    	return outputNode(leafNode);
    }
    
    private T nextLeafNode() {
        //return best conformation remaining in tree
        
        if(pq==null){//need to initialize tree (indicates haven't enumerated anything from this tree yet)
            initQueue(rootNode());
        }
        
        T curNode;
        
        while(true) {//keep going until we either find the optimal solution, or find the tree is empty
            curNode = pq.poll();
            
            if(curNode==null){
                System.out.println("A* tree empty...returning empty signal");
                return null;//signal for empty tree
            }
            
            if(canPruneNode(curNode))//like, too many AA changes
                numPruned++;
            else {
                
                while(curNode.scoreNeedsRefinement()){
                    refineScore(curNode);
                    
                    if(curNode.getScore()!=Double.POSITIVE_INFINITY)//remove node if refinement showed it's impossible
                        pq.add(curNode);
                    
                    curNode = pq.poll();
                    if(curNode==null){
                        System.out.println("A* tree empty...returning empty signal");
                        return null;//signal for empty tree
                    }
                }
                
                if(isFullyAssigned(curNode)){
                    return curNode;
                }

                //expand
                ArrayList<T> children = getChildren(curNode);
                //note: in a method like COMETS that refines nodes,
                //expandNode may return a singleton list consisting of curNode with improved bound

                numExpanded++;
                
                for(T child : children)
                    pq.add(child);
            }
        }
        
    }
    
	@Override
	public List<ScoredConf> nextConfs(double maxEnergy) {
		List<ScoredConf> confs = new ArrayList<>();
		for (AStarNode node : nextLeafNodes(maxEnergy)) {
			confs.add(new ScoredConf(node.getNodeAssignments(), node.getScore()));
		}
		return confs;
	}
	
	public List<AStarNode> nextLeafNodes(double maxEnergy) {
		List<AStarNode> nodes = new ArrayList<>();
		while (true) {
			
			AStarNode node = nextLeafNode();
			if (node == null) {
				break;
			}
			
			nodes.add(node);
			
			if (node.getScore() >= maxEnergy) {
				break;
			}
		}
		return nodes;
	}
    
    public void initQueue(T node){
        pq = new PriorityQueue<>();
        pq.add(node);
    }
    
    
    //methods with default implementations that may need to be overridden:
    
    public boolean canPruneNode(T node){
        //By default we don't have node pruning
        //but subclasses may allow this
        return false;
    }
    
    
    public ScoredConf outputNode(T node){
    	
        //by default, the output of the A* tree will be simply the node assignments for the optimal node
        //but we may sometimes want to process it in some way
<<<<<<< HEAD
        
    	// AAO 2016: commenting out messages for now
    	//System.out.println("A* returning conf.  "+pq.size()+" nodes in A* tree.  Score: "+node.getScore());
        return node.getNodeAssignments();
=======
        System.out.println("A* returning conf.  "+pq.size()+" nodes in A* tree.  Score: "+node.getScore());
        return new ScoredConf(node.getNodeAssignments(), node.getScore());
>>>>>>> 1223127e
    }
    
    
    void refineScore(T node){//e.g. add the EPIC contribution
        //In trees without score refinement, we should 
        //not be calling this method
        throw new UnsupportedOperationException("ERROR: Score refinement not supported"
                + " in this type of A* tree");
    }
  
    //abstract methods:
    
    
    //getChildren and rootNode create nodes with a score
    //the score can be a quick, possibly loose lower bound for now; 
    //mark scoreNeedRefinement if we'll want to refine any nodes that get to be head node
    
    public abstract ArrayList<T> getChildren(T curNode);
        //Get children for a node
        //this can be either static or dynamic ordering, depending on implementation
    
    public abstract T rootNode();
    
    
    public abstract boolean isFullyAssigned(T node);//is the node fully assigned (i.e., returnable?)

    
    
    public PriorityQueue<T> getQueue() {
        //direct access to queue.  Use with caution.  
        return pq;
    }
    
    
    
        
}<|MERGE_RESOLUTION|>--- conflicted
+++ resolved
@@ -4,12 +4,7 @@
  */
 package edu.duke.cs.osprey.astar;
 
-<<<<<<< HEAD
-import edu.duke.cs.osprey.confspace.ConfSearch;
-
 import java.io.Serializable;
-=======
->>>>>>> 1223127e
 import java.util.ArrayList;
 import java.util.List;
 import java.util.PriorityQueue;
@@ -29,7 +24,8 @@
     
 	private static final long serialVersionUID = 2311735341816014431L;
 
-	private PriorityQueue<T> pq = null;
+        
+    private PriorityQueue<T> pq = null;
         
     //AStarNode can be lightweight: just int[], score, and flag for if score needs refinement
     //the meanings are assigned by subclasses of this class, which define things like scoring
@@ -146,15 +142,9 @@
     	
         //by default, the output of the A* tree will be simply the node assignments for the optimal node
         //but we may sometimes want to process it in some way
-<<<<<<< HEAD
-        
     	// AAO 2016: commenting out messages for now
     	//System.out.println("A* returning conf.  "+pq.size()+" nodes in A* tree.  Score: "+node.getScore());
-        return node.getNodeAssignments();
-=======
-        System.out.println("A* returning conf.  "+pq.size()+" nodes in A* tree.  Score: "+node.getScore());
         return new ScoredConf(node.getNodeAssignments(), node.getScore());
->>>>>>> 1223127e
     }
     
     
