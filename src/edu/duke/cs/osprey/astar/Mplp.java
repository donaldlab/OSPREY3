package edu.duke.cs.osprey.astar;

import edu.duke.cs.osprey.confspace.SearchProblemSuper;
import edu.duke.cs.osprey.ematrix.EnergyMatrix;
import edu.duke.cs.osprey.tools.CreateMatrix;
import java.util.List;
import java.util.HashMap;
import java.util.ArrayList;
import java.util.Collections;

/**
 * MPLP: computes a bound on the best energy of a partial conformation.
 *
 * @author pablo
 *
 */
public class Mplp {

    //number of residues under consideration
    private int numResidues;

    // counts of rots per position
    int rotsPerPos[];

    // rotamers unpruned for each residue (given by the assigned AA type)
    ArrayList<ArrayList<Integer>> unprunedRotsPerPos;

    //the offset in the array index for each level
    private int nodeIndexOffset[] = null;

    //the reduced min pairwise energy matrix
    private double[][][][] unifiedMinEnergyMatrix = null;

    private boolean interactionGraph[][];

    Mplp(int aNumResidues, ArrayList<ArrayList<Integer>> unprunedRotsPerPos, EnergyMatrix aPairwiseMinEnergyMatrix) {
        numResidues = aNumResidues;
        this.unprunedRotsPerPos = unprunedRotsPerPos;

        // A count of rots per position useful for the initialization of matrices\
        rotsPerPos = new int[numResidues];
        for (int res = 0; res < numResidues; res++) {
            rotsPerPos[res] = this.unprunedRotsPerPos.get(res).size();
        }

        interactionGraph = computeResidueResidueInteractionGraph(aPairwiseMinEnergyMatrix);
        unifiedMinEnergyMatrix = mergeIntraAndPairMats(aPairwiseMinEnergyMatrix, interactionGraph);
    }

    /**
     * Computes the low-energy bound using the EMPLP algorithm
     *
     * @param aPartialConf: The partially assigned rotamers. Unassigned residue
     * positions are marked with a -1.
     * @param iterations: Number of MPLP iterations (more iterations can improve
     * accuracy at a greater computational cost).
     * @return
     */
    public double optimizeEMPLP(int aPartialConf[], int iterations) {

        // The partial conf contains references to rotamers that were pruned, while our pairwise matrix removed those rotamers. Thus, we must creat
        //  a new partial conf that maps to our pruned matrix.
        int mappedPartialConf[] = new int[numResidues];
        for (int res = 0; res < numResidues; res++) {
            if (aPartialConf[res] == -1) {
                mappedPartialConf[res] = -1;
            } else {
                mappedPartialConf[res] = this.unprunedRotsPerPos.get(res).indexOf(aPartialConf[res]);
            }
        }

        // availableRots is just a list of lists with the list of rotamers available for the calculation at each rotamer; it is more convenient
        // 		than partialConf.  This code might be unnecessary but it makes the algorithm more elegant, IMO
        int availableRots[][] = new int[numResidues][];
        for (int res = 0; res < numResidues; res++) {
            if (mappedPartialConf[res] == -1) {
                availableRots[res] = new int[rotsPerPos[res]];
                for (int rot = 0; rot < rotsPerPos[res]; rot++) {
                    availableRots[res][rot] = rot;
                }
            } else { // residue has a rotamer already assigned in the partialConf.
                availableRots[res] = new int[1];
                availableRots[res][0] = mappedPartialConf[res];
            }
        }

        /**
         * Here comes the actual algorithm *
         */
        // lambda is the message matrix for EMPLP; we set all messages to zero
        double lambda[][][] = CreateMatrix.create3DMsgMat(numResidues, rotsPerPos, 0.0f);

        // The belief on each rotamer.
        double belief[][] = CreateMatrix.create2DRotMatrix(numResidues, rotsPerPos, 0.0f);

        // Ebound is the fscore.
        double Ebound = Double.NEGATIVE_INFINITY;
        // To find out when we should stop, we use a delta factor to see the rate of change.  For now, our rate of change is fixed at 0.01kcal.
        double minRateOfChange = 0.01;

        // EMPLP algorithm.  
        // The algorithm should loop until convergence.  For now we do it I times. 
        // Complexity of EMPLP: O(I*numRes*numRes*rotsPerRes*rotsPerRes*numRes)
        for (int i = 0; i < iterations; i++) {
            for (int resI = 0; resI < numResidues; resI++) {
                //HMN: changed resJ = resI+1 to resI+0 to allow 
                //a node to be a neighbor with itself if it has no neighbors
<<<<<<< HEAD
                for (int resJ = resI + 0; resJ < numResidues; resJ++) {
                    
=======
                for (int resJ = resI + 1; resJ < numResidues; resJ++) {
>>>>>>> 4fab041f
                    // Ignore residue pairs that are too far away to interact.
                    if (interactionGraph[resI][resJ]) {
                        // We first update lambda[resJ][resI][rotIR] and immediately after we update lambda[resI][resJ][rotJS]
                        for (int rotIR : availableRots[resI]) {
                            belief[resI][rotIR] -= lambda[resJ][resI][rotIR];

                            ArrayList<Double> msgsFromRotsAtJ_to_rotIR = new ArrayList<Double>();
                            for (int rotJS : availableRots[resJ]) {
                                msgsFromRotsAtJ_to_rotIR.add(belief[resJ][rotJS] - lambda[resI][resJ][rotJS] + unifiedMinEnergyMatrix[resI][rotIR][resJ][rotJS]);
                            }
                            if (availableRots[resJ].length == 0) {
                                System.out.println("NO ROTS MPLP CRASHING");
                            }
                            lambda[resJ][resI][rotIR] = -0.5 * belief[resI][rotIR] + 0.5 * Collections.min(msgsFromRotsAtJ_to_rotIR);
                            belief[resI][rotIR] += lambda[resJ][resI][rotIR];
                        }
                        // Now we update lambda[resI][resJ][rotJS]
                        for (int rotJS : availableRots[resJ]) {
                            belief[resJ][rotJS] -= lambda[resI][resJ][rotJS];

                            ArrayList<Double> msgsFromRotsAtI_to_rotJS = new ArrayList<Double>();
                            for (int rotIR : availableRots[resI]) {
                                msgsFromRotsAtI_to_rotJS.add(belief[resI][rotIR] - lambda[resJ][resI][rotIR] + unifiedMinEnergyMatrix[resI][rotIR][resJ][rotJS]);
                            }

                            lambda[resI][resJ][rotJS] = -0.5 * belief[resJ][rotJS] + 0.5 * Collections.min(msgsFromRotsAtI_to_rotJS);
                            belief[resJ][rotJS] += lambda[resI][resJ][rotJS];
                        }
                    }
                }
            }
            double oldEbound = Ebound;
            Ebound = 0.0f;
            for (int resI = 0; resI < numResidues; resI++) {
                // It is important to ignore other rotamers at positions that were already assigned when computing the min.  
                Ebound += computeMinBeliefInReducedAvailableRots(belief[resI], availableRots[resI], resI);
            }
            // If we already converged, then we can exit. 
            if ((Ebound - oldEbound) < minRateOfChange) {
                break;
            }

        }
        return Ebound;
    }

    // Compute the minimum value in an array where only a subset of the rotamers are present.
    // Belief is an array for a residue, and availableRots is the indexes in the belief array for which to compute the search.	
    double computeMinBeliefInReducedAvailableRots(double belief[], int availableRots[], int resI) {
        double minValue = Double.POSITIVE_INFINITY;
        for (int rotIR : availableRots) {
            double score = Double.POSITIVE_INFINITY;
            if (interactionGraph[resI][resI]){//This means no neighbors were added so we use intra term 
                //Intra term for now is: unifiedMinEnergyMatrix[resI][rotIR][resI][rotIR]
                score = belief[rotIR] + unifiedMinEnergyMatrix[resI][rotIR][resI][rotIR];
            }
            else{
                score = belief[rotIR];
            }
            if (score < minValue) {
                minValue = score;
            }
        }
        return minValue;
    }

    /**
     * Initializes a "blank" MPLP optimizer, with no interactions and an energy
     * matrix with all 0 entries. This is useful when working with partial
     * spaces so that you can add specific interactions and energy terms
     * depending on the partial space
     */
    public void initializeMPLP() {
        boolean[][] initInteractionGraph = new boolean[numResidues][numResidues];
        for (int xres = 0; xres < numResidues; xres++) {
            for (int yres = 0; yres < numResidues; yres++) {
                initInteractionGraph[xres][yres] = false;
                initInteractionGraph[yres][xres] = false;
            }
        }
        this.interactionGraph = initInteractionGraph;
        double unifiedEmat[][][][] = CreateMatrix.create4DRotMatrix(numResidues, rotsPerPos, 0.0f);
        this.unifiedMinEnergyMatrix = unifiedEmat;
    }

    /**
     * This function appends the current state of MPLP, adding new interactions
     * and energy terms to the unified emat for cross-interactions
     *
     * @param ematComplex energy matrix for the complex
     *
     * @param crossTermI list of position numbers corresponding to one cross
     * term
     * @param crossTermJ list of position numbers corresponding to the other
     * cross term
     * @param boundPosNumToUnboundEmat maps position number to unbound emat to
     * get cross-intra terms
     * @param boundPosNumToUnboundPosNum maps position number to unbound
     * position number, to access unbound emat
     */
    public void addCrossTerm(EnergyMatrix ematComplex, ArrayList<Integer> crossTermI, ArrayList<Integer> crossTermJ,
            HashMap<Integer, EnergyMatrix> boundPosNumToUnboundEmat, HashMap<Integer, Integer> boundPosNumToUnboundPosNum) {

        //First we append the interaction graph
        for (int resI_Index = 0; resI_Index < crossTermI.size(); resI_Index++) {
            for (int resJ_Index = 0; resJ_Index < crossTermJ.size(); resJ_Index++) {
                int resI = crossTermI.get(resI_Index);
                int resJ = crossTermJ.get(resJ_Index);
                this.interactionGraph[resI][resJ] = true;
                this.interactionGraph[resJ][resI] = true;
            }
        }

        //Now we append the energy matrix
        for (int resI : crossTermI) {
            for (int rotIR_Ix = 0; rotIR_Ix < this.unprunedRotsPerPos.get(resI).size(); rotIR_Ix++) {
                int rotIR_origMat = this.unprunedRotsPerPos.get(resI).get(rotIR_Ix);
                for (int resJ : crossTermJ) {
                    for (int rotJS_Ix = 0; rotJS_Ix < this.unprunedRotsPerPos.get(resJ).size(); rotJS_Ix++) {
                        int rotJS_origMat = this.unprunedRotsPerPos.get(resJ).get(rotJS_Ix);
                        //Since this is a crossterm interaction we need the unbound energy matrix to subtract out
                        //non-cross terms
                        EnergyMatrix ematUnboundResI = boundPosNumToUnboundEmat.get(resI);
                        EnergyMatrix ematUnboundResJ = boundPosNumToUnboundEmat.get(resJ);
                        int resI_unbound = boundPosNumToUnboundPosNum.get(resI);
                        int resJ_unbound = boundPosNumToUnboundPosNum.get(resJ);
                        double pairwiseE = ematComplex.getPairwise(resI, rotIR_origMat, resJ, rotJS_origMat);
                        //resI has crossTermJ.size() neighbors, resJ has crossTermI.sizes() neighbors
                        double intraE_I = ematComplex.getOneBody(resI, rotIR_origMat) / ((double) crossTermJ.size());
                        double intraE_J = ematComplex.getOneBody(resJ, rotJS_origMat) / ((double) crossTermI.size());
                        double intraE_I_unbound = ematUnboundResI.getOneBody(resI_unbound, rotIR_origMat) / ((double) crossTermJ.size());
                        double intraE_J_unbound = ematUnboundResJ.getOneBody(resJ_unbound, rotJS_origMat) / ((double) crossTermI.size());
                        double totalE = pairwiseE + intraE_I + intraE_J - intraE_I_unbound - intraE_J_unbound;
                        unifiedMinEnergyMatrix[resI][rotIR_Ix][resJ][rotJS_Ix] = totalE;
                        unifiedMinEnergyMatrix[resJ][rotJS_Ix][resI][rotIR_Ix] = unifiedMinEnergyMatrix[resI][rotIR_Ix][resJ][rotJS_Ix];
                    }
                }
            }
        }
    }

    /**
     * This method updates the interaction graph and unified emat with new
     * interactions that do not correspond to cross terms (ie. all protein
     * residues within protein ligand complex)
     *
     * @param emat energy matrix
     * @param interactingPosNums position numbers which all interact with each
     * other
     */
    public void addInternalTerm(EnergyMatrix emat, ArrayList<Integer> interactingPosNums, HashMap<Integer, EnergyMatrix> boundPosNumToUnboundEmat, HashMap<Integer, Integer> boundPosNumToUnboundPosNum) {

        //First append the interaction graph
        for (int resI_Index = 0; resI_Index < interactingPosNums.size(); resI_Index++) {
            for (int resJ_Index = resI_Index + 1; resJ_Index < interactingPosNums.size(); resJ_Index++) {
                int resI = interactingPosNums.get(resI_Index);
                int resJ = interactingPosNums.get(resJ_Index);
                interactionGraph[resI][resJ] = true;
                interactionGraph[resJ][resI] = true;
            }
        }
        int numNeighbors = interactingPosNums.size() - 1;
        //Now we append the energy matrix
        for (int resI_Index = 0; resI_Index < interactingPosNums.size(); resI_Index++) {
            int resI = interactingPosNums.get(resI_Index);
            for (int rotIR_Ix = 0; rotIR_Ix < unprunedRotsPerPos.get(resI).size(); rotIR_Ix++) {
                int rotIR_origMat = unprunedRotsPerPos.get(resI).get(rotIR_Ix);
                for (int resJ_Index = resI_Index + 1; resJ_Index < interactingPosNums.size(); resJ_Index++) {
                    int resJ = interactingPosNums.get(resJ_Index);
                    for (int rotJS_Ix = 0; rotJS_Ix < unprunedRotsPerPos.get(resJ).size(); rotJS_Ix++) {
                        int rotJS_origMat = unprunedRotsPerPos.get(resJ).get(rotJS_Ix);
                        double pairwiseE = emat.getPairwise(resI, rotIR_origMat, resJ, rotJS_origMat);
                        //number of neighbors = size interactingPosNums -1
                        EnergyMatrix unboundEmatResI = boundPosNumToUnboundEmat.get(resI);
                        EnergyMatrix unboundEmatResJ = boundPosNumToUnboundEmat.get(resJ);
                        int resI_unbound = boundPosNumToUnboundPosNum.get(resI);
                        int resJ_unbound = boundPosNumToUnboundPosNum.get(resJ);
                        double intraI = unboundEmatResI.getOneBody(resI_unbound, rotIR_origMat) / ((double) numNeighbors);
                        double intraJ = unboundEmatResJ.getOneBody(resJ_unbound, rotJS_origMat) / ((double) numNeighbors);
                        unifiedMinEnergyMatrix[resI][rotIR_Ix][resJ][rotJS_Ix] = pairwiseE + intraI + intraJ;
                        unifiedMinEnergyMatrix[resJ][rotJS_Ix][resI][rotIR_Ix] = unifiedMinEnergyMatrix[resI][rotIR_Ix][resJ][rotJS_Ix];
                    }
                }
            }
        }

        //We must consider the case in which we have no neighbors
        //In this scenario, we allow resI to be a neighbor with resI
        if (numNeighbors == 0) {
            int resI = interactingPosNums.get(0);
            interactionGraph[resI][resI] = true;
            EnergyMatrix unboundEmat = boundPosNumToUnboundEmat.get(resI);
            for (int rotIR_Ix_1 = 0; rotIR_Ix_1 < unprunedRotsPerPos.get(resI).size(); rotIR_Ix_1++) {
                int rotIR_1_origMat = unprunedRotsPerPos.get(resI).get(rotIR_Ix_1);
                for (int rotIR_Ix_2 = 0; rotIR_Ix_2 < unprunedRotsPerPos.get(resI).size(); rotIR_Ix_2++) {
                    int rotIR_2_origMat = unprunedRotsPerPos.get(resI).get(rotIR_Ix_2);
                    int resI_unbound = boundPosNumToUnboundPosNum.get(resI);
                    double intraI = 0.0;
                    if (rotIR_1_origMat == rotIR_2_origMat) {
                        intraI += unboundEmat.getOneBody(resI_unbound, rotIR_1_origMat);
                    } else {
                        intraI = Double.POSITIVE_INFINITY;
                    }
                    unifiedMinEnergyMatrix[resI][rotIR_Ix_1][resI][rotIR_Ix_2] = intraI;
                    unifiedMinEnergyMatrix[resI][rotIR_Ix_2][resI][rotIR_Ix_1] = unifiedMinEnergyMatrix[resI][rotIR_Ix_1][resI][rotIR_Ix_2];
                }
            }
        }

    }

    /**
     * The original dual derivation of MPLP did not consider intra-energies.
     * Thus, I found that the easiest way to solve this would be to unify the
     * intra and pair energies by dividing the intra interaction between n-1 and
     * adding it to the edge. Note that the unified emat is 4D whereas the
     * standard matrices used by A* in OSPREY are 6D.
     *
     * @param emat The energy matrix
     * @param interactionGraph a boolean interaction graph between residues.
     * Pairs that are set as false are ignored.
     * @return Returns a 4D pairwise energy matrix.
     */
    private double[][][][] mergeIntraAndPairMats(EnergyMatrix emat, boolean interactionGraph[][]) {
        double unifiedEmat[][][][] = CreateMatrix.create4DRotMatrix(numResidues, rotsPerPos, 0.0f);

        //Build Neighborhood
        int[] numNeighbors = new int[numResidues];
        for (int xres = 0; xres < numResidues; xres++) {
            numNeighbors[xres] = 0;
            for (int yres = 0; yres < numResidues; yres++) {
                if (interactionGraph[xres][yres] && xres != yres) {
                    numNeighbors[xres] += 1;
                }
            }
        }

        for (int resI = 0; resI < numResidues; resI++) {
            for (int resJ = resI + 1; resJ < numResidues; resJ++) {
                if (interactionGraph[resI][resJ]) {//If neighbors(resI,resJ)	
                    for (int rotIR_Ix = 0; rotIR_Ix < this.unprunedRotsPerPos.get(resI).size(); rotIR_Ix++) {
                        int rotIR_origMat = this.unprunedRotsPerPos.get(resI).get(rotIR_Ix);
                        for (int rotJS_Ix = 0; rotJS_Ix < this.unprunedRotsPerPos.get(resJ).size(); rotJS_Ix++) {
                            int rotJS_origMat = this.unprunedRotsPerPos.get(resJ).get(rotJS_Ix);
                            unifiedEmat[resI][rotIR_Ix][resJ][rotJS_Ix] = emat.getPairwise(resI, rotIR_origMat, resJ, rotJS_origMat);
                            unifiedEmat[resI][rotIR_Ix][resJ][rotJS_Ix] += emat.getOneBody(resI, rotIR_origMat) / ((double) numNeighbors[resI]);
                            unifiedEmat[resI][rotIR_Ix][resJ][rotJS_Ix] += emat.getOneBody(resJ, rotJS_origMat) / ((double) numNeighbors[resJ]);
                            unifiedEmat[resJ][rotJS_Ix][resI][rotIR_Ix] = unifiedEmat[resI][rotIR_Ix][resJ][rotJS_Ix];
                        }
                    }
                }
            }
        }
        return unifiedEmat;
    }

    // Computes an interaction graph with an energy cutoff; returns a pairs matrix between all pairs of residues. 
    private boolean[][] computeResidueResidueInteractionGraph(EnergyMatrix emat) {
        int countTrueInteraction = 0;
        int countNoInteraction = 0;
        double INTERACTION_CUTOFF = 0.0;
        boolean[][] interactionGraph = new boolean[numResidues][numResidues];
        for (int xres = 0; xres < numResidues; xres++) {
            for (int yres = 0; yres < numResidues; yres++) {
                interactionGraph[xres][yres] = false;
            }
        }
        for (int xres = 0; xres < numResidues; xres++) {
            for (int yres = xres + 1; yres < numResidues; yres++) {
                double maxInteraction_x_y = 0.0f;
                for (int xrot : this.unprunedRotsPerPos.get(xres)) {
                    for (int yrot : this.unprunedRotsPerPos.get(yres)) {
                        double pairInteraction = emat.getPairwise(xres, xrot, yres, yrot);
                        if (Math.abs(pairInteraction) > maxInteraction_x_y) {
                            maxInteraction_x_y = Math.abs(pairInteraction);
                        }
                    }
                }
                if (maxInteraction_x_y > INTERACTION_CUTOFF) {
                    interactionGraph[xres][yres] = true;
                    interactionGraph[yres][xres] = true;
                    countTrueInteraction += 1;
                } else {
                    countNoInteraction += 1;
                }
            }
        }
        if (INTERACTION_CUTOFF > 0.01) {
            System.out.println("Using an interaction cutoff of " + INTERACTION_CUTOFF);
            System.out.println("Interaction between " + countTrueInteraction + " pairs");
            System.out.println("No interaction between " + countNoInteraction + " pairs");
        }
        return interactionGraph;

    }

    public void setupPartialSpaceGMEC(EnergyMatrix emat, ArrayList<Integer> partialSpacePosNums) {
        this.interactionGraph = computeResidueResiduePartialSpaceInteractionGraph(partialSpacePosNums);
        this.unifiedMinEnergyMatrix = mergeIntraAndPairMats(emat, interactionGraph);
    }

    /**
     * This method sets up an interaction graph for an optimization (GMEC calc)
     * over a partial space, defined by a subset of position numbers
     *
     * @param partialSpacePosNums the list of position numbers that correspond
     * to the partial space
     * @return
     */
    private boolean[][] computeResidueResiduePartialSpaceInteractionGraph(ArrayList<Integer> partialSpacePosNums) {
        //TODO: This could accept an energy matrix and determine interactions based on some 
        //energy cutoff, but currently it's use is to optimize over a partial space
        boolean[][] interactionGraph = new boolean[numResidues][numResidues];
        for (int xres = 0; xres < numResidues; xres++) {
            for (int yres = 0; yres < numResidues; yres++) {
                interactionGraph[xres][yres] = false;
            }
        }

        for (int xresIndex = 0; xresIndex < partialSpacePosNums.size(); xresIndex++) {
            for (int yresIndex = xresIndex + 1; yresIndex < partialSpacePosNums.size(); yresIndex++) {
                int xres = partialSpacePosNums.get(xresIndex);
                int yres = partialSpacePosNums.get(yresIndex);
                interactionGraph[xres][yres] = true;
                interactionGraph[yres][xres] = true;
            }
        }
        return interactionGraph;
    }

    /**
     * Computes an interaction graph in which residues only interact if they are
     * on different strands
     *
     * @param boundPosNumToUnboundEmat hash map between the bound position
     * number (0,1,...,n-1) and the unbound energy matrix
     * @param boundPosNumToUnboundPosNum hash map between the bound position
     * number (0,1,...,n-1) and the unbound position number
     * @param boundPosNumToIsMutableStrand hash map between the bound position
     * number (0,1,...,n-1) and boolean
     * @param belongToSameStrand given two position numbers, returns true if
     * they belong to the same strand, false otherwise
     */
    public void setCrossTermInteractionGraph(HashMap<Integer, EnergyMatrix> boundPosNumToUnboundEmat, HashMap<Integer, Integer> boundPosNumToUnboundPosNum,
            HashMap<Integer, Boolean> boundPosNumToIsMutableStrand, boolean[][] belongToSameStrand) {
        boolean[][] interactionGraph = new boolean[numResidues][numResidues];
        int numInteractions = 0;
        for (int xres = 0; xres < numResidues; xres++) {
            for (int yres = 0; yres < numResidues; yres++) {
                interactionGraph[xres][yres] = false;
            }
        }
        for (int xres = 0; xres < numResidues; xres++) {
            for (int yres = xres + 1; yres < numResidues; yres++) {
                //If not on the same strand
                if (!belongToSameStrand[xres][yres]) {
                    interactionGraph[xres][yres] = true;
                    interactionGraph[yres][xres] = true;
                    numInteractions++;
                }
            }
        }
        System.out.println("MPLP: Cross-Term Interaction Graph Num Interaction: " + numInteractions);
        this.interactionGraph = interactionGraph;
    }

    /**
     * Computes an interaction graph in which residues only interact if they are
     * on different strands or if the interactions are between the non-mutable
     * (protein) strand
     *
     * @param boundPosNumToUnboundEmat hash map between the bound position
     * number (0,1,...,n-1) and the unbound energy matrix
     * @param boundPosNumToUnboundPosNum hash map between the bound position
     * number (0,1,...,n-1) and the unbound position number
     * @param boundPosNumToIsMutableStrand hash map between the bound position
     * number (0,1,...,n-1) and boolean
     * @param belongToSameStrand given two position numbers, returns true if
     * they belong to the same strand, false otherwise
     */
    public void setCrossTermInteractionGraphWithProtein(HashMap<Integer, EnergyMatrix> boundPosNumToUnboundEmat, HashMap<Integer, Integer> boundPosNumToUnboundPosNum,
            HashMap<Integer, Boolean> boundPosNumToIsMutableStrand, boolean[][] belongToSameStrand) {
        boolean[][] interactionGraph = new boolean[numResidues][numResidues];
        int numInteractions = 0;
        for (int xres = 0; xres < numResidues; xres++) {
            for (int yres = 0; yres < numResidues; yres++) {
                interactionGraph[xres][yres] = false;
            }
        }
        for (int xres = 0; xres < numResidues; xres++) {
            for (int yres = xres + 1; yres < numResidues; yres++) {
                //If on the same strand (check if it is non-mutable)
                if (belongToSameStrand[xres][yres]) {
                    //xres and yres are not on the mutable strand, so create interaction
                    if (!boundPosNumToIsMutableStrand.get(xres)) {
                        interactionGraph[xres][yres] = true;
                        interactionGraph[yres][xres] = true;
                        numInteractions++;
                    }
                } //else, they are not on the same strand so create interaction
                else {
                    interactionGraph[xres][yres] = true;
                    interactionGraph[yres][xres] = true;
                    numInteractions++;
                }
            }
        }
        System.out.println("MPLP: Cross-Term Interaction Graph Num Interaction: " + numInteractions);
        this.interactionGraph = interactionGraph;
    }

    /**
     * This function creates a pairwise energy matrix to compute the interaction
     * energy between a protein-ligand complex
     *
     * @param ematBound the energy matrix of the bound complex
     * @param boundPosNumToUnboundEmat hash map between the bound position
     * number (0,1,...,n-1) and the unbound energy matrix
     * @param boundPosNumToUnboundPosNum hash map between the bound position
     * number (0,1,...,n-1) and the unbound position number
     * @param boundPosNumToIsMutableStrand hash map between the bound position
     * number (0,1,...,n-1) and boolean
     * @param belongToSameStrand given two position numbers, returns true if
     * they belong to the same strand, false otherwise
     */
    public void createOnlyPairwiseMatForInteractionEnergy(EnergyMatrix ematBound, HashMap<Integer, EnergyMatrix> boundPosNumToUnboundEmat, HashMap<Integer, Integer> boundPosNumToUnboundPosNum,
            HashMap<Integer, Boolean> boundPosNumToIsMutableStrand, boolean[][] belongToSameStrand) {
        double unifiedEmat[][][][] = CreateMatrix.create4DRotMatrix(numResidues, rotsPerPos, 0.0f);

        //Build Neighborhood
        int[] numNeighbors = new int[numResidues];
        for (int xres = 0; xres < numResidues; xres++) {
            numNeighbors[xres] = 0;
            for (int yres = 0; yres < numResidues; yres++) {
                if (interactionGraph[xres][yres] && xres != yres) {
                    numNeighbors[xres] += 1;
                }
            }
        }

        for (int resI = 0; resI < numResidues; resI++) {
            for (int resJ = resI + 1; resJ < numResidues; resJ++) {
                //If they are interacting could be because: 1) They are on the same, non-mutable strand
                //                                          2) They are on opposite strands
                if (interactionGraph[resI][resJ]) {//If neighbors(resI,resJ)	
                    for (int rotIR_Ix = 0; rotIR_Ix < this.unprunedRotsPerPos.get(resI).size(); rotIR_Ix++) {
                        int rotIR_origMat = this.unprunedRotsPerPos.get(resI).get(rotIR_Ix);
                        for (int rotJS_Ix = 0; rotJS_Ix < this.unprunedRotsPerPos.get(resJ).size(); rotJS_Ix++) {
                            int rotJS_origMat = this.unprunedRotsPerPos.get(resJ).get(rotJS_Ix);
                            //If the interaction is not pairwise, then we will use only  the pairwise energies
                            //And the intraE that .getOneBody(resI, rotIR_origMat) + ematBound.getOneBody(resJ, rotJS_origMat);
                            EnergyMatrix ematUnboundResI = boundPosNumToUnboundEmat.get(resI);
                            EnergyMatrix ematUnboundResJ = boundPosNumToUnboundEmat.get(resJ);
                            int resI_unbound = boundPosNumToUnboundPosNum.get(resI);
                            int resJ_unbound = boundPosNumToUnboundPosNum.get(resJ);
                            double pairwiseE = ematBound.getPairwise(resI, rotIR_origMat, resJ, rotJS_origMat);
                            double intraE_I = ematBound.getOneBody(resI, rotIR_origMat) / ((double) numNeighbors[resI]);
                            double intraE_J = ematBound.getOneBody(resJ, rotJS_origMat) / ((double) numNeighbors[resJ]);
                            double intraE_I_unbound = ematUnboundResI.getOneBody(resI_unbound, rotIR_origMat) / ((double) numNeighbors[resI]);
                            double intraE_J_unbound = ematUnboundResJ.getOneBody(resJ_unbound, rotJS_origMat) / ((double) numNeighbors[resJ]);
                            double totalE = pairwiseE + intraE_I + intraE_J - intraE_I_unbound - intraE_J_unbound;
                            unifiedEmat[resI][rotIR_Ix][resJ][rotJS_Ix] = totalE;
                            unifiedEmat[resJ][rotJS_Ix][resI][rotIR_Ix] = unifiedEmat[resI][rotIR_Ix][resJ][rotJS_Ix];
                        }
                    }
                }
            }
        }
        this.unifiedMinEnergyMatrix = unifiedEmat;
    }

    /**
     * This function creates a pairwise energy matrix to compute the interaction
     * energy between a protein-ligand complex with the internal interactions of
     * the non-mutable strand (protein) (See
     * setCrossTermInteractionGraphWithProtein())
     *
     * @param ematBound the energy matrix of the bound complex
     * @param boundPosNumToUnboundEmat hash map between the bound position
     * number (0,1,...,n-1) and the unbound energy matrix
     * @param boundPosNumToUnboundPosNum hash map between the bound position
     * number (0,1,...,n-1) and the unbound position number
     * @param boundPosNumToIsMutableStrand hash map between the bound position
     * number (0,1,...,n-1) and boolean
     * @param belongToSameStrand given two position numbers, returns true if
     * they belong to the same strand, false otherwise
     */
    public void createOnlyPairwiseMatWithProtein(EnergyMatrix ematBound, HashMap<Integer, EnergyMatrix> boundPosNumToUnboundEmat, HashMap<Integer, Integer> boundPosNumToUnboundPosNum,
            HashMap<Integer, Boolean> boundPosNumToIsMutableStrand, boolean[][] belongToSameStrand) {
        double unifiedEmat[][][][] = CreateMatrix.create4DRotMatrix(numResidues, rotsPerPos, 0.0f);
        //Build Neighborhood
        int[] numNeighbors = new int[numResidues];
        //also keep track of neighbors on opposite strand
        int[] numNeighborsOppStrand = new int[numResidues];
        for (int xres = 0; xres < numResidues; xres++) {
            numNeighbors[xres] = 0;
            numNeighborsOppStrand[xres] = 0;
            for (int yres = 0; yres < numResidues; yres++) {
                if (interactionGraph[xres][yres] && xres != yres) {
                    numNeighbors[xres] += 1;
                    if (!belongToSameStrand[xres][yres]) {
                        numNeighborsOppStrand[xres] += 1;
                    }
                }
            }
        }

        for (int resI = 0; resI < numResidues; resI++) {
            for (int resJ = resI + 1; resJ < numResidues; resJ++) {
                //If they are interacting could be because: 1) They are on the same, non-mutable strand
                //                                          2) They are on opposite strands
                if (interactionGraph[resI][resJ]) {//If neighbors(resI,resJ)	
                    for (int rotIR_Ix = 0; rotIR_Ix < this.unprunedRotsPerPos.get(resI).size(); rotIR_Ix++) {
                        int rotIR_origMat = this.unprunedRotsPerPos.get(resI).get(rotIR_Ix);
                        for (int rotJS_Ix = 0; rotJS_Ix < this.unprunedRotsPerPos.get(resJ).size(); rotJS_Ix++) {
                            int rotJS_origMat = this.unprunedRotsPerPos.get(resJ).get(rotJS_Ix);
                            //If they belong to the same strand and interacting: they are both non-mutable
                            if (belongToSameStrand[resI][resJ]) {
                                //For the non-mutable non-mutable interactions we want to use the bound energies
                                //We will subtract out the unbound GMEC energy using the pre-computed const-term
                                //of the objective function for COMETS
                                double pairwiseE = ematBound.getPairwise(resI, rotIR_origMat, resJ, rotJS_origMat);
                                double intraE_I = ematBound.getOneBody(resI, rotIR_origMat) / ((double) numNeighbors[resI]);
                                double intraE_J = ematBound.getOneBody(resJ, rotJS_origMat) / ((double) numNeighbors[resJ]);
                                double totalE = pairwiseE + intraE_I + intraE_J;
                                unifiedEmat[resI][rotIR_Ix][resJ][rotJS_Ix] = totalE;
                                unifiedEmat[resJ][rotJS_Ix][resI][rotIR_Ix] = unifiedEmat[resI][rotIR_Ix][resJ][rotJS_Ix];
                            } else {
                                //If the interaction is not pairwise, then we will use only  the pairwise energies
                                //And the intraE that .getOneBody(resI, rotIR_origMat) + ematBound.getOneBody(resJ, rotJS_origMat);
                                EnergyMatrix ematUnboundResI = boundPosNumToUnboundEmat.get(resI);
                                EnergyMatrix ematUnboundResJ = boundPosNumToUnboundEmat.get(resJ);
                                int resI_unbound = boundPosNumToUnboundPosNum.get(resI);
                                int resJ_unbound = boundPosNumToUnboundPosNum.get(resJ);
                                double pairwiseE = ematBound.getPairwise(resI, rotIR_origMat, resJ, rotJS_origMat);
                                double intraE_I = ematBound.getOneBody(resI, rotIR_origMat) / ((double) numNeighbors[resI]);
                                double intraE_J = ematBound.getOneBody(resJ, rotJS_origMat) / ((double) numNeighbors[resJ]);
                                //Get mutable residue and subtract internal energy of unbound
                                double intraE_unbound = 0.0;
                                if (boundPosNumToIsMutableStrand.get(resI)) {
                                    intraE_unbound += ematUnboundResI.getOneBody(resI_unbound, rotIR_origMat) / ((double) numNeighborsOppStrand[resI]);
                                } else {
                                    intraE_unbound += ematUnboundResJ.getOneBody(resJ_unbound, rotJS_origMat) / ((double) numNeighborsOppStrand[resJ]);
                                }
                                double totalE = pairwiseE + intraE_I + intraE_J - intraE_unbound;
                                unifiedEmat[resI][rotIR_Ix][resJ][rotJS_Ix] = totalE;
                                unifiedEmat[resJ][rotJS_Ix][resI][rotIR_Ix] = unifiedEmat[resI][rotIR_Ix][resJ][rotJS_Ix];
                            }
                        }
                    }
                }
            }
        }
        this.unifiedMinEnergyMatrix = unifiedEmat;
    }
}<|MERGE_RESOLUTION|>--- conflicted
+++ resolved
@@ -103,14 +103,7 @@
         // Complexity of EMPLP: O(I*numRes*numRes*rotsPerRes*rotsPerRes*numRes)
         for (int i = 0; i < iterations; i++) {
             for (int resI = 0; resI < numResidues; resI++) {
-                //HMN: changed resJ = resI+1 to resI+0 to allow 
-                //a node to be a neighbor with itself if it has no neighbors
-<<<<<<< HEAD
-                for (int resJ = resI + 0; resJ < numResidues; resJ++) {
-                    
-=======
                 for (int resJ = resI + 1; resJ < numResidues; resJ++) {
->>>>>>> 4fab041f
                     // Ignore residue pairs that are too far away to interact.
                     if (interactionGraph[resI][resJ]) {
                         // We first update lambda[resJ][resI][rotIR] and immediately after we update lambda[resI][resJ][rotJS]
