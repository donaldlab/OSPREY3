--- conflicted
+++ resolved
@@ -1,5 +1,4 @@
 /*
-<<<<<<< HEAD
  ** This file is part of OSPREY 3.0
  **
  ** OSPREY Protein Redesign Software Version 3.0
@@ -30,38 +29,6 @@
  ** <signature of Bruce Donald>, Mar 1, 2018
  ** Bruce Donald, Professor of Computer Science
  */
-=======
-** This file is part of OSPREY 3.0
-** 
-** OSPREY Protein Redesign Software Version 3.0
-** Copyright (C) 2001-2018 Bruce Donald Lab, Duke University
-** 
-** OSPREY is free software: you can redistribute it and/or modify
-** it under the terms of the GNU General Public License version 2
-** as published by the Free Software Foundation.
-** 
-** You should have received a copy of the GNU General Public License
-** along with OSPREY.  If not, see <http://www.gnu.org/licenses/>.
-** 
-** OSPREY relies on grants for its development, and since visibility
-** in the scientific literature is essential for our success, we
-** ask that users of OSPREY cite our papers. See the CITING_OSPREY
-** document in this distribution for more information.
-** 
-** Contact Info:
-**    Bruce Donald
-**    Duke University
-**    Department of Computer Science
-**    Levine Science Research Center (LSRC)
-**    Durham
-**    NC 27708-0129
-**    USA
-**    e-mail: www.cs.duke.edu/brd/
-** 
-** <signature of Bruce Donald>, Mar 1, 2018
-** Bruce Donald, Professor of Computer Science
-*/
->>>>>>> 1436969d
 
 package edu.duke.cs.osprey.bbfree;
 
@@ -98,13 +65,13 @@
  */
 public class BBFreeBlock implements Serializable, DOFBlock {
 
-    List<Residue> residues;//the residues moving freely, in order 
+    List<Residue> residues;//the residues moving freely, in order
     //including the two end ones (only carboxyl or amine moving freely)
 
     ArrayList<BBFreeDOF> freeDOFs = new ArrayList<>();
 
     double[][] freeDOFVoxel;//voxel of allowed values for free DOFs.  We'll minimize over this.
-    //Indices: 0/1 (for min/max), DOF # 
+    //Indices: 0/1 (for min/max), DOF #
 
     double[] curFreeDOFVals;//current values, so we can update one at a time
 
@@ -142,7 +109,7 @@
         for(int planeNum=0; planeNum<numRes-1; planeNum++)
             pepPlanes[planeNum] = new PepPlaneLinModel(residues.get(planeNum),residues.get(planeNum+1));
 
-        //generating free DOFs based on current geometry 
+        //generating free DOFs based on current geometry
         DoubleMatrix2D constrJac = getConstrJac();//Evaluate at current CA, N coords
         DoubleMatrix2D freeDOFCoeffs = getOrthogVectors(constrJac);
 
@@ -599,7 +566,7 @@
         //constraint the dot product (C'-CA) dot (N-CA)
         //Uses N, CA coord variables for this residue and the next
         //(since C' coords are a linear function of this CA and next N, CA coords)
-        //(For this purpose we constrain not the actual C' but its projection into the 
+        //(For this purpose we constrain not the actual C' but its projection into the
         //CA-N-C plane)
 
         //we'll need expansion coefficients for C'...
