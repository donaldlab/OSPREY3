/*
<<<<<<< HEAD
 ** This file is part of OSPREY 3.0
 **
 ** OSPREY Protein Redesign Software Version 3.0
 ** Copyright (C) 2001-2018 Bruce Donald Lab, Duke University
 **
 ** OSPREY is free software: you can redistribute it and/or modify
 ** it under the terms of the GNU General Public License version 2
 ** as published by the Free Software Foundation.
 **
 ** You should have received a copy of the GNU General Public License
 ** along with OSPREY.  If not, see <http://www.gnu.org/licenses/>.
 **
 ** OSPREY relies on grants for its development, and since visibility
 ** in the scientific literature is essential for our success, we
 ** ask that users of OSPREY cite our papers. See the CITING_OSPREY
 ** document in this distribution for more information.
 **
 ** Contact Info:
 **    Bruce Donald
 **    Duke University
 **    Department of Computer Science
 **    Levine Science Research Center (LSRC)
 **    Durham
 **    NC 27708-0129
 **    USA
 **    e-mail: www.cs.duke.edu/brd/
 **
 ** <signature of Bruce Donald>, Mar 1, 2018
 ** Bruce Donald, Professor of Computer Science
 */
=======
** This file is part of OSPREY 3.0
** 
** OSPREY Protein Redesign Software Version 3.0
** Copyright (C) 2001-2018 Bruce Donald Lab, Duke University
** 
** OSPREY is free software: you can redistribute it and/or modify
** it under the terms of the GNU General Public License version 2
** as published by the Free Software Foundation.
** 
** You should have received a copy of the GNU General Public License
** along with OSPREY.  If not, see <http://www.gnu.org/licenses/>.
** 
** OSPREY relies on grants for its development, and since visibility
** in the scientific literature is essential for our success, we
** ask that users of OSPREY cite our papers. See the CITING_OSPREY
** document in this distribution for more information.
** 
** Contact Info:
**    Bruce Donald
**    Duke University
**    Department of Computer Science
**    Levine Science Research Center (LSRC)
**    Durham
**    NC 27708-0129
**    USA
**    e-mail: www.cs.duke.edu/brd/
** 
** <signature of Bruce Donald>, Mar 1, 2018
** Bruce Donald, Professor of Computer Science
*/
>>>>>>> 1436969d

package edu.duke.cs.osprey.bbfree;

import cern.colt.matrix.DoubleFactory2D;
import cern.colt.matrix.DoubleMatrix2D;
import edu.duke.cs.osprey.dof.deeper.perts.TripeptideClosure;
import edu.duke.cs.osprey.structure.Residue;
import edu.duke.cs.osprey.tools.VectorAlgebra;
import java.util.ArrayList;
import java.util.List;

/**
 *
 * Sample conformations of a loop within a voxel, CA to CA flexible)
 *
 * @author mhall44
 */
public class LoopVoxelSampler {
    
    /*
    int numRes;//number of residues (including anchor residues) in the loop
    double[][] NCoord, CACoord, CCoord;//their main BB atom coords
    TripeptideClosure tc;//closure for first tripeptide (has bondlen, etc. data from orig conf)
    
    
    double voxelConstr[][];//voxel constraints on N and CA coords
    //indices: 0/1, coord number (over all freely moving N's and CA's)
    
    //Data (for each res) on circles where we'll find N's and CA's relative to other coords
    double NCircleRad[], NCircleHeight[], CACircleRad[], CACircleHeight[];
    
    PepPlaneLinModel[] pepPlanes;
    //CONSTRUCTOR TO BE CALLED AT ORIG CONF SO CAN INIT ALL THESE THINGS
    
    
    public LoopVoxelSampler(List<Residue> residues, double constr[][], PepPlaneLinModel[] planes){
        numRes = residues.size();
        pepPlanes = planes;
        voxelConstr = constr;
        
        NCoord = new double[numRes][];
        CACoord = new double[numRes][];
        CCoord = new double[numRes][];
        
        //record anchor coords (the rest will be sampled)...
        NCoord[0] = residues.get(0).getCoordsByAtomName("N");
        CACoord[0] = residues.get(0).getCoordsByAtomName("CA");
        CACoord[numRes-1] = residues.get(numRes-1).getCoordsByAtomName("CA");
        CCoord[numRes-1] = residues.get(numRes-1).getCoordsByAtomName("C");
        
        
        tc = new TripeptideClosure( residues.subList(0,3) );
        
        NCircleRad = new double[numRes];
        NCircleHeight = new double[numRes];
        CACircleRad = new double[numRes];
        CACircleHeight = new double[numRes];
        
        for(int resNum=0; resNum<numRes; resNum++){
            
            double N[] = residues.get(resNum).getCoordsByAtomName("N");
            double CA[] = residues.get(resNum).getCoordsByAtomName("CA");
            double C[] = residues.get(resNum).getCoordsByAtomName("C");
            
            NCircleRad[resNum] = measureCircleRad(N,CA,C);
            NCircleHeight[resNum] = measureCircleHeight(N,CA,C);
            
            if(resNum<numRes-1){//there's a next residue, to measure CA circle in terms of
                double nextN[] = residues.get(resNum+1).getCoordsByAtomName("N");
                double nextCA[] = residues.get(resNum+1).getCoordsByAtomName("CA");
                
                CACircleRad[resNum] = measureCircleRad(CA,nextN,nextCA);
                CACircleHeight[resNum] = measureCircleHeight(CA,nextN,nextCA);
            }
        }
    }
    
    
    
    DoubleMatrix2D sampleFullDOFs(int numSamples){
        //Sample valid confs, in full-DOF format, in voxel (for N's and CA's)
        //Return indices: DOF, sample
        
        
        double[][] ans = new double[6*numRes-9][numSamples];
        
        
        int sampleCount = 0;
        
        
        //OK so we're trying to fill in a CA-to-CA loop
        //we'll sample peptide planes backwards from the end,
        //then close the initial tripeptide
        
        int TCStartRes = 0;
        int TCEndRes = 2;
        
        //going to sample backwards
        
        while(sampleCount<numSamples){//still need to draw samples...
            

            
            /*for(int resNum=0; resNum<=TCStartRes; resNum++)
                sampleResBBForwards(resNum);*/ // sampling from end...
     /*       
            boolean sampledPep = true;
            
            for(int resNum=numRes-2; resNum>=TCEndRes; resNum--){
                if( ! samplePepPlaneBackwards(resNum) ){//got stuck sampling...start over
                    //Note: because the orig conf is in the middle of the voxel,
                    //there are always samples we can draw that won't get stuck
                    //if we keep trying
                    sampledPep = false;
                    break;
                }
            }
            
            if(!sampledPep)
                continue;
            
            //OK now pep planes have been sampled except for the first two
            //close them
            
            double r_soln_n[][][] = new double[16][3][3];
            double r_soln_a[][][] = new double[16][3][3];
            double r_soln_c[][][] = new double[16][3][3];
            
            int numSoln = tc.solve_3pep_poly( NCoord[TCStartRes], CACoord[TCStartRes], 
                    CACoord[TCEndRes], CCoord[TCEndRes], r_soln_n, r_soln_a, r_soln_c);
            
            
            boolean foundGoodSoln = false;
            
            //see if there's a soln satisfying the voxel constraints...
            //there are constraints on the middle N and C, and the last N
            for(int soln=0; soln<numSoln; soln++){
                
                
                if( checkNVoxelConstr(r_soln_n[soln][1], TCStartRes+1)
                        && checkCAVoxelConstr(r_soln_a[soln][1], TCStartRes+1)
                        && checkNVoxelConstr(r_soln_n[soln][2], TCEndRes) ){
                    
                    foundGoodSoln = true;
                    
                    //record the N and CA coord values...
                    NCoord[TCStartRes+1] = r_soln_n[soln][1];
                    CACoord[TCStartRes+1] = r_soln_a[soln][1];
                    NCoord[TCEndRes] = r_soln_n[soln][2];
                    
                    break;
                }
            }
            
            if(foundGoodSoln){
                //record the solution
                for(int resNum=1; resNum<numRes; resNum++){
                    ans[6*resNum-6][sampleCount] = NCoord[resNum][0];
                    ans[6*resNum-5][sampleCount] = NCoord[resNum][1];
                    ans[6*resNum-4][sampleCount] = NCoord[resNum][2];
                    
                    if(resNum<numRes-1){
                        ans[6*resNum-3][sampleCount] = CACoord[resNum][0];
                        ans[6*resNum-2][sampleCount] = CACoord[resNum][1];
                        ans[6*resNum-1][sampleCount] = CACoord[resNum][2];
                    }
                }
                
                sampleCount++;
            }
        }
        
        return DoubleFactory2D.dense.make(ans);
    }
    
    
    
    private boolean samplePepPlaneBackwards(int resNum){
        //Given the coordinates of the main BB chain atoms
        //from CA of resNum+1 onward,
        //sample coords for resNum's CA and C' and resNum+1's N
        //making sure that they're in our voxel (for N and CA)
        //Rejection sampling to stay in voxel
        //Return false if try a bunch of time and keep failing to get good ones
        //(We'll start from the beginning then)
       
               
        int maxNumTries = 50;//going to try this many samples
        //if it fails then we'll go back and sample all DOFs,
        //for we could be shoved out of the voxel by the previous res' samples        
        
        for (int tryNum=0; tryNum<maxNumTries; tryNum++) {
            //start by sampling N, constrained to voxel and to circle (only psi can rotate)...
            NCoord[resNum+1] = sampleOnCircle(NCircleRad[resNum+1], NCircleHeight[resNum+1],
                    CACoord[resNum+1], CCoord[resNum+1]);

            if( ! checkNVoxelConstr(NCoord[resNum+1], resNum+1) )
                continue;//failed...redraw (will overwrite NCoord[resNum+1])
            
            CACoord[resNum] = sampleOnCircle(CACircleRad[resNum], CACircleHeight[resNum],
                    NCoord[resNum+1], CACoord[resNum+1]);
            
            if( checkCAVoxelConstr(CACoord[resNum], resNum) ){
                CCoord[resNum] = pepPlanes[resNum].calcCCoords(CACoord[resNum],NCoord[resNum+1],CACoord[resNum+1]);
                return true;//looks good!  And our coords are in place
            }
        }
        
        //If we get here, we have failed maxNumTries times
        return false;
    }
    
    
    //Measure rad and height such that coord is on the circle with radius rad
    //around the point b+height(b-a)
    private double measureCircleHeight(double coord[], double b[], double a[]){
        double axis[] = VectorAlgebra.subtract(b,a);
        double relCoord[] = VectorAlgebra.subtract(coord, b);
        double upVector[] = VectorAlgebra.parallelComponent(relCoord, axis);
        return VectorAlgebra.norm(upVector) / VectorAlgebra.norm(axis);
    }
    
    private double measureCircleRad(double coord[], double b[], double a[]){
        double axis[] = VectorAlgebra.subtract(b,a);
        double relCoord[] = VectorAlgebra.subtract(coord, b);
        double radVector[] = VectorAlgebra.perpendicularComponent(relCoord, axis);
        return VectorAlgebra.norm(radVector);
    }
    
    
    private double[] sampleOnCircle(double rad, double height, double[] b, double[] a){
        //Sample a point uniformly a point on the circle with radius rad
        //around the point b+height(b-a)
        
        double axis[] = VectorAlgebra.subtract(b,a);
        double circleCenter[] = VectorAlgebra.add(b, VectorAlgebra.scale(axis,height) );
        
        double[] ax2 = VectorAlgebra.getPerpendicular(axis);
        double[] ax3 = VectorAlgebra.cross(ax2, axis);
        
        double angle = 2 * Math.random() * Math.PI;

        
        ax2 = VectorAlgebra.scale( ax2, Math.cos(angle) * rad / VectorAlgebra.norm(ax2) );
        ax3 = VectorAlgebra.scale( ax3, Math.sin(angle) * rad / VectorAlgebra.norm(ax3) );
        
        
        double[] ans = VectorAlgebra.add( circleCenter, VectorAlgebra.add(ax2,ax3) );
        
        //DEBUG!!!
        //double checkr = measureCircleRad(ans,b,a);
        //double checkh = measureCircleHeight(ans,b,a);
        
        
        return ans;
    }
    
    
    private boolean checkNVoxelConstr(double coord[], int resNum){
        //Are these coords in range to be coordinate of this residue's nitrogen?
        for(int dim=0; dim<3; dim++){
            if( coord[dim]>voxelConstr[1][6*(resNum-1)+dim]
                    || coord[dim]<voxelConstr[0][6*(resNum-1)+dim] ){
                return false;//out of range!
            }
        }
        
        return true;
    }
    
    
    private boolean checkCAVoxelConstr(double coord[], int resNum){
        //Are these coords in range to be coordinate of this residue's alpha carbon?
        for(int dim=0; dim<3; dim++){
            if( coord[dim]>voxelConstr[1][6*(resNum-1)+3+dim]
                    || coord[dim]<voxelConstr[0][6*(resNum-1)+3+dim] ){
                return false;//out of range!
            }
        }
        
        return true;
    }*/
}<|MERGE_RESOLUTION|>--- conflicted
+++ resolved
@@ -1,5 +1,4 @@
 /*
-<<<<<<< HEAD
  ** This file is part of OSPREY 3.0
  **
  ** OSPREY Protein Redesign Software Version 3.0
@@ -30,38 +29,6 @@
  ** <signature of Bruce Donald>, Mar 1, 2018
  ** Bruce Donald, Professor of Computer Science
  */
-=======
-** This file is part of OSPREY 3.0
-** 
-** OSPREY Protein Redesign Software Version 3.0
-** Copyright (C) 2001-2018 Bruce Donald Lab, Duke University
-** 
-** OSPREY is free software: you can redistribute it and/or modify
-** it under the terms of the GNU General Public License version 2
-** as published by the Free Software Foundation.
-** 
-** You should have received a copy of the GNU General Public License
-** along with OSPREY.  If not, see <http://www.gnu.org/licenses/>.
-** 
-** OSPREY relies on grants for its development, and since visibility
-** in the scientific literature is essential for our success, we
-** ask that users of OSPREY cite our papers. See the CITING_OSPREY
-** document in this distribution for more information.
-** 
-** Contact Info:
-**    Bruce Donald
-**    Duke University
-**    Department of Computer Science
-**    Levine Science Research Center (LSRC)
-**    Durham
-**    NC 27708-0129
-**    USA
-**    e-mail: www.cs.duke.edu/brd/
-** 
-** <signature of Bruce Donald>, Mar 1, 2018
-** Bruce Donald, Professor of Computer Science
-*/
->>>>>>> 1436969d
 
 package edu.duke.cs.osprey.bbfree;
 
@@ -80,96 +47,95 @@
  * @author mhall44
  */
 public class LoopVoxelSampler {
-    
+
     /*
     int numRes;//number of residues (including anchor residues) in the loop
     double[][] NCoord, CACoord, CCoord;//their main BB atom coords
     TripeptideClosure tc;//closure for first tripeptide (has bondlen, etc. data from orig conf)
-    
-    
+
+
     double voxelConstr[][];//voxel constraints on N and CA coords
     //indices: 0/1, coord number (over all freely moving N's and CA's)
-    
+
     //Data (for each res) on circles where we'll find N's and CA's relative to other coords
     double NCircleRad[], NCircleHeight[], CACircleRad[], CACircleHeight[];
-    
+
     PepPlaneLinModel[] pepPlanes;
     //CONSTRUCTOR TO BE CALLED AT ORIG CONF SO CAN INIT ALL THESE THINGS
-    
-    
+
+
     public LoopVoxelSampler(List<Residue> residues, double constr[][], PepPlaneLinModel[] planes){
         numRes = residues.size();
         pepPlanes = planes;
         voxelConstr = constr;
-        
+
         NCoord = new double[numRes][];
         CACoord = new double[numRes][];
         CCoord = new double[numRes][];
-        
+
         //record anchor coords (the rest will be sampled)...
         NCoord[0] = residues.get(0).getCoordsByAtomName("N");
         CACoord[0] = residues.get(0).getCoordsByAtomName("CA");
         CACoord[numRes-1] = residues.get(numRes-1).getCoordsByAtomName("CA");
         CCoord[numRes-1] = residues.get(numRes-1).getCoordsByAtomName("C");
-        
-        
+
+
         tc = new TripeptideClosure( residues.subList(0,3) );
-        
+
         NCircleRad = new double[numRes];
         NCircleHeight = new double[numRes];
         CACircleRad = new double[numRes];
         CACircleHeight = new double[numRes];
-        
+
         for(int resNum=0; resNum<numRes; resNum++){
-            
+
             double N[] = residues.get(resNum).getCoordsByAtomName("N");
             double CA[] = residues.get(resNum).getCoordsByAtomName("CA");
             double C[] = residues.get(resNum).getCoordsByAtomName("C");
-            
+
             NCircleRad[resNum] = measureCircleRad(N,CA,C);
             NCircleHeight[resNum] = measureCircleHeight(N,CA,C);
-            
+
             if(resNum<numRes-1){//there's a next residue, to measure CA circle in terms of
                 double nextN[] = residues.get(resNum+1).getCoordsByAtomName("N");
                 double nextCA[] = residues.get(resNum+1).getCoordsByAtomName("CA");
-                
+
                 CACircleRad[resNum] = measureCircleRad(CA,nextN,nextCA);
                 CACircleHeight[resNum] = measureCircleHeight(CA,nextN,nextCA);
             }
         }
     }
-    
-    
-    
+
+
+
     DoubleMatrix2D sampleFullDOFs(int numSamples){
         //Sample valid confs, in full-DOF format, in voxel (for N's and CA's)
         //Return indices: DOF, sample
-        
-        
+
+
         double[][] ans = new double[6*numRes-9][numSamples];
-        
-        
+
+
         int sampleCount = 0;
-        
-        
+
+
         //OK so we're trying to fill in a CA-to-CA loop
         //we'll sample peptide planes backwards from the end,
         //then close the initial tripeptide
-        
+
         int TCStartRes = 0;
         int TCEndRes = 2;
-        
+
         //going to sample backwards
-        
+
         while(sampleCount<numSamples){//still need to draw samples...
-            
-
-            
+
+
             /*for(int resNum=0; resNum<=TCStartRes; resNum++)
                 sampleResBBForwards(resNum);*/ // sampling from end...
-     /*       
+     /*
             boolean sampledPep = true;
-            
+
             for(int resNum=numRes-2; resNum>=TCEndRes; resNum--){
                 if( ! samplePepPlaneBackwards(resNum) ){//got stuck sampling...start over
                     //Note: because the orig conf is in the middle of the voxel,
@@ -179,66 +145,66 @@
                     break;
                 }
             }
-            
+
             if(!sampledPep)
                 continue;
-            
+
             //OK now pep planes have been sampled except for the first two
             //close them
-            
+
             double r_soln_n[][][] = new double[16][3][3];
             double r_soln_a[][][] = new double[16][3][3];
             double r_soln_c[][][] = new double[16][3][3];
-            
-            int numSoln = tc.solve_3pep_poly( NCoord[TCStartRes], CACoord[TCStartRes], 
+
+            int numSoln = tc.solve_3pep_poly( NCoord[TCStartRes], CACoord[TCStartRes],
                     CACoord[TCEndRes], CCoord[TCEndRes], r_soln_n, r_soln_a, r_soln_c);
-            
-            
+
+
             boolean foundGoodSoln = false;
-            
+
             //see if there's a soln satisfying the voxel constraints...
             //there are constraints on the middle N and C, and the last N
             for(int soln=0; soln<numSoln; soln++){
-                
-                
+
+
                 if( checkNVoxelConstr(r_soln_n[soln][1], TCStartRes+1)
                         && checkCAVoxelConstr(r_soln_a[soln][1], TCStartRes+1)
                         && checkNVoxelConstr(r_soln_n[soln][2], TCEndRes) ){
-                    
+
                     foundGoodSoln = true;
-                    
+
                     //record the N and CA coord values...
                     NCoord[TCStartRes+1] = r_soln_n[soln][1];
                     CACoord[TCStartRes+1] = r_soln_a[soln][1];
                     NCoord[TCEndRes] = r_soln_n[soln][2];
-                    
+
                     break;
                 }
             }
-            
+
             if(foundGoodSoln){
                 //record the solution
                 for(int resNum=1; resNum<numRes; resNum++){
                     ans[6*resNum-6][sampleCount] = NCoord[resNum][0];
                     ans[6*resNum-5][sampleCount] = NCoord[resNum][1];
                     ans[6*resNum-4][sampleCount] = NCoord[resNum][2];
-                    
+
                     if(resNum<numRes-1){
                         ans[6*resNum-3][sampleCount] = CACoord[resNum][0];
                         ans[6*resNum-2][sampleCount] = CACoord[resNum][1];
                         ans[6*resNum-1][sampleCount] = CACoord[resNum][2];
                     }
                 }
-                
+
                 sampleCount++;
             }
         }
-        
+
         return DoubleFactory2D.dense.make(ans);
     }
-    
-    
-    
+
+
+
     private boolean samplePepPlaneBackwards(int resNum){
         //Given the coordinates of the main BB chain atoms
         //from CA of resNum+1 onward,
@@ -247,34 +213,33 @@
         //Rejection sampling to stay in voxel
         //Return false if try a bunch of time and keep failing to get good ones
         //(We'll start from the beginning then)
-       
-               
+
+
         int maxNumTries = 50;//going to try this many samples
         //if it fails then we'll go back and sample all DOFs,
-        //for we could be shoved out of the voxel by the previous res' samples        
-        
+        //for we could be shoved out of the voxel by the previous res' samples
+
         for (int tryNum=0; tryNum<maxNumTries; tryNum++) {
             //start by sampling N, constrained to voxel and to circle (only psi can rotate)...
             NCoord[resNum+1] = sampleOnCircle(NCircleRad[resNum+1], NCircleHeight[resNum+1],
                     CACoord[resNum+1], CCoord[resNum+1]);
-
             if( ! checkNVoxelConstr(NCoord[resNum+1], resNum+1) )
                 continue;//failed...redraw (will overwrite NCoord[resNum+1])
-            
+
             CACoord[resNum] = sampleOnCircle(CACircleRad[resNum], CACircleHeight[resNum],
                     NCoord[resNum+1], CACoord[resNum+1]);
-            
+
             if( checkCAVoxelConstr(CACoord[resNum], resNum) ){
                 CCoord[resNum] = pepPlanes[resNum].calcCCoords(CACoord[resNum],NCoord[resNum+1],CACoord[resNum+1]);
                 return true;//looks good!  And our coords are in place
             }
         }
-        
+
         //If we get here, we have failed maxNumTries times
         return false;
     }
-    
-    
+
+
     //Measure rad and height such that coord is on the circle with radius rad
     //around the point b+height(b-a)
     private double measureCircleHeight(double coord[], double b[], double a[]){
@@ -283,43 +248,42 @@
         double upVector[] = VectorAlgebra.parallelComponent(relCoord, axis);
         return VectorAlgebra.norm(upVector) / VectorAlgebra.norm(axis);
     }
-    
+
     private double measureCircleRad(double coord[], double b[], double a[]){
         double axis[] = VectorAlgebra.subtract(b,a);
         double relCoord[] = VectorAlgebra.subtract(coord, b);
         double radVector[] = VectorAlgebra.perpendicularComponent(relCoord, axis);
         return VectorAlgebra.norm(radVector);
     }
-    
-    
+
+
     private double[] sampleOnCircle(double rad, double height, double[] b, double[] a){
         //Sample a point uniformly a point on the circle with radius rad
         //around the point b+height(b-a)
-        
+
         double axis[] = VectorAlgebra.subtract(b,a);
         double circleCenter[] = VectorAlgebra.add(b, VectorAlgebra.scale(axis,height) );
-        
+
         double[] ax2 = VectorAlgebra.getPerpendicular(axis);
         double[] ax3 = VectorAlgebra.cross(ax2, axis);
-        
+
         double angle = 2 * Math.random() * Math.PI;
 
-        
         ax2 = VectorAlgebra.scale( ax2, Math.cos(angle) * rad / VectorAlgebra.norm(ax2) );
         ax3 = VectorAlgebra.scale( ax3, Math.sin(angle) * rad / VectorAlgebra.norm(ax3) );
-        
-        
+
+
         double[] ans = VectorAlgebra.add( circleCenter, VectorAlgebra.add(ax2,ax3) );
-        
+
         //DEBUG!!!
         //double checkr = measureCircleRad(ans,b,a);
         //double checkh = measureCircleHeight(ans,b,a);
-        
-        
+
+
         return ans;
     }
-    
-    
+
+
     private boolean checkNVoxelConstr(double coord[], int resNum){
         //Are these coords in range to be coordinate of this residue's nitrogen?
         for(int dim=0; dim<3; dim++){
@@ -328,11 +292,11 @@
                 return false;//out of range!
             }
         }
-        
+
         return true;
     }
-    
-    
+
+
     private boolean checkCAVoxelConstr(double coord[], int resNum){
         //Are these coords in range to be coordinate of this residue's alpha carbon?
         for(int dim=0; dim<3; dim++){
@@ -341,7 +305,7 @@
                 return false;//out of range!
             }
         }
-        
+
         return true;
     }*/
 }