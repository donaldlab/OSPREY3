/*
<<<<<<< HEAD
 ** This file is part of OSPREY 3.0
 **
 ** OSPREY Protein Redesign Software Version 3.0
 ** Copyright (C) 2001-2018 Bruce Donald Lab, Duke University
 **
 ** OSPREY is free software: you can redistribute it and/or modify
 ** it under the terms of the GNU General Public License version 2
 ** as published by the Free Software Foundation.
 **
 ** You should have received a copy of the GNU General Public License
 ** along with OSPREY.  If not, see <http://www.gnu.org/licenses/>.
 **
 ** OSPREY relies on grants for its development, and since visibility
 ** in the scientific literature is essential for our success, we
 ** ask that users of OSPREY cite our papers. See the CITING_OSPREY
 ** document in this distribution for more information.
 **
 ** Contact Info:
 **    Bruce Donald
 **    Duke University
 **    Department of Computer Science
 **    Levine Science Research Center (LSRC)
 **    Durham
 **    NC 27708-0129
 **    USA
 **    e-mail: www.cs.duke.edu/brd/
 **
 ** <signature of Bruce Donald>, Mar 1, 2018
 ** Bruce Donald, Professor of Computer Science
 */
=======
** This file is part of OSPREY 3.0
** 
** OSPREY Protein Redesign Software Version 3.0
** Copyright (C) 2001-2018 Bruce Donald Lab, Duke University
** 
** OSPREY is free software: you can redistribute it and/or modify
** it under the terms of the GNU General Public License version 2
** as published by the Free Software Foundation.
** 
** You should have received a copy of the GNU General Public License
** along with OSPREY.  If not, see <http://www.gnu.org/licenses/>.
** 
** OSPREY relies on grants for its development, and since visibility
** in the scientific literature is essential for our success, we
** ask that users of OSPREY cite our papers. See the CITING_OSPREY
** document in this distribution for more information.
** 
** Contact Info:
**    Bruce Donald
**    Duke University
**    Department of Computer Science
**    Levine Science Research Center (LSRC)
**    Durham
**    NC 27708-0129
**    USA
**    e-mail: www.cs.duke.edu/brd/
** 
** <signature of Bruce Donald>, Mar 1, 2018
** Bruce Donald, Professor of Computer Science
*/
>>>>>>> 1436969d

package edu.duke.cs.osprey.gmec;

import java.util.ArrayList;
import java.util.Collections;
import java.util.Comparator;
import java.util.HashSet;
import java.util.Iterator;
import java.util.List;
import java.util.Set;

import edu.duke.cs.osprey.astar.ConfTree;
import edu.duke.cs.osprey.astar.conf.ConfAStarTree;
import edu.duke.cs.osprey.confspace.ConfSearch;
import edu.duke.cs.osprey.confspace.ConfSearch.EnergiedConf;
import edu.duke.cs.osprey.confspace.ConfSearch.ScoredConf;
import edu.duke.cs.osprey.confspace.SearchProblem;
import edu.duke.cs.osprey.control.ConfPrinter;
import edu.duke.cs.osprey.control.ConfigFileParser;
import edu.duke.cs.osprey.control.EnvironmentVars;
import edu.duke.cs.osprey.energy.forcefield.ForcefieldParams;
import edu.duke.cs.osprey.parallelism.Parallelism;
import edu.duke.cs.osprey.partcr.PartCRConfPruner;
import edu.duke.cs.osprey.pruning.Pruner;
import edu.duke.cs.osprey.pruning.PruningControl;
import edu.duke.cs.osprey.pruning.PruningMatrix;
import edu.duke.cs.osprey.tools.Progress;
import edu.duke.cs.osprey.tools.Stopwatch;

/**
 *
 * @author mhall44
 */
public class GMECFinder {

    public static interface ConfPruner {
        void prune(List<ScoredConf> confs, GMECConfEnergyCalculator ecalc);
    }

    //Many of the parameters that control the optimization process (like what DEE algs to use,
    //whether to use MPLP, etc. can be stored in this class
    //I propose that they be grouped into classes, similar to "EPICSettings," that handle settings for
    //particular aspects of functionality (energy function parameters, DEE/A* alg settings, etc.)
    //But we can also just store things as fields if people prefer

    //KStarCalculator will be set up similarly to this class

    private SearchProblem searchSpace;
    private PruningControl pruningControl;
    private ConfSearchFactory confSearchFactory;
    private GMECConfEnergyCalculator.Async ecalc;
    private ConfPruner confPruner;

    private double Ew;//energy window for enumerating conformations: 0 for just GMEC
    private double I0=0;//initial value of iMinDEE pruning interval
    private boolean doIMinDEE;//do iMinDEE


    private boolean useContFlex;
    //boolean enumByPairwiseLowerBound;//are we using a search method that
    //enumerates by pairwise lower bound (minDEE-style)
    //or by (possibly approximated) true energy (rigid, EPIC, or tuple expander)?


    private boolean outputGMECStruct;//write the GMEC structure to a PDB file

    boolean useEPIC = false;
    public boolean useTupExp = false;

    private boolean checkApproxE = true;//Use the actual energy function to evaluate
    //each enumerated conformation rather than just relying on the EPIC or tup-exp approximation

    public boolean EFullConfOnly = false;//energy function only can be evaluated for full conf

    private String confFileName;//file to which we write conformations

    private double stericThresh;
    private boolean logConfsToConsole;

    private double lowestBound;

    private boolean usePLUG;//Use PLUG, including multi-term pruning
    static boolean PLUGPruneTriples = true;//Seems fast enough (cubic time--no competitors)
    private boolean useDEE = true;//Sometimes may not want to prune with DEE, esp if using PLUG
    //(note: will skip DEE regardless if not pairwise E-fcn)


    public GMECFinder() {

        // Arguably, the stuff below is the initialization, which should be its own function. The constructor may eventually
        // do other more interesting things and reading in member variables isn't that interesting. -JJ
        // Ew = cfp.prams.getDouble("Ew");
        // etc...

        // Jeff: I think is a good place to set default values
        logConfsToConsole = true;
        confPruner = null;
        ecalc = null;

        // TODO: in the future, we want all config options to act like the ones set in this constructor
        // The goal is: construct a GMECFinder instance without huge arguments lists and it will use defaults automatically
        // then, when you want to deviate from defaults, you call e.g. :  gmecFinder.setThisOption(toThisVal)
        // this will make the eventual python scripting interface much much nicer!
        // options that can't fundamentally be defaulted are actually inputs, and they should generally get passed
        // in the method args in the method that actually needs them
    }

    public void init(SearchProblem search, PruningControl pruningControl, ConfSearchFactory confSearchFactory, GMECConfEnergyCalculator.Async ecalc,
                     double Ew, boolean doIMinDEE, double I0, boolean useContFlex, boolean useTupExp, boolean useEPIC, boolean checkApproxE,
                     boolean outputGMECStruct, boolean eFullConfOnly, String confFileName, double stericThresh) {

        // TODO: refactor defaults system so we don't have to read config files to get default values
        // then we can collapse some of these ridiculously long argument lists
        // also, many settings are context-dependent
        // e.g., sometimes we want useEPIC=false and useEPIC=true in different contexts in the same Osprey run
        // see initPruning() for example
        // the all-settings-in-config-file approach doesn't makes this difficult to do
        // in a perfect world, GMECFinder would never know what a ConfigFileParser is... we'll get there someday =)

        this.searchSpace = search;
        this.pruningControl = pruningControl;
        this.confSearchFactory = confSearchFactory;
        this.ecalc = ecalc;
        this.Ew = Ew;
        this.doIMinDEE = doIMinDEE;
        this.I0 = I0;
        this.useContFlex = useContFlex;
        this.useTupExp = useTupExp;
        this.useEPIC = useEPIC;
        this.checkApproxE = checkApproxE;
        this.outputGMECStruct = outputGMECStruct;
        this.EFullConfOnly = eFullConfOnly;
        this.confFileName = confFileName;
        this.stericThresh = stericThresh;
    }

    public void init(ConfigFileParser cfp) {
        init(cfp, cfp.getSearchProblem());
    }

    public void init(ConfigFileParser cfp, SearchProblem search) {

        // NOTE: this is only directly called by COMETS, which wants to use its own search problem

        // TODO: config like this would ideally be in the ConfigFileParser class
        // so GMECFinder can live in a world where config files don't exist

        searchSpace = search;

        Ew = cfp.params.getDouble("Ew");
        doIMinDEE = cfp.params.getBool("imindee");
        if(doIMinDEE){
            I0 = cfp.params.getDouble("Ival");
        }

        useContFlex = cfp.params.getBool("doMinimize") || cfp.params.getBool("doPerturbations");
        //using either continuous sidechain flexibility, or backbone flexibility (which may be continuous)
        //Note discrete flexibility is just a special case of continuous flexibility

        useTupExp = cfp.params.getBool("UseTupExp");
        useEPIC = cfp.params.getBool("UseEPIC");

        checkApproxE = cfp.params.getBool("CheckApproxE");

        if(doIMinDEE && !useContFlex)
            throw new RuntimeException("ERROR: iMinDEE requires continuous flexibility");

        outputGMECStruct = cfp.params.getBool("OUTPUTGMECSTRUCT");

        //for now only full-conf-only E-fcn supported is Poisson-Boltzmann
        EFullConfOnly = cfp.params.getBool("UsePoissonBoltzmann");

        usePLUG = cfp.params.getBool("UsePLUG", false);
        useDEE = cfp.params.getBool("USEDEE", true);
        if(!useDEE)
            doIMinDEE = false;//no imindee if no dee at all


        confFileName = cfp.params.getRunSpecificFileName("CONFFILENAME", ".confs.txt");

        // NOTE: we'll change some of these params before actually running pruning
        stericThresh = cfp.params.getDouble("StericThresh");

        pruningControl = new PruningControl(
                searchSpace,
                0, // pruning interval, set by initPruning()
                cfp.params.getBool("TYPEDEP"),
                cfp.params.getDouble("BOUNDSTHRESH"),
                cfp.params.getInt("ALGOPTION"),
                cfp.params.getBool("USEFLAGS"),
                cfp.params.getBool("USETRIPLES"),
                false,
                false, // useEPIC, set by initPruning()
                false, // useTupExp, set by initPruning()
                stericThresh
        );

        //initialize some kind of combinatorial search, like A*
        //FOR NOW just using A*; may also want BWM*, WCSP, or something according to settings
        confSearchFactory = ConfSearchFactory.Tools.makeFromConfig(searchSpace, cfp);

        // configure low-energy conformation pruning if needed
        if (cfp.params.getBool("UsePartCR")) {
            setConfPruner(new PartCRConfPruner(search, Ew));
        }

        // what is the "true" energy for a conformation?
        // MINIMIZED, EPIC, OR MATRIX E AS APPROPRIATE
        // TODO: these subclasses should be moved to whatever other packages care about these specific algorithms
        // TODO: let the caller set ecalc instances directly (eg in python-land)
        if (useContFlex || EFullConfOnly) {
            if ( ((useEPIC||useTupExp) && (!checkApproxE)) || searchSpace.useVoxelG ) {

                // use the approx minimized energy for confs
                ecalc = new GMECConfEnergyCalculator.Async.Adapter(new GMECConfEnergyCalculator() {
                    @Override
                    public EnergiedConf calcEnergy(ScoredConf conf) {
                        double energy = searchSpace.approxMinimizedEnergy(conf.getAssignments());
                        return new EnergiedConf(conf, energy);
                    }
                });

            } else {

                boolean avoidCopyingMolecules = EFullConfOnly;
                //MH: All the current conformational perturbations as of 9/12/16 should support copying
                //to new molecules, but I'll leave this option in case new DOFs or something cause an issue
                //Poisson-Boltzmann still an issue though...
                if (avoidCopyingMolecules) {
                    System.out.println("\n\nWARNING: concurrent minimizations disabled\n");

                    // fall back to the old SearchProblem.minimize() method
                    ecalc = new GMECConfEnergyCalculator.Async.Adapter(new GMECConfEnergyCalculator() {
                        @Override
                        public EnergiedConf calcEnergy(ScoredConf conf) {
                            double energy = searchSpace.minimizedEnergy(conf.getAssignments());
                            return new EnergiedConf(conf, energy);
                        }
                    });

                } else {

                    // for "regular" conf minimization, use the spiffy new ConfMinimizer!
                    ForcefieldParams ffparams = EnvironmentVars.curEFcnGenerator.ffParams;
                    Parallelism parallelism = Parallelism.makeFromConfig(cfp);
                    ecalc = MinimizingConfEnergyCalculator.make(ffparams, search, parallelism);
                }
            }

        } else {

            // for rigid calc w/ pairwise E-mtx, can just use the conf score as the energy
            ecalc = new GMECConfEnergyCalculator.Async.Adapter(new GMECConfEnergyCalculator() {
                @Override
                public EnergiedConf calcEnergy(ScoredConf conf) {
                    return new EnergiedConf(conf, conf.getScore());
                }
            });
        }
    }

    public void setLogConfsToConsole(boolean val) {
        logConfsToConsole = val;
    }

    public void setConfPruner(ConfPruner val) {
        confPruner = val;
    }

    public List<EnergiedConf> calcGMEC(){
        return calcGMEC(I0);
    }

    public double calcGMECEnergy(){
        return calcGMEC().get(0).getEnergy();
    }

    private List<EnergiedConf> calcGMEC(double interval) {

        System.out.println("Calculating GMEC with interval = " + interval);

        boolean printEPICEnergy = checkApproxE && useEPIC && useTupExp;
        ConfPrinter confPrinter = new ConfPrinter(searchSpace, confFileName, printEPICEnergy);

        // 11/11/2015 JJ: This logic belongs out here. A function that does nothing if a flag is false should
        // have its flag promoted outside of the function, unless it's used multiple times. In that case
        // the function needs to be named accordingly.
        if (useEPIC) {
            checkEPICThresh2(interval);//Make sure EPIC thresh 2 matches current interval
        }

        //precompute the energy, pruning, and maybe EPIC or tup-exp matrices
        //must be done separately for each round of iMinDEE
        precomputeMatrices(Ew + interval);

        // start searching for the min score conf
        System.out.println("Searching for min score conformation...");
        Stopwatch minScoreStopwatch = new Stopwatch().start();
        ConfSearch confSearch = confSearchFactory.make(searchSpace.emat, searchSpace.pruneMat);
        try {
            System.out.println("\t(among " + confSearch.getNumConformations().floatValue() + " possibilities)");
        } catch (UnsupportedOperationException ex) {
            // conf tree doesn't support it, no big deal
        }
        ScoredConf minScoreConf = confSearch.nextConf();
        if (minScoreConf == null) {

            // no confs in the search space, can't recover, just bail
            System.out.println("All conformations pruned. Try choosing a larger pruning interval or steric threshold.");
            return new ArrayList<>();
        }
        System.out.println("Found min score conformation in " + minScoreStopwatch.getTime(1));

        // evaluate the min score conf
        System.out.println("Computing energy...");
        EnergiedConf eMinScoreConf = ecalc.calcEnergy(minScoreConf);
        confPrinter.printConf(eMinScoreConf);
        System.out.println("\nMIN SCORE CONFORMATION");
        System.out.print(confPrinter.getConfReport(eMinScoreConf));
        List<EnergiedConf> econfs = new ArrayList<>();
        econfs.add(eMinScoreConf);

        // estimate the top of our energy window
        // this is an upper bound for now, we'll refine it as we evaluate more structures
        final EnergyRange window = new EnergyRange(eMinScoreConf.getEnergy(), Ew);
        setWindowProgress(confSearch, window);

        // enumerate all confs in order of the scores, up to the estimate of the top of the energy window
        System.out.println("Enumerating other low-scoring conformations...");
        List<ScoredConf> lowEnergyConfs = new ArrayList<>();
        Stopwatch stopwatch = new Stopwatch().start();
        lowEnergyConfs.add(minScoreConf);
        int indexToMinimizeNext = 1;
        while (true) {

            ScoredConf conf = confSearch.nextConf();
            if (conf == null) {
                break;
            }
            lowEnergyConfs.add(conf);
            if (conf.getScore() >= window.getMax()) {
                break;
            }

            // if we've been enumerating confs for a while, try a minimization to see if we get a smaller window
            if (stopwatch.getTimeS() >= 10) {
                stopwatch.stop();

                // save the conf and the energy for later
                EnergiedConf econf = ecalc.calcEnergy(lowEnergyConfs.get(indexToMinimizeNext++));
                handleEnergiedConf(econfs, confPrinter, window, econf);

                boolean changed = window.updateMin(econf.getEnergy());
                if (changed) {
                    System.out.println(String.format("Lower conformation energy updated energy window! remaining: %14.8f", window.getMax() - conf.getScore()));
                    setWindowProgress(confSearch, window);
                }

                stopwatch.start();
            }
        }
        System.out.println(String.format("\tFound %d more", lowEnergyConfs.size() - 1));

        // we're done with A*, release the tree so we can get the memory back
        confSearch = null;

        if (!lowEnergyConfs.isEmpty()) {

            // prune the confs list
            if (confPruner != null) {
                confPruner.prune(lowEnergyConfs, ecalc);
            }

            // calculate energy for each conf
            // this will probably take a while, so track progress
            final Progress progress = new Progress(lowEnergyConfs.size());
            progress.setProgress(indexToMinimizeNext);

            // what to do when we get a conf energy?
            GMECConfEnergyCalculator.Async.Listener ecalcListener = new GMECConfEnergyCalculator.Async.Listener() {
                @Override
                public void onFinished(EnergiedConf econf) {

                    handleEnergiedConf(econfs, confPrinter, window, econf);
                    progress.incrementProgress();

                    // refine the estimate of the top of the energy window
                    boolean changed = window.updateMin(econf.getEnergy());
                    if (changed) {

                        // prune conformations with the new window
                        for (int i=lowEnergyConfs.size()-1; i>=0; i--) {
                            if (lowEnergyConfs.get(i).getScore() > window.getMax()) {
                                lowEnergyConfs.remove(i);
                            } else {
                                break;
                            }
                        }

                        // update progress
                        System.out.println(String.format("\nNew lowest energy: %.6f", window.getMin()));
                        System.out.println(String.format("\tReduced to %d low-energy conformations", lowEnergyConfs.size()));
                        progress.setTotalWork(lowEnergyConfs.size());
                    }
                }
            };

            // calc the conf energy asynchronously
            System.out.println(String.format("\nComputing energies for %d conformations...", lowEnergyConfs.size()));
            for (; indexToMinimizeNext<lowEnergyConfs.size(); indexToMinimizeNext++) {
                ecalc.calcEnergyAsync(lowEnergyConfs.get(indexToMinimizeNext), ecalcListener);
            }
            ecalc.getTasks().waitForFinish();
        }

        // sort all the confs by energy
        Collections.sort(econfs, new Comparator<EnergiedConf>() {
            @Override
            public int compare(EnergiedConf a, EnergiedConf b) {
                return Double.compare(a.getEnergy(), b.getEnergy());
            }
        });

        // get the min energy conf
        EnergiedConf minEnergyConf = econfs.get(0);

        if(doIMinDEE){//iMinDEE...figure out if a second round is needed

            //compute the lowest lower-bound on a conformation
            // if we're using epic or tuple expansion, we need to compute the min bound using the energy matrix
            // otherwise, our pruning interval estimate will be wrong
            if ((useEPIC||useTupExp))//enumeration is by approximated energy...calculate lower bound separately
                lowestBound = lowestPairwiseBound(searchSpace);
            else//enumeration is by lower bound, so use that
                lowestBound = minScoreConf.getScore();

            // could the minGMEC have been pruned due to a pruning interval that's too small?
            if (minEnergyConf.getEnergy() > lowestBound + interval) {

                // yeah, it could have been. we can't prove minEnergyConf is the minGMEC
                // we have to pick a new interval and try again
                System.out.println("Pruning interval is too small. minGMEC could have been pruned.");
                System.out.println("Will estimate new interval based on conformations evaluated so far and restart");


                double nextInterval = minEnergyConf.getEnergy() - lowestBound;

                // pad the new interval a bit to avoid numerical instability
                double intervalPad = 0.001;
                if(searchSpace.useVoxelG)//GMEC energy has statistical error (~0.1 kcal/mol maybe)
                    intervalPad = 0.2;
                nextInterval += intervalPad;

                return calcGMEC(nextInterval);
            }
        }

        // we didn't prune it! minEnergyConf is the minGMEC!! =)
        EnergiedConf minGMEC = minEnergyConf;
        System.out.println(String.format("\nFound minGMEC!"));
        System.out.print(confPrinter.getConfReport(minGMEC));
        if (outputGMECStruct) {
            searchSpace.outputMinimizedStruct(minGMEC.getAssignments(), searchSpace.name + ".GMEC.pdb");
        }

        // prune all confs outside the energy window and return them
        Iterator<EnergiedConf> iter = econfs.iterator();
        while (iter.hasNext()) {
            EnergiedConf econf = iter.next();
            if (econf.getEnergy() > minGMEC.getEnergy() + Ew) {
                iter.remove();
            }
        }

        if (Ew > 0) {
            System.out.println(String.format("Also found %d more conformations in energy window", econfs.size() - 1));
        }

        if (ecalc instanceof MinimizingConfEnergyCalculator) {
            ((MinimizingConfEnergyCalculator)ecalc).clean();//Clean up once both rounds of iMinDEE (if applicable) are done
        }
        return econfs;
    }

    private void handleEnergiedConf(List<EnergiedConf> econfs, ConfPrinter confPrinter, EnergyRange window, EnergiedConf econf) {

        econfs.add(econf);

        // immediately output the conf, in case the run aborts and we want to resume later
        confPrinter.printConf(econf);

        // log the conf to console if desired
        if (logConfsToConsole) {
            System.out.println("\nENUMERATING CONFORMATION");
            System.out.print(confPrinter.getConfReport(econf, window));
        }
    }

    private void setWindowProgress(ConfSearch confSearch, EnergyRange window) {

        // HACKHACK: set progress goal
        if (confSearch instanceof ConfAStarTree) {
            ConfAStarTree tree = (ConfAStarTree)confSearch;
            if (tree.getProgress() != null) {
                tree.getProgress().setGoalScore(window.getMax());
            }
        }
    }

    public List<ScoredConf> calcSequences() {
        return calcSequences(I0);
    }

    public List<ScoredConf> calcSequences(double interval) {

        System.out.println("Finding sequences with interval " + interval + " and energy window " + Ew + " ...");

        boolean printEPICEnergy = checkApproxE && useEPIC && useTupExp;
        ConfPrinter confPrinter = new ConfPrinter(searchSpace, confFileName, printEPICEnergy);

        if (useEPIC) {
            checkEPICThresh2(interval);//Make sure EPIC thresh 2 matches current interval
        }

        // precompute the energy, pruning, and maybe EPIC or tup-exp matrices
        precomputeMatrices(Ew + interval);

        // start searching for the min score conf
        System.out.println("Searching for min score conformation...");
        Stopwatch minScoreStopwatch = new Stopwatch().start();
        ConfSearch confSearch = confSearchFactory.make(searchSpace.emat, searchSpace.pruneMat);
        try {
            System.out.println("\t(among " + confSearch.getNumConformations().floatValue() + " possibilities)");
        } catch (UnsupportedOperationException ex) {
            // conf tree doesn't support it, no big deal
        }
        ScoredConf minScoreConf = confSearch.nextConf();
        if (minScoreConf == null) {

            // no confs in the search space, can't recover, just bail
            System.out.println("All conformations pruned. Try choosing a larger pruning interval.");
            return new ArrayList<>();
        }
        System.out.println("Found min score conformation in " + minScoreStopwatch.getTime(1));

        // evaluate the min score conf
        System.out.println("Computing energy...");
        EnergiedConf eMinScoreConf = ecalc.calcEnergy(minScoreConf);

        // start the sequence list with the min score conf
        System.out.println("\nMIN SCORE CONFORMATION");
        System.out.print(confPrinter.getConfReport(eMinScoreConf));
        List<ScoredConf> sequenceConfs = new ArrayList<>();
        Set<String> sequenceKeys = new HashSet<>();
        sequenceConfs.add(minScoreConf);
        sequenceKeys.add(makeSequenceKey(minScoreConf));

        // estimate the top of our energy window
        // this is an upper bound for now, we'll refine it as we evaluate more structures
        final EnergyRange window = new EnergyRange(eMinScoreConf.getEnergy(), Ew);

        // enumerate all confs in order of the scores, up to the estimate of the top of the energy window
        System.out.println("Enumerating other low-scoring conformations...");
        while (true) {

            ScoredConf conf = confSearch.nextConf();
            if (conf == null) {
                break;
            }

            // is this a new sequence?
            boolean isNewSequence = sequenceKeys.add(makeSequenceKey(conf));
            if (isNewSequence) {

                // record the new sequence
                if (logConfsToConsole) {
                    System.out.println("\nUNIQUE SEQUENCE " + sequenceConfs.size());
                    System.out.print(confPrinter.getConfReport(conf, window));
                }
                sequenceConfs.add(conf);
            }

            if (conf.getScore() >= window.getMax()) {
                break;
            }
        }

        return sequenceConfs;
    }

    private String makeSequenceKey(ScoredConf conf) {
        StringBuilder buf = new StringBuilder();

        for (int pos=0; pos<searchSpace.confSpace.numPos; pos++) {

            String aaType = searchSpace.confSpace.posFlex.get(pos).RCs.get(conf.getAssignments()[pos]).AAType;

            if (buf.length() > 0) {
                buf.append(",");
            }
            buf.append(aaType);
        }

        return buf.toString();
    }

    //for use after an iMinDEE run, if we want to see what the lowest bound was
    public double getLowestBound(){
        return lowestBound;
    }


    public void precomputeMatrices(double pruningInterval){
        //Precalculate TupleMatrices needed for GMEC computation.  Some of these may already be computed.
        //All of these matrices except the basic pairwise energy matrix are pruning-dependent:
        //we can prune conformations whose energies are within pruningInterval
        //of the lowest pairwise lower bound

        if(EFullConfOnly){//Perform a tuple expansion that does not assume a pairwise
            //energy function, and thus must omit some of the usual pruning steps.
            fullConfOnlyTupExp();
            return;
        }
        else if(searchSpace.useVoxelG){//Can't do DEE here either, but want EPIC
            voxelGTupExp();
            return;
        }

        //First calculate the pairwise energy matrix, if not already present
        if (searchSpace.emat == null) {
            searchSpace.loadEnergyMatrix();
        }



        //DEBUG!!! Timing/profiling minimization for 40.cont...about 1/3 SAPE, small EPIC terms probably unimportant...
        /*searchSpace.pruneMat = new PruningMatrix(searchSpace.confSpace,0);
        searchSpace.loadEPICMatrix();
        long startTime = System.currentTimeMillis();
        int conf[] = new int[] { 0, 24, 1, 6, 4, 0, 9, 11, 4, 4, 4, 9, 3, 2, 22, 6,
            4, 1, 4, 1, 4, 6, 13, 0, 3, 4, 1, 3, 1, 3, 2, 6, 21, 8, 5, 0, 26, 3, 1, 19 };

        //int conf[] = new int[] {0, 26, 1, 6, 2, 0, 7, 8, 6, 4, 4, 14, 4, 3, 26, 6, 3, 1, 2, 1,
        //    5, 9, 13, 1, 2, 4, 1, 3, 2, 7, 2, 6, 17, 21, 4, 0, 15, 6, 1, 32 };


        System.out.println("EPIC MIN: "+searchSpace.EPICMinimizedEnergy(conf));
        long minDoneTime = System.currentTimeMillis();
        System.out.println("MIN TIME: "+(minDoneTime-startTime));
        System.exit(0);*/


        //Doing competitor pruning now
        //will limit us to a smaller, but effective, set of competitors in all future DEE
        if(searchSpace.competitorPruneMat == null && useDEE){
            System.out.println("PRECOMPUTING COMPETITOR PRUNING MATRIX");
            initPruning(0, false, false);

            if(usePLUG){
                searchSpace.loadPLUGMatrix();
                searchSpace.plugMat.doMultiTermPruning(searchSpace.pruneMat, PLUGPruneTriples);
            }

            pruningControl.setOnlyGoldstein(true);
            pruningControl.prune();
            searchSpace.competitorPruneMat = searchSpace.pruneMat;
            searchSpace.pruneMat = null;
            System.out.println("COMPETITOR PRUNING DONE");
        }


        //Next, do DEE, which will fill in the pruning matrix
        initPruning(pruningInterval, false, false);
        if(usePLUG){//DEBUG!!  should reuse from competitor prolly
            searchSpace.loadPLUGMatrix();
            searchSpace.plugMat.doMultiTermPruning(searchSpace.pruneMat, PLUGPruneTriples);
        }

        if(useDEE)
            pruningControl.prune();//pass in DEE options, and run the specified types of DEE


        //precomputing EPIC or tuple-expander matrices is much faster
        //if only done for unpruned RCs.  Less RCs to handle, and the fits are far simpler.
        if(useEPIC){
            searchSpace.loadEPICMatrix();

            //we can prune more using the EPIC matrix
            if(searchSpace.epicSettings.useEPICPruning && useDEE){
                System.out.println("Beginning post-EPIC pruning.");
                initPruning(pruningInterval, true, false);
                pruningControl.prune();
                System.out.println("Finished post-EPIC pruning.");
            }
        }
        if(useTupExp){//preferably do this one EPIC loaded (much faster if can fit to EPIC)
            searchSpace.loadTupExpEMatrix();

            if(useDEE) {
                //we can prune even more with tup-exp!
                //we can prune more using the EPIC matrix
                //no iMinDEE interval needed here
                System.out.println("Beginning post-tup-exp pruning.");
                initPruning(Ew, false, true);
                pruningControl.prune();
                System.out.println("Finished post-tup-exp pruning.");
            }
        }
    }


    private void initPruning(double pruningInterval, boolean useEPIC, boolean useTupExp) {

        // init the pruning matrix if needed
        if(searchSpace.pruneMat == null || searchSpace.pruneMat.getPruningInterval() < pruningInterval) {
            searchSpace.pruneMat = new PruningMatrix(searchSpace.confSpace, pruningInterval);
        }

        // configure the pruner
        pruningControl.setOnlyGoldstein(false);
        pruningControl.setPruningInterval(pruningInterval);
        pruningControl.setUseEPIC(useEPIC);
        pruningControl.setUseTupExp(useTupExp);
    }

    private void fullConfOnlyTupExp(){
        //precompute the tuple expansion
        if(!useTupExp)
            throw new RuntimeException("ERROR: Need tuple expansion to handle full-conf-only E-function");
        if(useEPIC)//later consider using differencing scheme to do EPIC for these
            throw new RuntimeException("ERROR: EPIC for full-conf-only E-function not yet supported");
        if(doIMinDEE)//don't have concept of pairwise lower bound, so not doing iMinDEE
            //(can just do rigid pruning on tup-exp matrix, even if using cont flex)
            throw new RuntimeException("ERROR: iMinDEE + full-conf-only E-function not supported");


        //Let's compute a matrix from the pairwise terms (no P-B), to use in selecting triples
        searchSpace.loadEnergyMatrix();

        //initialize pruning matrix.  Nothing pruned yet because don't have pairwise energies
        searchSpace.pruneMat = new PruningMatrix(searchSpace.confSpace,Ew);//not iMinDEE

        //We can only do steric pruning
        //May want to set a lower thresh than the default (30 perhaps)
        Pruner pruner = new Pruner(searchSpace, false, 0, 0, false, false);
        pruner.pruneSteric(stericThresh);

        if(usePLUG){//still valid here, and provides better pruning
            searchSpace.loadPLUGMatrix();
            searchSpace.plugMat.doMultiTermPruning(searchSpace.pruneMat, PLUGPruneTriples);
        }

        searchSpace.loadTupExpEMatrix();
    }


    private void voxelGTupExp(){
        //precompute the tuple expansion
        if(!useTupExp)
            throw new RuntimeException("ERROR: Need tuple expansion to handle voxelG");
        if(!useEPIC)//later consider using differencing scheme to do EPIC for these
            throw new RuntimeException("ERROR: Need EPIC to handle voxelG");
        if(doIMinDEE)//don't have concept of pairwise lower bound, so not doing iMinDEE
            //(can just do rigid pruning on tup-exp matrix, even if using cont flex)
            throw new RuntimeException("ERROR: iMinDEE + voxelG not supported");


        //Let's compute a matrix from the pairwise terms (no entropy), to use in selecting triples
        searchSpace.loadEnergyMatrix();

        //initialize pruning matrix.  Nothing pruned yet because don't have pairwise energies
        searchSpace.pruneMat = new PruningMatrix(searchSpace.confSpace,Ew);//not iMinDEE

        Pruner pruner = new Pruner(searchSpace, false, 0, 0, false, false);
        pruner.pruneSteric(stericThresh);

        if(usePLUG){//still valid here, and provides better pruning
            searchSpace.loadPLUGMatrix();
            searchSpace.plugMat.doMultiTermPruning(searchSpace.pruneMat, PLUGPruneTriples);
        }

        searchSpace.loadEPICMatrix();//sets up both EPIC matrix and voxel G calculator
        searchSpace.loadTupExpEMatrix();
    }


    public double lowestPairwiseBound(SearchProblem prob){
        //In an EPIC calculation, our enumeration will probably include much less conformations,
        //but for iMinDEE purposes we still need to know what our lowest bound would have been
        //if we enumerated w/o EPIC (i.e., what is the minimum energy calculated using the lower-bound energy matrix)

        System.out.println();
        System.out.println("Calculating no-EPIC lowest energy bound");

        SearchProblem probNoEPIC = new SearchProblem(prob);//shallow copy
        probNoEPIC.useEPIC = false;
        probNoEPIC.useTupExpForSearch = false;

        ConfSearch searchNoEPIC = ConfTree.makeFull(probNoEPIC);
        ScoredConf LBConf = searchNoEPIC.nextConf();//lowest conf for this search

        double LB = Double.POSITIVE_INFINITY;
        if(LBConf != null)
            LB = probNoEPIC.lowerBound(LBConf.getAssignments());

        System.out.println("No-EPIC lowest energy bound: "+LB);
        System.out.println();

        return LB;
    }


    private void checkEPICThresh2(double curInterval){
        if(curInterval+Ew>searchSpace.epicSettings.EPICThresh2){//need to raise EPICThresh2
            //to the point that we can guarantee no continuous component of the GMEC
            //or desired ensemble will need to reach it
            System.out.println("Raising EPICThresh2 to "+(curInterval+Ew)+" based on "
                    + "iMinDEE interval and energy window");
            searchSpace.epicSettings.EPICThresh2 = curInterval+Ew;
        }
    }

}<|MERGE_RESOLUTION|>--- conflicted
+++ resolved
@@ -1,5 +1,4 @@
 /*
-<<<<<<< HEAD
  ** This file is part of OSPREY 3.0
  **
  ** OSPREY Protein Redesign Software Version 3.0
@@ -30,38 +29,6 @@
  ** <signature of Bruce Donald>, Mar 1, 2018
  ** Bruce Donald, Professor of Computer Science
  */
-=======
-** This file is part of OSPREY 3.0
-** 
-** OSPREY Protein Redesign Software Version 3.0
-** Copyright (C) 2001-2018 Bruce Donald Lab, Duke University
-** 
-** OSPREY is free software: you can redistribute it and/or modify
-** it under the terms of the GNU General Public License version 2
-** as published by the Free Software Foundation.
-** 
-** You should have received a copy of the GNU General Public License
-** along with OSPREY.  If not, see <http://www.gnu.org/licenses/>.
-** 
-** OSPREY relies on grants for its development, and since visibility
-** in the scientific literature is essential for our success, we
-** ask that users of OSPREY cite our papers. See the CITING_OSPREY
-** document in this distribution for more information.
-** 
-** Contact Info:
-**    Bruce Donald
-**    Duke University
-**    Department of Computer Science
-**    Levine Science Research Center (LSRC)
-**    Durham
-**    NC 27708-0129
-**    USA
-**    e-mail: www.cs.duke.edu/brd/
-** 
-** <signature of Bruce Donald>, Mar 1, 2018
-** Bruce Donald, Professor of Computer Science
-*/
->>>>>>> 1436969d
 
 package edu.duke.cs.osprey.gmec;
 
@@ -703,7 +670,6 @@
         long startTime = System.currentTimeMillis();
         int conf[] = new int[] { 0, 24, 1, 6, 4, 0, 9, 11, 4, 4, 4, 9, 3, 2, 22, 6,
             4, 1, 4, 1, 4, 6, 13, 0, 3, 4, 1, 3, 1, 3, 2, 6, 21, 8, 5, 0, 26, 3, 1, 19 };
-
         //int conf[] = new int[] {0, 26, 1, 6, 2, 0, 7, 8, 6, 4, 4, 14, 4, 3, 26, 6, 3, 1, 2, 1,
         //    5, 9, 13, 1, 2, 4, 1, 3, 2, 7, 2, 6, 17, 21, 4, 0, 15, 6, 1, 32 };
 
