package edu.duke.cs.osprey.sharkstar;

import edu.duke.cs.osprey.astar.conf.ConfIndex;
import edu.duke.cs.osprey.astar.conf.RCs;
import edu.duke.cs.osprey.astar.conf.pruning.AStarPruner;
import edu.duke.cs.osprey.astar.conf.scoring.AStarScorer;
import edu.duke.cs.osprey.astar.conf.scoring.PairwiseGScorer;
import edu.duke.cs.osprey.astar.conf.scoring.PairwiseRigidGScorer;
import edu.duke.cs.osprey.confspace.*;
import edu.duke.cs.osprey.confspace.Sequence;
import edu.duke.cs.osprey.confspace.SimpleConfSpace;
import edu.duke.cs.osprey.ematrix.EnergyMatrix;
import edu.duke.cs.osprey.ematrix.UpdatingEnergyMatrix;
import edu.duke.cs.osprey.energy.ConfEnergyCalculator;
import edu.duke.cs.osprey.gmec.ConfAnalyzer;
import edu.duke.cs.osprey.kstar.pfunc.BoltzmannCalculator;
import edu.duke.cs.osprey.kstar.pfunc.PartitionFunction;
import edu.duke.cs.osprey.markstar.MARKStarProgress;
import edu.duke.cs.osprey.markstar.framework.StaticBiggestLowerboundDifferenceOrder;
import edu.duke.cs.osprey.pruning.PruningMatrix;
import edu.duke.cs.osprey.sharkstar.MultiSequenceSHARKStarNode.Node;
import edu.duke.cs.osprey.parallelism.Parallelism;
import edu.duke.cs.osprey.parallelism.TaskExecutor;
import edu.duke.cs.osprey.tools.MathTools;
import edu.duke.cs.osprey.tools.ObjectPool;
import edu.duke.cs.osprey.tools.Stopwatch;
import jdk.nashorn.internal.runtime.regexp.joni.exception.ValueException;

import java.math.BigDecimal;
import java.math.BigInteger;
import java.math.MathContext;
import java.util.*;
import java.util.stream.Collectors;

import static edu.duke.cs.osprey.sharkstar.tools.MultiSequenceSHARKStarNodeStatistics.printTree;

public class MultiSequenceSHARKStarBound implements PartitionFunction {

    private final EnergyMatrixCorrector energyMatrixCorrector = new EnergyMatrixCorrector(this);
    private Sequence precomputedSequence;
    protected double targetEpsilon = 1;
    public static final boolean debug = true;
    public boolean profileOutput = false;
    private Status status = null;

    // the number of full conformations minimized
    private int numConfsEnergied = 0;
    // max confs minimized, -1 means infinite.
    private int maxNumConfs = -1;

    protected int maxMinimizations = 1;

    // the number of full conformations scored OR energied
    private int numConfsScored = 0;

    protected int numInternalNodesProcessed = 0;

    private boolean printMinimizedConfs;
    private MARKStarProgress progress;
    public String stateName = String.format("%4f", Math.random());
    private int numPartialMinimizations;
    public ArrayList<Integer> minList;
    protected double internalTimeAverage;
    protected double leafTimeAverage;
    private double cleanupTime;
    private boolean nonZeroLower;
    protected static TaskExecutor loopTasks;


    // We keep track of the root node for computing our K* bounds
    public MultiSequenceSHARKStarNode rootNode;
    // Heap of nodes for recursive expansion
    private ConfIndex confIndex;
    public StaticBiggestLowerboundDifferenceOrder order;
    public final AStarPruner pruner;
    // TODO: Implement new AStarPruner for MARK*?
    protected RCs fullRCs;
    protected Parallelism parallelism;
    private ObjectPool<ScoreContext> contexts;
    private ScorerFactory gscorerFactory;
    private ScorerFactory rigidgscorerFactory;
    private ScorerFactory hscorerFactory;
    private ScorerFactory nhscorerFactory;

    public boolean reduceMinimizations = true;
    private ConfAnalyzer confAnalyzer;
    EnergyMatrix minimizingEmat;
    EnergyMatrix rigidEmat;
    UpdatingEnergyMatrix correctionMatrix;
    ConfEnergyCalculator minimizingEcalc;
    private Stopwatch stopwatch = new Stopwatch().start();
    // Variables for reporting pfunc reductions more accurately
    BigDecimal startUpperBound = null; //can't start with infinity
    BigDecimal startLowerBound = BigDecimal.ZERO;
    BigDecimal lowerReduction_FullMin = BigDecimal.ZERO; //Pfunc lower bound improvement from full minimization
    BigDecimal lowerReduction_ConfUpperBound = BigDecimal.ZERO; //Pfunc lower bound improvement from conf upper bounds
    BigDecimal upperReduction_FullMin = BigDecimal.ZERO; //Pfunc upper bound improvement from full minimization
    BigDecimal upperReduction_PartialMin = BigDecimal.ZERO; //Pfunc upper bound improvement from partial minimization corrections
    BigDecimal upperReduction_ConfLowerBound = BigDecimal.ZERO; //Pfunc upper bound improvement from conf lower bounds

    BigDecimal cumulativeZCorrection = BigDecimal.ZERO;//Pfunc upper bound improvement from partial minimization corrections
    BigDecimal ZReductionFromMin = BigDecimal.ZERO;//Pfunc lower bound improvement from full minimization
    BoltzmannCalculator bc = new BoltzmannCalculator(PartitionFunction.decimalPrecision);
    private boolean computedCorrections = false;
    private long loopPartialTime = 0;
    private Set<String> correctedTuples = Collections.synchronizedSet(new HashSet<>());
    private BigDecimal stabilityThreshold;
    private double leafTimeSum = 0;
    private double internalTimeSum = 0;
    private int numLeavesScored = 0;
    private int numInternalScored = 0;

    private MultiSequenceSHARKStarBound precomputedPfunc;
    public MultiSequenceSHARKStarNode precomputedRootNode;
    public final SimpleConfSpace confSpace;

    private BigDecimal precomputedUpperBound;
    private BigDecimal precomputedLowerBound;

    private List<MultiSequenceSHARKStarNode> precomputedFringe = new ArrayList<>();

<<<<<<< HEAD
    public static final int[] debugConf = new int[]{-1, 2, -1, -1, -1, -1, -1, -1, -1};
    public static final int[] debugConf2 = new int[]{};//{8, 3, 4, 5, 8};
=======
    private static final int[] debugConf = new int[]{4, -1, 8, 9};
    private static final int[] debugConf2 = new int[]{};//{8, 3, 4, 5, 8};
>>>>>>> 948fc226
    private String cachePattern = "NOT_INITIALIZED";

    /**
     * Constructor to make a default SHARKStarBound Class
     *
     * @param confSpace           the partition function conformation space
     * @param rigidEmat           the rigid pairwise energy matrix
     * @param minimizingEmat      the parwise-minimized energy matrix
     * @param minimizingConfEcalc the energy calculator to calculate minimized conf energies
     * @param rcs                 information on possible rotamers at all design positions
     * @param parallelism         information for threading
     */
    public MultiSequenceSHARKStarBound(SimpleConfSpace confSpace, EnergyMatrix rigidEmat, EnergyMatrix minimizingEmat,
                                       ConfEnergyCalculator minimizingConfEcalc, RCs rcs, Parallelism parallelism) {
        this.minimizingEcalc = minimizingConfEcalc;
        this.confSpace = confSpace;
        gscorerFactory = (emats) -> new PairwiseGScorer(emats);
        rigidgscorerFactory = (emats) -> new PairwiseRigidGScorer(emats);


        hscorerFactory = (emats) -> new SHARKStarNodeScorer(emats, false);
        nhscorerFactory = (emats) -> new SHARKStarNodeScorer(emats, true);
        //hscorerFactory = (emats) -> new TraditionalPairwiseHScorer(emats, rcs);
        //nhscorerFactory = (emats) -> new TraditionalPairwiseHScorer(new NegatedEnergyMatrix(confSpace, rigidEmat), rcs);

        // No precomputed sequence means the "precomputed" sequence is empty
        this.precomputedSequence = confSpace.makeUnassignedSequence();
        confIndex = new ConfIndex(rcs.getNumPos());

        Node rootConfNode = new Node(confSpace.positions.size(), 0, new MathTools.DoubleBounds());
        rootConfNode.index(confIndex);
        double partialConfLowerbound = gscorerFactory.make(minimizingEmat).calc(confIndex, rcs);
        double partialConfUpperBound = rigidgscorerFactory.make(rigidEmat).calc(confIndex, rcs);
        rootConfNode.computeNumConformations(rcs);
        rootConfNode.setBoundsFromConfLowerAndUpper(partialConfLowerbound, partialConfUpperBound);

        this.rootNode = MultiSequenceSHARKStarNode.makeRoot(rootConfNode, confSpace);
        double confLowerBound = partialConfLowerbound + hscorerFactory.make(minimizingEmat).calc(confIndex, rcs);
        double confUpperBound = partialConfUpperBound + nhscorerFactory.make(rigidEmat).calc(confIndex, rcs);
        rootNode.setBoundsFromConfLowerAndUpper(confLowerBound, confUpperBound, precomputedSequence);
        this.minimizingEmat = minimizingEmat;
        this.rigidEmat = rigidEmat;
        this.fullRCs = rcs;
        this.order = new StaticBiggestLowerboundDifferenceOrder();
        order.setScorers(gscorerFactory.make(minimizingEmat), hscorerFactory.make(minimizingEmat));
        /* force init order */
        order.getNextPos(confIndex,fullRCs);
        this.pruner = null;

        this.contexts = new ObjectPool<>((lingored) -> {
            ScoreContext context = new ScoreContext();
            context.index = new ConfIndex(rcs.getNumPos());
            context.partialConfLowerBoundScorer = gscorerFactory.make(minimizingEmat);
            context.lowerBoundScorer = hscorerFactory.make(minimizingEmat);
            context.partialConfUpperBoundScorer = rigidgscorerFactory.make(rigidEmat);
            /** These scoreres should match the scorers in the SHARKStarNode root - they perform the same calculations**/
            context.upperBoundScorer = nhscorerFactory.make(rigidEmat); //this is used for upper bounds, so we want it rigid
            context.ecalc = minimizingConfEcalc;
            return context;
        });

        progress = new MARKStarProgress(fullRCs.getNumPos());
        //confAnalyzer = new ConfAnalyzer(minimizingConfEcalc, minimizingEmat);
        confAnalyzer = new ConfAnalyzer(minimizingConfEcalc);
        setParallelism(parallelism);

        // Recording pfunc starting bounds
        this.startLowerBound = rootNode.getLowerBound(precomputedSequence);
        this.startUpperBound = rootNode.getUpperBound(precomputedSequence);
        this.minList = new ArrayList<Integer>(Collections.nCopies(rcs.getNumPos(), 0));
    }

    public MultiSequenceSHARKStarBound(SimpleConfSpace confSpace, EnergyMatrix rigidEmat, EnergyMatrix minimizingEmat,
                                       ConfEnergyCalculator minimizingConfEcalc, RCs rcs, Parallelism parallelism,
                                       MultiSequenceSHARKStarBound precomputedFlex) {

        this(confSpace, rigidEmat, minimizingEmat, minimizingConfEcalc, rcs, parallelism);
        processPrecomputedFlex(precomputedFlex);
    }

    private void processPrecomputedFlex(MultiSequenceSHARKStarBound precomputedFlex) {
        precomputedPfunc = precomputedFlex;
        precomputedRootNode = precomputedFlex.rootNode;
        this.precomputedSequence = precomputedFlex.confSpace.makeWildTypeSequence();
        precomputedUpperBound = precomputedRootNode.getUpperBound(precomputedSequence);
        precomputedLowerBound = precomputedRootNode.getLowerBound(precomputedSequence);
        updatePrecomputedConfTree();
        mergeCorrections(precomputedFlex.correctionMatrix, genConfSpaceMapping());

        // Fix order issues
        ConfIndex rootIndex = new ConfIndex(fullRCs.getNumPos());
        this.rootNode.getConfSearchNode().index(rootIndex);
        this.order.updateForPrecomputedOrder(precomputedFlex.order, rootIndex, this.fullRCs, genConfSpaceMapping());
    }

    /**
     * Takes partial minimizations from the precomputed correctionMatrix, maps them to the new confspace, and
     * stores them in this correctionMatrix
     */
    public void mergeCorrections(UpdatingEnergyMatrix precomputedCorrections, int[] confSpacePermutation){
        List<TupE> corrections = precomputedCorrections.getAllCorrections().stream()
                .map((tup) -> {
                    return tup.permute(confSpacePermutation);
                })
                .collect(Collectors.toList());
        if (corrections.size()!=0) {
            int TestNumCorrections = corrections.size();
            this.correctionMatrix.insertAll(corrections);
        }else
            System.out.println("No corrections to insert");
    }

    /**
     * Returns a wrapped pointer to this class, so that BBK* and MSK* can pretend they have single-sequence
     * partition functions.
     */
    public PartitionFunction getPartitionFunctionForSequence(Sequence seq) {
        SingleSequenceSHARKStarBound newBound = new SingleSequenceSHARKStarBound(this, seq, this);
        newBound.init(null, null, targetEpsilon);
        System.out.println("Creating new pfunc for sequence "+seq);
        System.out.println("Full RCs: "+fullRCs);
        System.out.println("Sequence RCs: "+newBound.seqRCs);
        computeFringeForSequence(newBound, this.rootNode);
        newBound.updateBound();
        if(newBound.getSequenceEpsilon() == 0)
            System.err.println("Perfectly bounded sequence? how?");
        rootNode.updateSubtreeBounds(seq);
        //printTree(seq, this.rootNode);
        //printTree("", null, confSpace, seq, this.rootNode);
        return newBound;
    }

    /**
     * Returns the partition function lower bound for a particular sequence
     * <p>
     * Note that SHARKStarBound will eventually contain a multi-sequence confTree, although this isn't currently the case
     *
     * @param seq Sequence for which to get pfunc lower bound
     * @return BigDecimal pfunc lower bound
     */
    public BigDecimal getLowerBound(Sequence seq) {
        throw new UnsupportedOperationException("getLowerBound(seq) is not yet implemented");
    }

    /**
     * Returns the partition function upper bound for a particular sequence
     * <p>
     * Note that SHARKStarBound will eventually contain a multi-sequence confTree, although this isn't currently the case
     *
     * @param seq Sequence for which to get pfunc upper bound
     * @return BigDecimal pfunc upper bound
     */
    public BigDecimal getUpperBound(Sequence seq) {
        throw new UnsupportedOperationException("getUpperBound(seq) is not yet implemented");
    }


    /**
     * Returns the partition function lower bound for the precomputed confspace
     *
     * @return BigDecimal precomputed pfunc lower bound
     */
    public BigDecimal getPrecomputedLowerBound() {
        return precomputedLowerBound;
    }

    /**
     * Returns the partition function upper bound for the precomputed confTree
     *
     * @return BigDecimal precomputed pfunc upper bound
     */
    public BigDecimal getPrecomputedUpperBound() {
        return precomputedUpperBound;
    }

    /**
     * Makes the current confTree consistent with the current confSpace
     * <p>
     * When we precompute flexible residues, we will have a tree that is for a flexible confspace.
     * However, when we want to compute for mutable residues, we need to extend the length of assignments in our tree
     */
    public void updatePrecomputedConfTree() {
        int[] permutationArray = genConfSpaceMapping();
        updatePrecomputedNode(precomputedRootNode, permutationArray, this.confSpace.getNumPos());
        this.rootNode = precomputedRootNode;
    }

    private void updatePrecomputedNode(MultiSequenceSHARKStarNode node, int[] permutation, int size) {
        if (node.getChildren(precomputedSequence) != null) {
            for (MultiSequenceSHARKStarNode child : node.getChildren(precomputedSequence)) {
                updatePrecomputedNode(child, permutation, size);
            }
        }
        node.makeNodeCompatibleWithConfSpace(permutation, size, this.fullRCs);
        node.setNewConfSpace(confSpace);
    }

    private void computeFringeForSequence(SingleSequenceSHARKStarBound bound, MultiSequenceSHARKStarNode curNode) {
        Node confNode = curNode.getConfSearchNode();
        RCs rcs = bound.seqRCs;
        try (ObjectPool.Checkout<ScoreContext> checkout = contexts.autoCheckout()) {
            ScoreContext context = checkout.get();
            confNode.index(context.index);

            double confLowerBound = confNode.getPartialConfLowerBound() + context.lowerBoundScorer.calc(context.index, rcs);
            double confUpperBound = confNode.getPartialConfUpperBound() + context.upperBoundScorer.calc(context.index, rcs);
            curNode.setBoundsFromConfLowerAndUpper(confLowerBound, confUpperBound, bound.sequence);
        }
        if(curNode.getChildren(bound.sequence).size() < 1)
            bound.fringeNodes.add(curNode);
        else
            for(MultiSequenceSHARKStarNode child: curNode.getChildren(bound.sequence))
                computeFringeForSequence(bound, child);
    }

    /**
     * Generate a permutation matrix that lets us map positions from the precomputed confspace to the new confspace
     */
    public int[] genConfSpaceMapping() {
        // the permutation matrix maps confs in the precomputed flexible to the full confspace
        // Note that I think this works because Positions have equals() check the residue number
        return precomputedPfunc.confSpace.positions.stream()
                .mapToInt(confSpace.positions::indexOf)
                .toArray();
    }


    @Override
    public void init(ConfSearch confSearch, BigInteger numConfsBeforePruning, double targetEpsilon) {
        init(targetEpsilon);
    }

    public void init(double targetEpsilon) {
        this.targetEpsilon = targetEpsilon;
        this.status = Status.Estimating;
        if(precomputedPfunc == null)
            precomputeFlexible_expensiveWay();
    }

    /* We are recomputing the energy matrix here because there's some
        stupidly nontrivial parallel array mapping to be done to ensure that
        the extensive energy calculation features we rely on are
        computing the right energy fors the flexible conf space.
     */
    private MultiSequenceSHARKStarBound precomputeFlexible_expensiveWay() {
        SimpleConfSpace flexConfSpace = confSpace.makeFlexibleCopy();
        Sequence unassignedFlex = flexConfSpace.makeUnassignedSequence();
        RCs flexRCs = new RCs(flexConfSpace);

        System.out.println("Making flexible confspace bound...");

        ConfEnergyCalculator flexMinimizingConfECalc = FlexEmatMaker.makeMinimizeConfEcalc(flexConfSpace,
                this.parallelism);
        ConfEnergyCalculator rigidConfECalc = FlexEmatMaker.makeRigidConfEcalc(flexMinimizingConfECalc);
        EnergyMatrix flexMinimizingEmat = FlexEmatMaker.makeEmat(flexMinimizingConfECalc, "minimized", cachePattern+".flex");
        EnergyMatrix flexRigidEmat = FlexEmatMaker.makeEmat(rigidConfECalc, "rigid", cachePattern+".flex");
        UpdatingEnergyMatrix flexCorrection = new UpdatingEnergyMatrix(flexConfSpace, flexMinimizingEmat,
                flexMinimizingConfECalc);


        MultiSequenceSHARKStarBound precompFlex = new MultiSequenceSHARKStarBound(
                flexConfSpace, flexRigidEmat, flexMinimizingEmat,
                flexMinimizingConfECalc, flexRCs, this.parallelism);
        precompFlex.setCachePattern(cachePattern);
        precompFlex.initFlex(this.targetEpsilon, this.stabilityThreshold, flexCorrection);
        PartitionFunction flexBound =
                precompFlex.getPartitionFunctionForSequence(unassignedFlex);
        SingleSequenceSHARKStarBound bound = (SingleSequenceSHARKStarBound) flexBound;
        flexBound.compute();
        processPrecomputedFlex(precompFlex);
        return precompFlex;
    }

    public void init(double epsilon, BigDecimal stabilityThreshold) {
        init(epsilon);
        this.stabilityThreshold = stabilityThreshold;
    }

    private void initFlex(double epsilon, BigDecimal stabilityThreshold, UpdatingEnergyMatrix correctionMatrix) {
        this.targetEpsilon = epsilon;
        this.status = Status.Estimating;
        this.stabilityThreshold = stabilityThreshold;
        this.correctionMatrix = correctionMatrix;
    }

    public void setRCs(RCs rcs) {
        fullRCs = rcs;
    }

    public void setReportProgress(boolean showPfuncProgress) {
        this.printMinimizedConfs = true;
    }

    @Override
    public void setConfListener(ConfListener val) {

    }

    @Override
    public void setStabilityThreshold(BigDecimal threshold) {
        stabilityThreshold = threshold;
    }

    public void setMaxNumConfs(int maxNumConfs) {
        this.maxNumConfs = maxNumConfs;
    }



    @Override
    public Status getStatus() {
        return null;
    }

    @Override
    public PartitionFunction.Values getValues() {
        return null;
    }

    @Override
    public int getParallelism() {
        return 0;
    }

    @Override
    public int getNumConfsEvaluated() {
        return numConfsEnergied;
    }

    public int getNumConfsScored() {
        return numConfsScored;
    }

    private int workDone() {
        return numInternalNodesProcessed + numConfsEnergied + numConfsScored + numPartialMinimizations;
    }

    @Override
    public void compute(int maxNumConfs) {
        throw new UnsupportedOperationException("Do not try to run Multisequence SHARK* bounds directly. Call " +
                "makeBoundFor() and use the generated single sequence bound.");
    }

    public void computeForSequence(int maxNumConfs, SingleSequenceSHARKStarBound sequenceBound) {
        System.out.println("Tightening bound for "+sequenceBound.sequence);
        debugPrint("Num conformations: " + sequenceBound.numConformations);
        sequenceBound.updateBound();
        double lastEps = sequenceBound.getSequenceEpsilon();
        if(lastEps == 0)
            System.err.println("???!");

        int previousConfCount = workDone();

        if (!sequenceBound.nonZeroLower()) {
            runUntilNonZero(sequenceBound);
            sequenceBound.updateBound();
        }

        while (sequenceBound.getSequenceEpsilon() > targetEpsilon &&
                workDone() - previousConfCount < maxNumConfs
                && isStable(stabilityThreshold, sequenceBound.sequence)) {
            debugPrint("Tightening from epsilon of " + sequenceBound.getSequenceEpsilon());
            if (debug) {
                rootNode.updateSubtreeBounds(sequenceBound.sequence);
                debugHeap(sequenceBound.fringeNodes);
                //printTree(sequenceBound.sequence,rootNode);
            }
            tightenBoundInPhases(sequenceBound);
            debugPrint("Errorbound is now " + sequenceBound.getSequenceEpsilon());
            debugPrint("Bound reduction: "+(lastEps - sequenceBound.getSequenceEpsilon()));
            if (lastEps < sequenceBound.getSequenceEpsilon() && sequenceBound.getSequenceEpsilon() - lastEps > 0.01
                || sequenceBound.errors()) {
                System.err.println("Error. Bounds got looser.");
                rootNode.updateSubtreeBounds(sequenceBound.sequence);
                //printTree(sequenceBound.sequence,rootNode);
                System.exit(-1);
            }
            lastEps = sequenceBound.getSequenceEpsilon();
        }
        if (!isStable(stabilityThreshold, sequenceBound.sequence))
            sequenceBound.setStatus(Status.Unstable);
        loopTasks.waitForFinish();
        minimizingEcalc.tasks.waitForFinish();
        BigDecimal averageReduction = BigDecimal.ZERO;
        int totalMinimizations = numConfsEnergied + numPartialMinimizations;
        if (totalMinimizations > 0)
            averageReduction = cumulativeZCorrection
                    .divide(new BigDecimal(totalMinimizations), new MathContext(BigDecimal.ROUND_HALF_UP));
        debugPrint(String.format("Average Z reduction per minimization: %12.6e", averageReduction));
    }

    protected void debugPrint(String s) {
        if (debug)
            System.out.println(s);
    }

    protected void profilePrint(String s) {
        if (profileOutput)
            System.out.println(s);
    }

    public void compute() {
        compute(Integer.MAX_VALUE);
    }

    @Override
    public Result makeResult() {
        throw new UnsupportedOperationException("Multisequence results are ill-defined.");
    }

    public void setParallelism(Parallelism val) {

        if (val == null) {
            val = Parallelism.makeCpu(1);
        }

        parallelism = val;
        //loopTasks = minimizingEcalc.tasks;
        if (loopTasks == null)
            loopTasks = parallelism.makeTaskExecutor(1000);
        contexts.allocate(parallelism.getParallelism());
    }

    protected boolean shouldMinimize(MultiSequenceSHARKStarNode node, Sequence seq) {
        return node.isLeaf() && !node.isMinimized(seq);
    }

    protected void recordCorrection(double lowerBound, double correction) {
        BigDecimal upper = bc.calc(lowerBound);
        BigDecimal corrected = bc.calc(lowerBound + correction);
        cumulativeZCorrection = cumulativeZCorrection.add(upper.subtract(corrected));
        upperReduction_PartialMin = upperReduction_PartialMin.add(upper.subtract(corrected));
    }

    private void recordReduction(double lowerBound, double upperBound, double energy) {
        BigDecimal lowerBoundWeight = bc.calc(lowerBound);
        BigDecimal upperBoundWeight = bc.calc(upperBound);
        BigDecimal energyWeight = bc.calc(energy);
        ZReductionFromMin = ZReductionFromMin.add(lowerBoundWeight.subtract(upperBoundWeight));
        upperReduction_FullMin = upperReduction_FullMin.add(lowerBoundWeight.subtract(energyWeight));
        lowerReduction_FullMin = lowerReduction_FullMin.add(energyWeight.subtract(upperBoundWeight));

    }

    // We want to process internal nodes without worrying about the bound too much until we have
    // a nonzero lower bound. We have to have a nonzero lower bound, so we have to have at least
    // one node with a negative conf upper bound.
    private void runUntilNonZero(SingleSequenceSHARKStarBound bound) {
        System.out.println("Running until leaf is found...");
        PriorityQueue<MultiSequenceSHARKStarNode> queue = bound.fringeNodes;
        double bestConfUpper = Double.POSITIVE_INFINITY;

        List<MultiSequenceSHARKStarNode> newNodes = new ArrayList<>();
        List<MultiSequenceSHARKStarNode> leafNodes = new ArrayList<>();
        int numNodes = 0;
        Stopwatch leafLoop = new Stopwatch().start();
        Stopwatch overallLoop = new Stopwatch().start();
        if (queue.isEmpty()) {
            if(!bound.leafQueue.isEmpty()&&
                    MathTools.isGreaterThan(bound.leafQueue.peek().getLowerBound(bound.sequence),
                            BigDecimal.ONE))
                queue.add(bound.leafQueue.poll());
            else if(!bound.internalQueue.isEmpty() )
                queue.add(bound.internalQueue.poll());
            else
                queue.add(rootNode);
        }
        boundLowestBoundConfUnderNode(bound, queue.poll(), newNodes);
        for(MultiSequenceSHARKStarNode newNode : newNodes) {
            if(!newNode.isMinimized(bound.sequence))
                queue.add(newNode);
            else {
                bound.addFinishedNode(newNode);
            }
        }


        newNodes.clear();
        System.out.println("Found a leaf!");
        rootNode.computeEpsilonErrorBounds(bound.sequence);
        //printTree(bound.sequence, rootNode);
        nonZeroLower = true;
    }

    protected void tightenBoundInPhases(SingleSequenceSHARKStarBound bound) {
        PriorityQueue<MultiSequenceSHARKStarNode> queue = bound.fringeNodes;
        assert (!queue.isEmpty() || !bound.internalQueue.isEmpty() || !bound.leafQueue.isEmpty());
        System.out.println(String.format("Current overall error bound: %12.10f, spread of [%12.6e, %12.6e]",
                bound.getSequenceEpsilon(), bound.getValues().calcLowerBound(),
                bound.getValues().calcUpperBound()));
        List<MultiSequenceSHARKStarNode> internalNodes = new ArrayList<>();
        List<MultiSequenceSHARKStarNode> leafNodes = new ArrayList<>();
        List<MultiSequenceSHARKStarNode> newNodes = Collections.synchronizedList(new ArrayList<>());
        BigDecimal internalZ = BigDecimal.ONE;
        BigDecimal leafZ = BigDecimal.ONE;
        int numNodes = 0;
        Stopwatch loopWatch = new Stopwatch();
        loopWatch.start();
        Stopwatch internalTime = new Stopwatch();
        Stopwatch leafTime = new Stopwatch();
        double leafTimeSum = 0;
        double internalTimeSum = 0;
        BigDecimal[] ZSums = new BigDecimal[]{internalZ, leafZ};
        populateQueues(bound, internalNodes, leafNodes, internalZ, leafZ, ZSums);
        //bound.updateBound();
        //debugPrint(String.format("After corrections, bounds are now [%12.6e,%12.6e]", bound.getValues().calcLowerBound(),
        //        bound.getValues().calcUpperBound()));
        internalZ = ZSums[0];
        leafZ = ZSums[1];
        if(MathTools.isRelativelySame(internalZ, leafZ, PartitionFunction.decimalPrecision, 1e-3)
                && MathTools.isRelativelySame(leafZ, BigDecimal.ZERO, PartitionFunction.decimalPrecision, 1e-3)) {
            rootNode.updateSubtreeBounds(bound.sequence);
            printTree(bound.sequence, rootNode);
            System.out.println("This is a bad time.");
        }
        System.out.println(String.format("Z Comparison: %12.6e, %12.6e", internalZ, leafZ));
        if (MathTools.isLessThan(internalZ, leafZ)) {
            numNodes = leafNodes.size();
            System.out.println("Processing " + numNodes + " leaf nodes...");
            leafTime.reset();
            leafTime.start();
            for (MultiSequenceSHARKStarNode leafNode : leafNodes) {
                //debugPrint("Processing Node: " + leafNode.toSeqString(bound.sequence));
                processFullConfNode(bound, newNodes, leafNode, leafNode.getConfSearchNode());
                leafNode.markUpdated();
            }
            loopTasks.waitForFinish();
            leafTime.stop();
            leafTimeAverage = leafTime.getTimeS();
            System.out.println("Processed " + numNodes + " leaves in " + leafTimeAverage + " seconds.");
            if (maxMinimizations < parallelism.numThreads)
                maxMinimizations++;
            bound.internalQueue.addAll(internalNodes);
        } else {
            numNodes = internalNodes.size();
            System.out.println("Processing " + numNodes + " internal nodes...");
            internalTime.reset();
            internalTime.start();
            for (MultiSequenceSHARKStarNode internalNode : internalNodes) {
                if (!MathTools.isGreaterThan(internalNode.getLowerBound(bound.sequence), BigDecimal.ONE) &&
                        MathTools.isGreaterThan(
                                MathTools.bigDivide(internalNode.getUpperBound(bound.sequence), rootNode.getUpperBound(bound.sequence),
                                        PartitionFunction.decimalPrecision),
                                new BigDecimal(1 - targetEpsilon))
                ) {
                    loopTasks.submit(() -> {
                        boundLowestBoundConfUnderNode(bound, internalNode, newNodes);
                        return null;
                    }, (ignored) -> {
                    });
                } else {
                    processPartialConfNode(bound, newNodes, internalNode, internalNode.getConfSearchNode());
                }
                internalNode.markUpdated();
            }
            loopTasks.waitForFinish();
            internalTime.stop();
            internalTimeSum = internalTime.getTimeS();
            internalTimeAverage = internalTimeSum / Math.max(1, internalNodes.size());
            debugPrint("Internal node time :" + internalTimeSum + ", average " + internalTimeAverage);
            numInternalNodesProcessed += internalNodes.size();
            bound.leafQueue.addAll(leafNodes);
        }
        loopCleanup(bound, newNodes, loopWatch, numNodes);
    }

    protected void debugHeap(SHARKStarQueue queue) {
        queue.debugCheck(true);
    }


    boolean isStable(BigDecimal stabilityThreshold, Sequence seq) {
        return numConfsEnergied <= 0 || stabilityThreshold == null
                || MathTools.isGreaterThanOrEqual(rootNode.getUpperBound(seq), stabilityThreshold);
    }


    protected void populateQueues(SingleSequenceSHARKStarBound bound, List<MultiSequenceSHARKStarNode> internalNodes, List<MultiSequenceSHARKStarNode> leafNodes, BigDecimal internalZ,
                                  BigDecimal leafZ, BigDecimal[] ZSums) {
        List<MultiSequenceSHARKStarNode> leftoverLeaves = new ArrayList<>();
        PriorityQueue<MultiSequenceSHARKStarNode> queue = bound.fringeNodes;
        int maxNodes = 1000;
        if (leafTimeAverage > 0)
            maxNodes = Math.max(maxNodes, (int) Math.floor(0.1 * leafTimeAverage / internalTimeAverage));
        while (!queue.isEmpty() && (bound.internalQueue.size() < maxNodes || bound.leafQueue.size() < maxMinimizations)) {
            MultiSequenceSHARKStarNode curNode = queue.poll();
            Node node = curNode.getConfSearchNode();
            ConfIndex index = new ConfIndex(fullRCs.getNumPos());

            node.index(index);
            double correctgscore = correctionMatrix.confE(node.assignments);
            double hscore = curNode.getConfLowerBound(bound.sequence) - node.getPartialConfLowerBound();
            double confCorrection = Math.min(correctgscore, node.getPartialConfUpperBound()) + hscore;
            if (!curNode.isMinimized(bound.sequence) && curNode.getConfLowerBound(bound.sequence) < confCorrection
                    && curNode.getConfLowerBound(bound.sequence) - confCorrection > 1e-5) {
                if (confCorrection < curNode.getConfLowerBound(bound.sequence)) {
                    System.out.println("huh!?");
                }
                System.out.println("Correction from " + correctionMatrix.sourceECalc + ":" + node.getPartialConfLowerBound() + "->" + correctgscore);
                recordCorrection(curNode.getConfLowerBound(bound.sequence), correctgscore - node.getPartialConfLowerBound());

                node.setPartialConfLowerAndUpper(correctgscore, node.getPartialConfUpperBound());
                if (confCorrection > node.getPartialConfUpperBound()) {
                    System.out.println("Overcorrected" + SimpleConfSpace.formatConfRCs(node.assignments) + ": " + confCorrection + " > " + node.getPartialConfUpperBound());
                    node.setPartialConfLowerAndUpper(node.getPartialConfUpperBound(), node.getPartialConfUpperBound());
                    confCorrection = node.getPartialConfUpperBound() + hscore;
                }
                node.setBoundsFromConfLowerAndUpper(confCorrection, curNode.getConfUpperBound(bound.sequence));
                curNode.markUpdated();
                leftoverLeaves.add(curNode);
                continue;
            }


            if (node.getLevel() < fullRCs.getNumPos()) {
                bound.internalQueue.add(curNode);
            } else if (shouldMinimize(curNode, bound.sequence) && !correctedNode(leftoverLeaves, curNode, node, bound.sequence)) {
                bound.leafQueue.add(curNode);
            }

        }

        ZSums[0] = fillListFromQueue(internalNodes, bound.internalQueue, maxNodes, bound.sequence);
        ZSums[1] = fillListFromQueue(leafNodes, bound.leafQueue, maxMinimizations, bound.sequence);
        queue.addAll(leftoverLeaves);
    }

    private BigDecimal fillListFromQueue(List<MultiSequenceSHARKStarNode> list, Queue<MultiSequenceSHARKStarNode> queue, int max, Sequence seq) {
        BigDecimal sum = BigDecimal.ZERO;
        List<MultiSequenceSHARKStarNode> leftovers = new ArrayList<>();
        while (!queue.isEmpty() && list.size() < max) {
            MultiSequenceSHARKStarNode curNode = queue.poll();
            if (correctedNode(leftovers, curNode, curNode.getConfSearchNode(), seq)) {
                continue;
            }
            BigDecimal diff = curNode.getUpperBound(seq).subtract(curNode.getLowerBound(seq));
            sum = sum.add(diff);
            list.add(curNode);
        }
        queue.addAll(leftovers);
        return sum;
    }

    protected void loopCleanup(SingleSequenceSHARKStarBound bound, List<MultiSequenceSHARKStarNode> newNodes, Stopwatch loopWatch, int numNodes) {
        PriorityQueue<MultiSequenceSHARKStarNode> queue = bound.fringeNodes;
        for (MultiSequenceSHARKStarNode node : newNodes) {
            if (node != null){
                if(node.isMinimized(bound.sequence))
                    bound.addFinishedNode(node);
                else
                    queue.add(node);
            }
        }
        bound.updateBound();
        loopWatch.stop();
        double loopTime = loopWatch.getTimeS();
        profilePrint("Processed " + numNodes + " this loop, spawning " + newNodes.size() + " in " + loopTime + ", " + stopwatch.getTime() + " so far");
        loopWatch.reset();
        loopWatch.start();
        energyMatrixCorrector.processPreminimization(bound, minimizingEcalc);
        profilePrint("Preminimization time : " + loopWatch.getTime(2));
        double curEpsilon = bound.getSequenceEpsilon();
        //printTree(bound.sequence, rootNode);
        loopWatch.stop();
        cleanupTime = loopWatch.getTimeS();
        //double scoreChange = rootNode.updateAndReportConfBoundChange(new ConfIndex(RCs.getNumPos()), RCs, correctiongscorer, correctionhscorer);
        System.out.println(String.format("Loop complete. Bounds are now [%12.6e,%12.6e]", bound.getValues().calcLowerBound(),
                bound.getValues().calcUpperBound()));
    }

    protected boolean correctedNode(List<MultiSequenceSHARKStarNode> newNodes, MultiSequenceSHARKStarNode curNode, Node node, Sequence seq) {
        assert (curNode != null && node != null);
        double confCorrection = correctionMatrix.confE(node.assignments);
        if (node.getPartialConfLowerBound() < confCorrection) {
            double oldg = node.getPartialConfLowerBound();
            node.setBoundsFromConfLowerAndUpper(confCorrection, node.getPartialConfUpperBound());
            recordCorrection(oldg, confCorrection - oldg);
            //node.setBoundsFromConfLowerAndUpper(curNode.getConfLowerBound(seq) - oldg + confCorrection, curNode.getConfUpperBound(seq));
            curNode.setBoundsFromConfLowerAndUpper(curNode.getConfLowerBound(seq), curNode.getConfUpperBound(seq), seq);
            curNode.markUpdated();
            newNodes.add(curNode);
            return true;
        }
        return false;
    }

    private MultiSequenceSHARKStarNode drillDown(SingleSequenceSHARKStarBound bound, List<MultiSequenceSHARKStarNode> newNodes,
                                                 MultiSequenceSHARKStarNode curNode, Node node) {
        PriorityQueue<MultiSequenceSHARKStarNode> queue = bound.fringeNodes;
        RCs RCs = bound.seqRCs;
        try (ObjectPool.Checkout<ScoreContext> checkout = contexts.autoCheckout()) {
            ScoreContext context = checkout.get();
            node.index(context.index);
            // which pos to expand next?
            int nextPos = order.getNextPos(context.index, RCs);
            assert (!context.index.isDefined(nextPos));
            assert (context.index.isUndefined(nextPos));

            // score child nodes with tasks (possibly in parallel)
            List<MultiSequenceSHARKStarNode> children = new ArrayList<>();
            double bestChildLower = Double.POSITIVE_INFINITY;
            MultiSequenceSHARKStarNode bestChild = null;
            for (int nextRc : RCs.get(nextPos)) {

                if (hasPrunedPair(context.index, nextPos, nextRc)) {
                    continue;
                }

                /** We don't currently prune. To do so, we'd need to preserve some code we don't use. */
                // if this child was pruned dynamically, then don't score it
                /*
                if (pruner != null && pruner.isPruned(node, nextPos, nextRc)) {
                    continue;
                }
                */
                Stopwatch partialTime = new Stopwatch().start();
                Node child = node.assign(nextPos, nextRc);
                double confLowerBound = Double.POSITIVE_INFINITY;
                double confUpperBound = Double.NEGATIVE_INFINITY;

                // score the child node differentially against the parent node
                if (child.getLevel() < RCs.getNumPos()) {
                    double confCorrection = correctionMatrix.confE(child.assignments);
                    double diff = confCorrection;
                    double rigiddiff = context.partialConfUpperBoundScorer.calcDifferential(context.index, RCs, nextPos, nextRc);
                    double hdiff = context.lowerBoundScorer.calcDifferential(context.index, RCs, nextPos, nextRc);
                    double maxhdiff = context.upperBoundScorer.calcDifferential(context.index, RCs, nextPos, nextRc);
                    //Correct for incorrect gscore.
                    //rigiddiff = rigiddiff - node.partialConfLowerbound + node.partialConfUpperBound;
                    child.setPartialConfLowerAndUpper(diff, rigiddiff);

                    confLowerBound = child.getPartialConfLowerBound() + hdiff;
                    confUpperBound = rigiddiff + maxhdiff;
                    child.computeNumConformations(RCs);
                    if (diff < confCorrection) {
                        recordCorrection(confLowerBound, confCorrection - diff);
                        confLowerBound = confCorrection + hdiff;
                    }
                    child.setBoundsFromConfLowerAndUpper(confLowerBound, confUpperBound);
                    progress.reportInternalNode(child.level, child.getPartialConfLowerBound(), confLowerBound, queue.size(), children.size(), bound.getSequenceEpsilon());
                }
                if (child.getLevel() == RCs.getNumPos()) {
                    double confRigid = context.partialConfUpperBoundScorer.calcDifferential(context.index, RCs, nextPos, nextRc);
                    //confRigid = confRigid - node.partialConfLowerbound + node.partialConfUpperBound;

                    child.computeNumConformations(RCs); // Shouldn't this always eval to 1, given that we are looking at leaf nodes?
                    double confCorrection = correctionMatrix.confE(child.assignments);
                    double lowerbound = minimizingEmat.confE(child.assignments);
                    if (lowerbound < confCorrection) {
                        recordCorrection(lowerbound, confCorrection - lowerbound);
                    }
                    checkBounds(confCorrection, confRigid);
                    child.setBoundsFromConfLowerAndUpper(confCorrection, confRigid);
                    confLowerBound = lowerbound;
                    child.setPartialConfLowerAndUpper(confCorrection, confRigid);
                    confUpperBound = confRigid;
                    numConfsScored++;
                    progress.reportLeafNode(child.getPartialConfLowerBound(), queue.size(), bound.getSequenceEpsilon());
                }
                partialTime.stop();
                loopPartialTime += partialTime.getTimeS();


                MultiSequenceSHARKStarNode MultiSequenceSHARKStarNodeChild = curNode.makeChild(child, bound.sequence, confLowerBound, confUpperBound);
                if (Double.isNaN(child.getPartialConfUpperBound()))
                    System.out.println("Huh!?");
                MultiSequenceSHARKStarNodeChild.markUpdated();
                if (confLowerBound < bestChildLower) {
                    bestChild = MultiSequenceSHARKStarNodeChild;
                }
                // collect the possible children
                if (MultiSequenceSHARKStarNodeChild.getConfLowerBound(bound.sequence) < 0) {
                    children.add(MultiSequenceSHARKStarNodeChild);
                }
                newNodes.add(MultiSequenceSHARKStarNodeChild);

            }
            return bestChild;
        }
    }

    protected void boundLowestBoundConfUnderNode(SingleSequenceSHARKStarBound bound, MultiSequenceSHARKStarNode startNode,
                                                 List<MultiSequenceSHARKStarNode> generatedNodes) {
        System.out.println("Bounding "+startNode.toSeqString(bound.sequence));
        Comparator<MultiSequenceSHARKStarNode> confBoundComparator = Comparator.comparingDouble(o -> o.getConfLowerBound(bound.sequence));
        PriorityQueue<MultiSequenceSHARKStarNode> queue = bound.fringeNodes;
        RCs RCs = bound.seqRCs;
        PriorityQueue<MultiSequenceSHARKStarNode> drillQueue = new PriorityQueue<>(confBoundComparator);
        drillQueue.add(startNode);

        List<MultiSequenceSHARKStarNode> newNodes = new ArrayList<>();
        int numNodes = 0;
        Stopwatch leafLoop = new Stopwatch().start();
        Stopwatch overallLoop = new Stopwatch().start();
        while (!drillQueue.isEmpty()) {
            numNodes++;
            MultiSequenceSHARKStarNode curNode = drillQueue.poll();
            Node node = curNode.getConfSearchNode();
            ConfIndex index = new ConfIndex(RCs.getNumPos());
            node.index(index);

            if (node.getLevel() < RCs.getNumPos()) {
                MultiSequenceSHARKStarNode nextNode = drillDown(bound, newNodes, curNode, node);
                // Sometimes there are no good leaf nodes. Weird.
                if(nextNode != null) {
                    newNodes.remove(nextNode);
                    drillQueue.add(nextNode);
                }
            } else {
                newNodes.add(curNode);
            }

            //debugHeap(drillQueue, true);
            if (leafLoop.getTimeS() > 1) {
                leafLoop.stop();
                leafLoop.reset();
                leafLoop.start();
                System.out.println(String.format("Processed %d, %s so far. Bounds are now [%12.6e,%12.6e]",
                        numNodes,
                        overallLoop.getTime(2),
                        rootNode.getLowerBound(bound.sequence),
                        rootNode.getUpperBound(bound.sequence)));
            }
        }
        generatedNodes.addAll(newNodes);

    }

    /**
     * Returns a correction matrix with full minimizations included
     */
    public UpdatingEnergyMatrix genCorrectionMatrix() {
        addFullMinimizationsToCorrectionMatrix();
        return this.correctionMatrix;
    }

    /**
     * Takes the full minimizations from this tree, insert them into the correction matrix
     */
    private void addFullMinimizationsToCorrectionMatrix(){
        captureSubtreeFullMinimizations(this.rootNode);
    }

    /**
     * Takes the full minimizations from this subtree, insert them into the correction matrix
     */
    private void captureSubtreeFullMinimizations(MultiSequenceSHARKStarNode subTreeRoot){
        if (subTreeRoot.getChildren(precomputedSequence) == null || subTreeRoot.getChildren(precomputedSequence).size() ==0){
            if (subTreeRoot.isMinimized(precomputedSequence)){
                RCTuple tuple = subTreeRoot.toTuple();
                double confEnergy = subTreeRoot.getConfLowerBound(precomputedSequence);
                double lowerbound = this.minimizingEmat.getInternalEnergy(tuple);
                if (lowerbound == confEnergy)
                    throw new ValueException("Minimized energies shouldn't equal lower bounds");
                double correction = confEnergy - lowerbound;
                this.correctionMatrix.setHigherOrder(tuple, correction);
            }
        }else{
            for (MultiSequenceSHARKStarNode node : subTreeRoot.getChildren(precomputedSequence)){
                captureSubtreeFullMinimizations(node);
            }
        }

    }

    public List<TupE> getCorrections() {
        return correctionMatrix.getAllCorrections().stream()
                .map((tup) -> {
                    return tup.permute(genConfSpaceMapping());
                })
                .collect(Collectors.toList());
    }

    public int getNumPartialMinimizations() {
        return numPartialMinimizations;
    }

    public MARKStarProgress getProgress() {
        return progress;
    }

    public EnergyMatrix getRigidEmat() {
        return rigidEmat;
    }

    public boolean isComputedCorrections() {
        return computedCorrections;
    }

    public EnergyMatrix getMinimizingEmat() {
        return minimizingEmat;
    }

    public ConfEnergyCalculator getMinimizingEcalc() {
        return minimizingEcalc;
    }

    public Set<String> getCorrectedTuples() {
        return correctedTuples;
    }

    public UpdatingEnergyMatrix getCorrectionMatrix() {
        return correctionMatrix;
    }

    public void setNumPartialMinimizations(int numPartialMinimizations) {
        this.numPartialMinimizations = numPartialMinimizations;
    }

    public void setComputedCorrections(boolean computedCorrections) {
        this.computedCorrections = computedCorrections;
    }

    private class PartialConfNodeResult {
        Node resultNode = null;
        double upperBound = Double.NaN;
        double lowerBound = Double.NaN;

        public boolean isValid() {
            return resultNode != null && !Double.isNaN(upperBound) && !Double.isNaN(lowerBound);
        }
    }

    protected void processPartialConfNode(SingleSequenceSHARKStarBound bound, List<MultiSequenceSHARKStarNode> newNodes,
                                          MultiSequenceSHARKStarNode curNode, Node node) {
        PriorityQueue<MultiSequenceSHARKStarNode> queue = bound.fringeNodes;
        RCs RCs = bound.seqRCs;
        //debugPrint("Processing "+curNode.toSeqString(bound.sequence));
        // which pos to expand next?
        node.index(confIndex);
        int nextPos = order.getNextPos(confIndex, RCs);
        assert (!confIndex.isDefined(nextPos));
        assert (confIndex.isUndefined(nextPos));

        // score child nodes with tasks (possibly in parallel)
        List<MultiSequenceSHARKStarNode> children = new ArrayList<>();
        for (int nextRc : bound.seqRCs.get(nextPos)) {

            if (hasPrunedPair(confIndex, nextPos, nextRc)) {
                continue;
            }

            /** We don't currently prune. To do so, we'd need to preserve some code we don't use. */
            // if this child was pruned dynamically, then don't score it
            /*
            if (pruner != null && pruner.isPruned(node, nextPos, nextRc)) {
                continue;
            }
            */

            loopTasks.submit(() -> {

                try (ObjectPool.Checkout<ScoreContext> checkout = contexts.autoCheckout()) {
                    Stopwatch partialTime = new Stopwatch().start();
                    ScoreContext context = checkout.get();
                    node.index(context.index);
                    Node child = node.assign(nextPos, nextRc);
                    PartialConfNodeResult result = new PartialConfNodeResult();
                    result.resultNode = child;

                    // score the child node differentially against the parent node
                    if (child.getLevel() < RCs.getNumPos()) {
                        double confCorrection = correctionMatrix.confE(child.assignments);
                        double diff = Math.max(confCorrection,
                                context.partialConfLowerBoundScorer.calcDifferential(context.index, RCs, nextPos, nextRc));
                        double rigiddiff = context.partialConfUpperBoundScorer.calcDifferential(context.index, RCs, nextPos, nextRc);
                        double hdiff = context.lowerBoundScorer.calcDifferential(context.index, RCs, nextPos, nextRc);
                        double maxhdiff = context.upperBoundScorer.calcDifferential(context.index, RCs, nextPos, nextRc);
                        double checkNum = 0;
                        //Correct for incorrect gscore.
                        //rigiddiff = rigiddiff - node.partialConfLowerbound + node.partialConfUpperBound;
                        child.setPartialConfLowerAndUpper(diff, rigiddiff);

                        double confLowerBound = child.getPartialConfLowerBound() + hdiff;
                        double confUpperbound = rigiddiff + maxhdiff;
                        child.computeNumConformations(RCs);
                        double lowerbound = minimizingEmat.confE(child.assignments);
                        if (diff < confCorrection) {
                            recordCorrection(confLowerBound, confCorrection - diff);
                            confLowerBound = confCorrection + hdiff;
                        }
                        child.setBoundsFromConfLowerAndUpper(confLowerBound, confUpperbound);
                        progress.reportInternalNode(child.level, child.getPartialConfLowerBound(), confLowerBound, queue.size(), children.size(), bound.getSequenceEpsilon());
                        result.lowerBound = confLowerBound;
                        result.upperBound = confUpperbound;
                    }
                    if (child.getLevel() == RCs.getNumPos()) {
                        double confRigid = context.partialConfUpperBoundScorer.calcDifferential(context.index, RCs, nextPos, nextRc);
                        //confRigid = confRigid - node.partialConfLowerbound + node.partialConfUpperBound;

                        child.computeNumConformations(RCs); // Shouldn't this always eval to 1, given that we are looking at leaf nodes?
                        double confLower = context.partialConfLowerBoundScorer.calcDifferential(context.index, RCs, nextPos, nextRc);
                        double confCorrection = correctionMatrix.confE(child.assignments);
                        double lowerbound = Math.max(minimizingEmat.confE(child.assignments), confLower);

                        if (lowerbound < confCorrection) {
                            recordCorrection(lowerbound, confCorrection - lowerbound);
                        }
                        checkBounds(confCorrection, confRigid);
                        child.setBoundsFromConfLowerAndUpper(confCorrection, confRigid);
                        child.setPartialConfLowerAndUpper(confCorrection, confRigid);
                        numConfsScored++;
                        progress.reportLeafNode(child.getPartialConfLowerBound(), queue.size(), bound.getSequenceEpsilon());
                        result.lowerBound = confCorrection;
                        result.upperBound = confRigid;
                    }
                    partialTime.stop();
                    loopPartialTime += partialTime.getTimeS();


                    return result;
                }

            }, (PartialConfNodeResult result) -> {
                assert (result.isValid());
                MultiSequenceSHARKStarNode newChild = curNode.makeChild(result.resultNode,
                        bound.sequence, result.lowerBound, result.upperBound);
                newChild.setBoundsFromConfLowerAndUpper(result.lowerBound,
                        result.upperBound, bound.sequence);
                //System.out.println("Created new child "+MultiSequenceSHARKStarNodeChild.toSeqString(bound.sequence));
                // collect the possible children
                if (newChild.getConfLowerBound(bound.sequence) < 0) {
                    children.add(newChild);

                }
                if (!newChild.isMinimized(bound.sequence)) {
                    newNodes.add(newChild);
                } else {
                    newChild.computeEpsilonErrorBounds(bound.sequence);
                    bound.addFinishedNode(newChild);
                }

                //curNode.updateSubtreeBounds(bound.sequence);
                //printTree(bound.sequence, curNode);
                curNode.markUpdated();
            });
        }
    }

    public static boolean confMatch(int[] assignments, int[] ints) {
        if(assignments.length != ints.length)
            return false;
        for(int i = 0; i < assignments.length; i++) {
           if(assignments[i] != ints[i])
               return false;
        }
        return true;
    }

    private boolean confSubset(int[] assignments, int[] ints) {
        if(assignments.length != ints.length)
            return false;
        for(int i = 0; i < assignments.length; i++) {
            if(assignments[i] != ints[i] && assignments[i] >= 0)
                return false;
        }
        return true;
    }


    protected void processFullConfNode(SingleSequenceSHARKStarBound bound, List<MultiSequenceSHARKStarNode> newNodes,
                                       MultiSequenceSHARKStarNode curNode, Node node) {
        PriorityQueue<MultiSequenceSHARKStarNode> queue = bound.fringeNodes;
        double confCorrection = correctionMatrix.confE(node.assignments);
        if (curNode.getConfLowerBound(bound.sequence) < confCorrection || node.getPartialConfLowerBound() < confCorrection) {
            double oldg = node.getPartialConfLowerBound();
            node.setPartialConfLowerAndUpper(confCorrection, confCorrection);
            recordCorrection(oldg, confCorrection - oldg);
            curNode.setBoundsFromConfLowerAndUpper(confCorrection, curNode.getConfUpperBound(bound.sequence), bound.sequence);
            node.setBoundsFromConfLowerAndUpper(confCorrection, curNode.getConfUpperBound(bound.sequence));
            curNode.markUpdated();
            newNodes.add(curNode);
            System.out.println("Correcting "+curNode.toSeqString(bound.sequence));
            return;
        }
        loopTasks.submit(() -> {
                    try (ObjectPool.Checkout<ScoreContext> checkout = contexts.autoCheckout()) {
                        ScoreContext context = checkout.get();
                        node.index(context.index);

                        System.out.println("Minmized "+curNode.toSeqString(bound.sequence));
                        ConfSearch.ScoredConf conf = new ConfSearch.ScoredConf(node.assignments, curNode.getConfLowerBound(bound.sequence));
                        ConfAnalyzer.ConfAnalysis analysis = confAnalyzer.analyze(conf);
                        Stopwatch correctionTimer = new Stopwatch().start();
                        energyMatrixCorrector.computeEnergyCorrection(analysis, conf, context.ecalc, bound.getSequenceEpsilon());

                        double energy = analysis.epmol.energy;
                        double newConfUpper = energy;
                        double newConfLower = energy;
                        // Record pre-minimization bounds so we can parse out how much minimization helped for upper and lower bounds
                        double oldConfUpper = curNode.getConfUpperBound(bound.sequence);
                        double oldConfLower = curNode.getConfLowerBound(bound.sequence);
                        if (newConfUpper > oldConfUpper) {
                            System.err.println("Upper bounds got worse after minimization:" + newConfUpper
                                    + " > " + (oldConfUpper) + ". Rejecting minimized energy.");
                            System.err.println("Node info: " + node);

                            newConfUpper = oldConfUpper;
                            newConfLower = oldConfUpper;
                        }
                        curNode.setBoundsFromConfLowerAndUpper(newConfLower, newConfUpper, bound.sequence);
                        double oldgscore = node.getPartialConfLowerBound();
                        node.setPartialConfLowerAndUpper(newConfLower, newConfUpper);
                        String out = "Energy = " + String.format("%6.3e", energy) + ", [" + (curNode.getConfLowerBound(bound.sequence)) + "," + (curNode.getConfUpperBound(bound.sequence)) + "]";
                        debugPrint(out);
                        curNode.markUpdated();
                        synchronized (this) {
                            if(precomputedSequence.equals(confSpace.makeUnassignedSequence()))
                                correctionMatrix.setHigherOrder(curNode.toTuple(),
                                        energy - minimizingEmat.confE(node.assignments));
                            numConfsEnergied++;
                            minList.set(conf.getAssignments().length - 1, minList.get(conf.getAssignments().length - 1) + 1);
                            recordReduction(oldConfLower, oldConfUpper, energy);
                            printMinimizationOutput(node, newConfLower, oldgscore, bound);
                            bound.addFinishedNode(curNode);
                        }


                    }
                    return null;
                },
                // Dummy function. We're not doing anything here.
                (Node child) -> {
                    progress.reportLeafNode(node.getPartialConfLowerBound(), queue.size(), bound.getSequenceEpsilon());
                    if (!curNode.isMinimized(bound.sequence))
                        newNodes.add(curNode);
                });
    }

    private void printMinimizationOutput(Node node, double newConfLower, double oldgscore, SingleSequenceSHARKStarBound seqBound) {
        if (printMinimizedConfs) {
            System.out.println("[" + SimpleConfSpace.formatConfRCs(node.assignments) + "]"
                    + String.format("conf:%4d, score:%12.6f, lower:%12.6f, corrected:%12.6f energy:%12.6f"
                            + ", bounds:[%12e, %12e], delta:%12.6f, time:%10s",
                    numConfsEnergied, oldgscore, minimizingEmat.confE(node.assignments),
                    correctionMatrix.confE(node.assignments), newConfLower,
                    rootNode.getLowerBound(seqBound.sequence), rootNode.getUpperBound(seqBound.sequence),
                    seqBound.getSequenceEpsilon(), stopwatch.getTime(2)));

        }
    }


    private void checkBounds(double lower, double upper) {
        if (upper < lower && upper - lower > 1e-5 && upper < 10)
            debugPrint("Bounds incorrect.");
    }

    private boolean hasPrunedPair(ConfIndex confIndex, int nextPos, int nextRc) {

        // do we even have pruned pairs?
        PruningMatrix pmat = fullRCs.getPruneMat();
        if (pmat == null) {
            return false;
        }

        for (int i = 0; i < confIndex.numDefined; i++) {
            int pos = confIndex.definedPos[i];
            int rc = confIndex.definedRCs[i];
            assert (pos != nextPos || rc != nextRc);
            if (pmat.getPairwise(pos, rc, nextPos, nextRc)) {
                return true;
            }
        }
        return false;
    }

    public void setCorrections(UpdatingEnergyMatrix cachedCorrections) {
        correctionMatrix = cachedCorrections;
    }


    public static class Values extends PartitionFunction.Values {

        public Values() {
            pstar = MathTools.BigPositiveInfinity;
        }

        @Override
        public BigDecimal calcUpperBound() {
            return pstar;
        }

        @Override
        public BigDecimal calcLowerBound() {
            return qstar;
        }

        @Override
        public double getEffectiveEpsilon() {
            return MathTools.bigDivide(pstar.subtract(qstar), pstar, decimalPrecision).doubleValue();
        }
    }


    protected static class ScoreContext {
        public ConfIndex index;
        public AStarScorer partialConfLowerBoundScorer;
        public AStarScorer lowerBoundScorer;
        public AStarScorer upperBoundScorer;
        public AStarScorer partialConfUpperBoundScorer;
        public ConfEnergyCalculator ecalc;
    }

    public interface ScorerFactory {
        AStarScorer make(EnergyMatrix emat);
    }

    public void setCachePattern(String pattern){
        this.cachePattern = pattern;
     }

}<|MERGE_RESOLUTION|>--- conflicted
+++ resolved
@@ -119,13 +119,8 @@
 
     private List<MultiSequenceSHARKStarNode> precomputedFringe = new ArrayList<>();
 
-<<<<<<< HEAD
-    public static final int[] debugConf = new int[]{-1, 2, -1, -1, -1, -1, -1, -1, -1};
-    public static final int[] debugConf2 = new int[]{};//{8, 3, 4, 5, 8};
-=======
     private static final int[] debugConf = new int[]{4, -1, 8, 9};
     private static final int[] debugConf2 = new int[]{};//{8, 3, 4, 5, 8};
->>>>>>> 948fc226
     private String cachePattern = "NOT_INITIALIZED";
 
     /**
