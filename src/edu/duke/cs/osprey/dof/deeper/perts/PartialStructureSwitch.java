/*
 * To change this license header, choose License Headers in Project Properties.
 * To change this template file, choose Tools | Templates
 * and open the template in the editor.
 */
package edu.duke.cs.osprey.dof.deeper.perts;

import java.util.ArrayList;

import edu.duke.cs.osprey.confspace.Strand;
import edu.duke.cs.osprey.dof.deeper.ResBBState;
import edu.duke.cs.osprey.restypes.HardCodedResidueInfo;
import edu.duke.cs.osprey.structure.Molecule;
import edu.duke.cs.osprey.structure.PDBIO;
import edu.duke.cs.osprey.structure.Residue;
import edu.duke.cs.osprey.tools.ObjectIO;

import java.util.ArrayList;

/**
 *
 * This is a perturbation that substitutes in the backbone conformation from alternate structures
 * 
 * @author mhall44
 */
public class PartialStructureSwitch extends Perturbation {

    ArrayList<ArrayList<ResBBState>> altResConfs = new ArrayList<>();
    //residues (read from alternate PDB files) giving alternate backbone
    //conformations for each of the resDirectlyAffected
    //Indexed by structure (i.e., param val), then residue

    
    public PartialStructureSwitch(ArrayList<Residue> resDirectlyAffected, ArrayList<String> altConfPDBFiles) {
        super(resDirectlyAffected);
        
        altResConfs.add(null);//skip unperturbed structure
        
        //The alternate conformations are given by the residues with
        //the same numbers as resDirectlyAffected
        //in the altConfPDBFiles
        for(String altPDB : altConfPDBFiles){
<<<<<<< HEAD
            Molecule altMolec = new Strand.Builder(PDBIO.readFile(altPDB)).build().mol;
=======
            Molecule altMolec = PDBFileReader.readPDBFile(altPDB);
>>>>>>> 59601e88
            ArrayList<ResBBState> altConf = new ArrayList<>();
            
            for(Residue origRes : resDirectlyAffected){
                Residue altRes = altMolec.getResByPDBResNumber(origRes.getPDBResNumber());
                altConf.add( new ResBBState(altRes) );
            }
            altResConfs.add(altConf);
        }
    }
    
    
    //for copying
	public PartialStructureSwitch(ArrayList<Residue> resDirectlyAffected, double curParamVal,
            int indexInBlock, PerturbationBlock block, ArrayList<ArrayList<ResBBState>> oldAltResConfs){
        super(resDirectlyAffected);
        this.curParamVal = curParamVal;
        this.indexInBlock = indexInBlock;
        this.block = block;
        
        for(ArrayList<ResBBState> arcOld : oldAltResConfs){
            ArrayList<ResBBState> arc = new ArrayList<>();
            if(arcOld == null) arc = null;
            else {
            	for(ResBBState rbs : arcOld)
            		arc.add(new ResBBState(rbs));
            }
            altResConfs.add(arc);
        }
    }
    
    
    @Override
    public boolean doPerturbationMotion(double paramVal) {
        
        int structNum = (int)paramVal;
        
        if(structNum>0){//0 indicates a state besides the original one
            for(int resNum=0; resNum<resDirectlyAffected.size(); resNum++){
                //just copy over backbone coordinates from other residue
                Residue res = resDirectlyAffected.get(resNum);
                
                ResBBState altConf = altResConfs.get(structNum).get(resNum);
                altConf.putInState(res);
                
                /*Residue altConf = altResConfs.get(structNum).get(resNum);
                
                int numAtoms = res.atoms.size();
                
                for(int atomNum=0; atomNum<numAtoms; atomNum++){
                    String atomName = res.atoms.get(atomNum).name;
                    if(isBBAtom(res,atomName)){//BB atom: copy coordinates
                        int atomNumAlt = altConf.getAtomIndexByName(atomName);
                        System.arraycopy(altConf.coords, 3*atomNumAlt, res.coords, 3*atomNum, 3);
                    }
                }    */            
            }
        }
        
        return true;//A partial structure switch will always put in structure as given.  
    }
    
    
    private static boolean isBBAtom(Residue res, String atomName){
        //Check if the atom should be moved as part of the backbone
        if(res.template.name.equalsIgnoreCase("PRO")){//CD moves with backbone
            if(atomName.equalsIgnoreCase("CD"))
                return true;
        }
        
        for(String BBName : HardCodedResidueInfo.possibleBBAtoms){
            if(atomName.equalsIgnoreCase(BBName))
                return true;
        }
        
        
        //doesn't match a known backbone atom name
        return false;
    }
    
    
    @Override
    public Perturbation copyForNewMolecule(Molecule mol, PerturbationBlock block){
        return new PartialStructureSwitch(
                Residue.equivalentInMolec(resDirectlyAffected, mol),
                curParamVal,
                indexInBlock,
                block,
                altResConfs
        );
    }
    
    
}<|MERGE_RESOLUTION|>--- conflicted
+++ resolved
@@ -1,8 +1,35 @@
 /*
- * To change this license header, choose License Headers in Project Properties.
- * To change this template file, choose Tools | Templates
- * and open the template in the editor.
+ ** This file is part of OSPREY 3.0
+ **
+ ** OSPREY Protein Redesign Software Version 3.0
+ ** Copyright (C) 2001-2018 Bruce Donald Lab, Duke University
+ **
+ ** OSPREY is free software: you can redistribute it and/or modify
+ ** it under the terms of the GNU General Public License version 2
+ ** as published by the Free Software Foundation.
+ **
+ ** You should have received a copy of the GNU General Public License
+ ** along with OSPREY.  If not, see <http://www.gnu.org/licenses/>.
+ **
+ ** OSPREY relies on grants for its development, and since visibility
+ ** in the scientific literature is essential for our success, we
+ ** ask that users of OSPREY cite our papers. See the CITING_OSPREY
+ ** document in this distribution for more information.
+ **
+ ** Contact Info:
+ **    Bruce Donald
+ **    Duke University
+ **    Department of Computer Science
+ **    Levine Science Research Center (LSRC)
+ **    Durham
+ **    NC 27708-0129
+ **    USA
+ **    e-mail: www.cs.duke.edu/brd/
+ **
+ ** <signature of Bruce Donald>, Mar 1, 2018
+ ** Bruce Donald, Professor of Computer Science
  */
+
 package edu.duke.cs.osprey.dof.deeper.perts;
 
 import java.util.ArrayList;
@@ -20,7 +47,7 @@
 /**
  *
  * This is a perturbation that substitutes in the backbone conformation from alternate structures
- * 
+ *
  * @author mhall44
  */
 public class PartialStructureSwitch extends Perturbation {
@@ -30,23 +57,19 @@
     //conformations for each of the resDirectlyAffected
     //Indexed by structure (i.e., param val), then residue
 
-    
+
     public PartialStructureSwitch(ArrayList<Residue> resDirectlyAffected, ArrayList<String> altConfPDBFiles) {
         super(resDirectlyAffected);
-        
+
         altResConfs.add(null);//skip unperturbed structure
-        
+
         //The alternate conformations are given by the residues with
         //the same numbers as resDirectlyAffected
         //in the altConfPDBFiles
         for(String altPDB : altConfPDBFiles){
-<<<<<<< HEAD
             Molecule altMolec = new Strand.Builder(PDBIO.readFile(altPDB)).build().mol;
-=======
-            Molecule altMolec = PDBFileReader.readPDBFile(altPDB);
->>>>>>> 59601e88
             ArrayList<ResBBState> altConf = new ArrayList<>();
-            
+
             for(Residue origRes : resDirectlyAffected){
                 Residue altRes = altMolec.getResByPDBResNumber(origRes.getPDBResNumber());
                 altConf.add( new ResBBState(altRes) );
@@ -54,77 +77,77 @@
             altResConfs.add(altConf);
         }
     }
-    
-    
+
+
     //for copying
-	public PartialStructureSwitch(ArrayList<Residue> resDirectlyAffected, double curParamVal,
-            int indexInBlock, PerturbationBlock block, ArrayList<ArrayList<ResBBState>> oldAltResConfs){
+    public PartialStructureSwitch(ArrayList<Residue> resDirectlyAffected, double curParamVal,
+                                  int indexInBlock, PerturbationBlock block, ArrayList<ArrayList<ResBBState>> oldAltResConfs){
         super(resDirectlyAffected);
         this.curParamVal = curParamVal;
         this.indexInBlock = indexInBlock;
         this.block = block;
-        
+
         for(ArrayList<ResBBState> arcOld : oldAltResConfs){
             ArrayList<ResBBState> arc = new ArrayList<>();
             if(arcOld == null) arc = null;
             else {
-            	for(ResBBState rbs : arcOld)
-            		arc.add(new ResBBState(rbs));
+                for(ResBBState rbs : arcOld)
+                    arc.add(new ResBBState(rbs));
             }
             altResConfs.add(arc);
         }
     }
-    
-    
+
+
     @Override
     public boolean doPerturbationMotion(double paramVal) {
-        
+
         int structNum = (int)paramVal;
-        
+
         if(structNum>0){//0 indicates a state besides the original one
             for(int resNum=0; resNum<resDirectlyAffected.size(); resNum++){
                 //just copy over backbone coordinates from other residue
                 Residue res = resDirectlyAffected.get(resNum);
-                
+
                 ResBBState altConf = altResConfs.get(structNum).get(resNum);
                 altConf.putInState(res);
-                
+
                 /*Residue altConf = altResConfs.get(structNum).get(resNum);
-                
+
                 int numAtoms = res.atoms.size();
-                
+
                 for(int atomNum=0; atomNum<numAtoms; atomNum++){
                     String atomName = res.atoms.get(atomNum).name;
                     if(isBBAtom(res,atomName)){//BB atom: copy coordinates
                         int atomNumAlt = altConf.getAtomIndexByName(atomName);
                         System.arraycopy(altConf.coords, 3*atomNumAlt, res.coords, 3*atomNum, 3);
                     }
-                }    */            
+                }    */
             }
         }
-        
-        return true;//A partial structure switch will always put in structure as given.  
+
+        return true;//A partial structure switch will always put in structure as given.
     }
-    
-    
+
+
     private static boolean isBBAtom(Residue res, String atomName){
         //Check if the atom should be moved as part of the backbone
         if(res.template.name.equalsIgnoreCase("PRO")){//CD moves with backbone
             if(atomName.equalsIgnoreCase("CD"))
                 return true;
         }
-        
+
         for(String BBName : HardCodedResidueInfo.possibleBBAtoms){
             if(atomName.equalsIgnoreCase(BBName))
                 return true;
         }
-        
-        
+
+
         //doesn't match a known backbone atom name
         return false;
     }
-    
-    
+
+
     @Override
     public Perturbation copyForNewMolecule(Molecule mol, PerturbationBlock block){
         return new PartialStructureSwitch(
@@ -135,6 +158,6 @@
                 altResConfs
         );
     }
-    
-    
+
+
 }