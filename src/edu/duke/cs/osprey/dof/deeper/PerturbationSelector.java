--- conflicted
+++ resolved
@@ -1,8 +1,35 @@
 /*
- * To change this license header, choose License Headers in Project Properties.
- * To change this template file, choose Tools | Templates
- * and open the template in the editor.
+ ** This file is part of OSPREY 3.0
+ **
+ ** OSPREY Protein Redesign Software Version 3.0
+ ** Copyright (C) 2001-2018 Bruce Donald Lab, Duke University
+ **
+ ** OSPREY is free software: you can redistribute it and/or modify
+ ** it under the terms of the GNU General Public License version 2
+ ** as published by the Free Software Foundation.
+ **
+ ** You should have received a copy of the GNU General Public License
+ ** along with OSPREY.  If not, see <http://www.gnu.org/licenses/>.
+ **
+ ** OSPREY relies on grants for its development, and since visibility
+ ** in the scientific literature is essential for our success, we
+ ** ask that users of OSPREY cite our papers. See the CITING_OSPREY
+ ** document in this distribution for more information.
+ **
+ ** Contact Info:
+ **    Bruce Donald
+ **    Duke University
+ **    Department of Computer Science
+ **    Levine Science Research Center (LSRC)
+ **    Durham
+ **    NC 27708-0129
+ **    USA
+ **    e-mail: www.cs.duke.edu/brd/
+ **
+ ** <signature of Bruce Donald>, Mar 1, 2018
+ ** Bruce Donald, Professor of Computer Science
  */
+
 package edu.duke.cs.osprey.dof.deeper;
 
 import java.util.ArrayList;
@@ -24,60 +51,60 @@
  * @author mhall44
  */
 public class PerturbationSelector {
-    
-    
+
+
     //parameters needed
-    String startingPertFile; 
+    String startingPertFile;
     boolean onlyStarting;
     double maxShearParam, maxBackrubParam;//upper limit on these (by default) single-interval
     //perturbation parameters.  We also allow this value in the negative direction
     boolean selectLCAs;
     boolean doRamaCheck;//Check if proposed perturbation states are Ramachandran allowed
     ArrayList<String> flexibleRes;//PDB numbers of flexible residues
-    
+
     Strand strand;//generated from provided PDB file
-    
-    
-    
-    
+
+
+
+
     //Stuff generated and used in the selection process
     ArrayList<Perturbation> perts;//the perturbations, implemented in m
     PertSet ps;//the perturbation set we're generating
-    
+
     ArrayList<TreeSet<String>> resMovedByPert;//for each perturbation, the set of residues
     //whose conformations depend on its parameter value
-    
+
     ArrayList<double[]> defaultLCAIntervals, defaultShearIntervals, defaultBackrubIntervals;
-    
+
     int failingPertIndex = -1;//when we are trying combinations of perturbations for a residue,
     //a value other than -1 means perturbation # failingPertIndex could not be applied
     //so we should avoid all other combination of intervals that start the same way
 
-    
-    
-    public PerturbationSelector(String startingPertFile, boolean onlyStarting, 
-            double maxShearParam, double maxBackrubParam, boolean selectLCAs, 
-            ArrayList<String> flexibleRes, String PDBFile, ResidueTermini termini, 
-            boolean doRamaCheck, ResidueTemplateLibrary templateLib) {
-        
+
+
+    public PerturbationSelector(String startingPertFile, boolean onlyStarting,
+                                double maxShearParam, double maxBackrubParam, boolean selectLCAs,
+                                ArrayList<String> flexibleRes, String PDBFile, ResidueTermini termini,
+                                boolean doRamaCheck, ResidueTemplateLibrary templateLib) {
+
         this.startingPertFile = startingPertFile;
         this.onlyStarting = onlyStarting;
         this.maxShearParam = maxShearParam;
         this.maxBackrubParam = maxBackrubParam;
         this.selectLCAs = selectLCAs;
         this.flexibleRes = flexibleRes;
-        
+
         strand = new Strand.Builder(PDBIO.readFile(PDBFile))
-            .setTemplateLibrary(templateLib)
-            .setResidues(termini)
-            .build();
-    }
-    
-    
-    
+                .setTemplateLibrary(templateLib)
+                .setResidues(termini)
+                .build();
+    }
+
+
+
     public PertSet selectPerturbations(ResidueTermini termini){
         ps = new PertSet();
-        
+
         if( !startingPertFile.equalsIgnoreCase("none") ){//lists perturbations to include
             //that would not be automatically selected.  (Probably partial structure switches)
             if( !ps.loadPertFile(startingPertFile,false, termini) ){
@@ -85,76 +112,68 @@
                         + startingPertFile );
             }
         }
-        
+
         if(!onlyStarting){//select other perturbations as appropriate
             //giving them default intervals
             autogeneratePerturbations();
         }
-        
+
         calcResMovedByPert();
-        
+
         mutateFlexResToGly();
 
         perts = ps.makePerturbations(strand.mol);
         ps.pertStates = new ArrayList<>();
-        
+
         //OK now figure out which states are available for each residue
         for(int pos=0; pos<flexibleRes.size(); pos++){
             ArrayList<ArrayList<int[]>> resPertStates = new ArrayList<>();
-            
+
             ArrayList<Integer> pertIndices = pertIndicesForPos(pos);
             ArrayList<int[]> state = new ArrayList<>();
             for(int pertInd : pertIndices)
                 state.add(new int[]{pertInd,0});//start in first interval for each pert
-            
+
             while(state!=null){//go through all combinations of intervals
                 if(isStateReasonable(state,pos)){
                     resPertStates.add(state);
                 }
-                
+
                 state = nextPossibleState(state);
                 //increment to next state, or skip over clearly impossible ones
                 //(based on failingPertIndex)
             }
-            
+
             ps.pertStates.add(resPertStates);
         }
-        
+
         removeIncompatiblePertStates(ps.pertStates);
-        
+
         return ps;
     }
-    
-    
+
+
     void mutateFlexResToGly(){
         for(String resNum : flexibleRes){
-       
-        	// AAO 2016: mutation assumes residue is an amino acid. throws an exception otherwise
-<<<<<<< HEAD
+
+            // AAO 2016: mutation assumes residue is an amino acid. throws an exception otherwise
             Residue res = strand.mol.getResByPDBResNumber(resNum);
             if(HardCodedResidueInfo.hasAminoAcidBB(res) && !res.fullName.startsWith("FOL"))
-            	new ResidueTypeDOF(strand.templateLib, res).mutateTo("GLY");
-=======
-            Residue res = m.getResByPDBResNumber(resNum);
-            if(HardCodedResidueInfo.hasAminoAcidBB(res) 
-            		&& !res.fullName.startsWith("FOL")
-            		&& !res.fullName.startsWith("DYF"))
-            	new ResidueTypeDOF(res).mutateTo("GLY");
->>>>>>> 59601e88
-        }
-    }
-    
-    
+                new ResidueTypeDOF(strand.templateLib, res).mutateTo("GLY");
+        }
+    }
+
+
     private void calcResMovedByPert(){
-        
+
         resMovedByPert = new ArrayList<>();
-        
+
         for(int pertIndex=0; pertIndex<ps.pertTypes.size(); pertIndex++){
-            
+
             TreeSet<String> curPertRes = new TreeSet<>();
 
             curPertRes.addAll(ps.resNums.get(pertIndex));//residue directly affected by pertIndex
-            
+
             for(int pertIndex2=pertIndex+1; pertIndex2<ps.pertTypes.size(); pertIndex2++){
                 //for any perturbation coming after pertIndex,
                 //if our perturbation (pertIndex) can change its starting conformation,
@@ -167,57 +186,57 @@
                     }
                 }
             }
-            
+
             resMovedByPert.add(curPertRes);
         }
     }
-    
-    
+
+
     ArrayList<Integer> pertIndicesForPos(int pos){
         //which perturbations (indexed in perts) have an effect on the conformation of flexible position pos?
         ArrayList<Integer> ans = new ArrayList<>();
         String resNum = flexibleRes.get(pos);
-        
+
         for(int pertIndex=0; pertIndex<perts.size(); pertIndex++){
             if( resMovedByPert.get(pertIndex).contains(resNum) )
                 ans.add(pertIndex);
         }
-        
+
         return ans;
     }
 
-    
+
     private void removeIncompatiblePertStates(ArrayList<ArrayList<ArrayList<int[]>>> pertStates){
         //In order for a residue perturbation state to be possible,
         //it must be compatible with at least one perturbation state at each other residue
         //Remove those that aren't
-        
+
         int numPos = pertStates.size();
         boolean prunedStates[][] = getIncompatiblePertStates(pertStates);
-        
+
         for(int pos=0; pos<numPos; pos++){
             //remove walking backwards to avoid messing up indexing
             int resNumStates = pertStates.get(pos).size();
-            
+
             for(int state=resNumStates-1; state>=0; state--){
                 if(prunedStates[pos][state])
                     pertStates.get(pos).remove(state);
             }
         }
     }
-    
-    
+
+
     private boolean[][] getIncompatiblePertStates(ArrayList<ArrayList<ArrayList<int[]>>> pertStates){
         //What states are pruned (based on incompatibility) at each residue position?
-        
+
         int numPos = pertStates.size();
-        
+
         boolean prunedStates[][] = new boolean[numPos][];//Which states are pruned
         //at each residue position
         for(int pos=0; pos<numPos; pos++)
             prunedStates[pos] = new boolean[pertStates.get(pos).size()];
 
-        
+
         boolean done = false;
 
         while( !done ){//We iterate until no more states can be removed
@@ -242,9 +261,9 @@
                                 int altResNumStates = pertStates.get(altPos).size();
 
                                 for(int altState=0; altState<altResNumStates; altState++){
-                                    
+
                                     if( ! prunedStates[altPos][altState] ){
-                                    
+
                                         ArrayList<int[]> state2 = pertStates.get(altPos).get(altState);
 
                                         if( ! arePertStatesIncompatible(state1, state2) ){
@@ -268,13 +287,13 @@
 
         return prunedStates;
     }
-    
-    
-    
+
+
+
     public boolean arePertStatesIncompatible(ArrayList<int[]> state1, ArrayList<int[]> state2){
         //Two perturbation states at different residues are incompatible
         //if they have different intervals for the same perturbation
-                
+
         for(int[] p1 : state1){
             for(int[] p2 : state2){
                 if(p1[0]==p2[0]){//same perturbation
@@ -283,78 +302,78 @@
                 }
             }
         }
-        
+
         return false;//No incompatibility found, so we're good
     }
-    
-    
+
+
     private ArrayList<int[]> nextPossibleState(ArrayList<int[]> state){
         //Increment a residue perturbation state to the next possible combination
         //of intervals for its perturbations
         //Skip states if indicated by failingPertIndex
         //Return null if this is the last possible state
-        
+
         if(state.isEmpty())//no perturbations: only one state possible (unperturbed)
             return null;
-        
+
         //first, copy state
         ArrayList<int[]> ans = new ArrayList<>();
         for(int[] p : state)
             ans.add(p.clone());
-        
+
         if(failingPertIndex==-1)//increment last perturbation's interval
             return incrementPertState(ans,ans.size()-1);
         else//increment failing perturbation (keeping current value would surely fail)
             return incrementPertState(ans,failingPertIndex);
     }
-    
-    
+
+
     private ArrayList<int[]> incrementPertState(ArrayList<int[]> state, int pertIndex){
         //Increment the interval in state of the given perturbation (indexed in state)
         //If maxed out, return null
-        
+
         int curInterval = state.get(pertIndex)[1];//index (in pertIntervals) of current interval
         //allowed to range from 0 to maxInterval
         int maxInterval = ps.pertIntervals.get(state.get(pertIndex)[0]).size()-1;
-        
+
         if(curInterval<maxInterval){//can increment here
             state.get(pertIndex)[1]++;
             return state;
         }
         else {//cannot...increment previous perturbation
-            
+
             if(pertIndex==0)//no previous one...we've reached the last state
                 return null;
-            
+
             //revert all later perturbations to 0
             for(int index2=pertIndex; index2<state.size(); index2++)
                 state.get(pertIndex)[1] = 0;
-            
+
             return incrementPertState(state,pertIndex-1);
         }
     }
-    
-    
+
+
     private void initDefaultIntervals(){
         //initialize the default intervals for LCAs, shears, and backrubs
-        
+
         defaultLCAIntervals = new ArrayList<>();
         //LCAs are discrete but can have up to 16 states
         for(double param=0; param<16; param++)
             defaultLCAIntervals.add(new double[] {param,param});
-        
+
         defaultShearIntervals = new ArrayList<>();
         defaultShearIntervals.add(new double[] {-maxShearParam,maxShearParam});
-        
+
         defaultBackrubIntervals = new ArrayList<>();
         defaultBackrubIntervals.add(new double[] {-maxBackrubParam,maxBackrubParam});
     }
-    
-    
+
+
     private void autogeneratePerturbations(){
         //generate the perturbations we want in ps, based on
         //stretches of consecutive flexible residues that could accommodate them
-        
+
         initDefaultIntervals();
 
         //get lists of consecutive residue numbers that can be used to
@@ -391,37 +410,37 @@
 
         //partial structure switches must be put in by startingPertFile
     }
-    
-    
+
+
     ArrayList<ArrayList<String>> consecutiveFlexibleRes(int resCount, String pertType){
         //Return subsets of the flexibleRes that are resCount consecutive residues
         //we'll also screen them based on the type of perturbation we want to put here
-        
+
         ArrayList<Integer> startPos = new ArrayList<>();
         //which flexible residue positions are good for starting this perturbation?
-        
+
         //Look for any sets of resCount residues in a row in flexMolResNum
         for( int pos=0; pos<flexibleRes.size() - resCount + 1; pos++ ){
-            
+
             //OK so for pos to be a valid position to start a perturbation at,
             //it must the start of resCount flexible residues peptide-bonded
             //to each other, and they must have the right secondary structure
-            
+
             //check bonding
             boolean correctBonding = true;
-            
+
             for(int offset=1; offset<resCount; offset++){
                 Residue res1 = strand.mol.getResByPDBResNumber(flexibleRes.get(pos+offset-1));
                 Residue res2 = strand.mol.getResByPDBResNumber(flexibleRes.get(pos+offset));
-                
+
                 int Cindex = res1.getAtomIndexByName("C");
                 int Nindex = res2.getAtomIndexByName("N");
-                
+
                 if(Cindex==-1 || Nindex==-1){
                     correctBonding = false;
                     break;
                 }
-                
+
                 Atom C = res1.atoms.get(Cindex);
                 Atom N = res2.atoms.get(Nindex);
                 if(!C.bonds.contains(N)){
@@ -429,7 +448,7 @@
                     break;
                 }
             }
-            
+
             if(correctBonding){
                 //we have a stretch of bonded residues.  Check secondary structure.
                 ArrayList<Residue> candidateRes = new ArrayList<>();
@@ -441,15 +460,15 @@
                 }
             }
         }
-        
+
         ArrayList<ArrayList<String>> ans = new ArrayList<>();
 
         for(int shift=0; shift<resCount; shift++){
-        //We add perturbations in order of their starting molecule residue number modulo resCount,
-        //then in order of the actual molecule residue number, to minimize extra RCs from overlaps
+            //We add perturbations in order of their starting molecule residue number modulo resCount,
+            //then in order of the actual molecule residue number, to minimize extra RCs from overlaps
             for(int pos : startPos){
                 if( pos % resCount == shift ){
-                    
+
                     ArrayList<String> pertResNums = new ArrayList<>();
                     for(int offset=0; offset<resCount; offset++)
                         pertResNums.add(flexibleRes.get(pos+offset));
@@ -458,18 +477,18 @@
                 }
             }
         }
-        
+
         return ans;
     }
-    
-    
+
+
     private boolean secondaryStructureCorrect(ArrayList<Residue> resList, String pertType){
         //Do the residues have the right secondary structure to undergo this perturbation?
         //we'll require at least 3 helix residues for a shear; all 3 non-helix for backrub;
         //at least 2 loop for loop closure adjustment
-        
+
         boolean good = true;
-        
+
         if(pertType.equalsIgnoreCase("SHEAR")){
             int count = 0;
             for(Residue res : resList){
@@ -496,18 +515,18 @@
             if(count < 2)
                 good = false;
         }
-        
+
         else
             throw new RuntimeException("ERROR: Unrecognized perturbation: "+pertType);
-        
+
         return good;
     }
-    
-    
+
+
     private boolean isStateReasonable(ArrayList<int[]> pertState, int pos){
         //Try to apply the perturbation state to see if it's possible,
         //and if so if it's OK Ramachandran-wise
-        
+
         //if pertState all unperturbed then keep it
         boolean allUnperturbed = true;
         for(int[] p : pertState){
@@ -518,13 +537,13 @@
             failingPertIndex = -1;
             return true;
         }
-        
-        
+
+
         //if needed build a structure based on first several perts
         //that will help us quickly rule out perts...
-        
+
         double[][] backupCoords = backupFlexResCoords();//backup coordinates for all flexible residues
-        
+
         for(int pertInd=0; pertInd<pertState.size(); pertInd++){
             int[] p = pertState.get(pertInd);
             double interval[] = ps.pertIntervals.get(p[0]).get(p[1]);
@@ -536,18 +555,18 @@
                 }
             }
         }
-        
+
         //OK if we get here the pert state is geometrically possible
         //Check Ramachandran for this residue...
         failingPertIndex = -1;//did not fail to apply perturbation
         boolean ok = ramaCheck(strand.mol.getResByPDBResNumber(flexibleRes.get(pos)));//just check res,
         //see if works for any Ramachandran category except Gly
-        
+
         restoreFlexResCoords(backupCoords);
         return ok;
     }
-    
-    
+
+
     private double[][] backupFlexResCoords(){
         //coolect coordinates from all the flexible residues
         int numPos = flexibleRes.size();
@@ -556,11 +575,11 @@
             Residue res = strand.mol.getResByPDBResNumber(flexibleRes.get(flexRes));
             backup[flexRes] = res.coords.clone();
         }
-        
+
         return backup;
     }
-    
-    
+
+
     private void restoreFlexResCoords(double[][] backup){
         //restore from backup
         int numPos = flexibleRes.size();
@@ -569,14 +588,14 @@
             res.coords = backup[flexRes];
         }
     }
-    
-    
+
+
     boolean ramaCheck(Residue res){
         //We'll do Ramachandran check based on gly, since the residue could mutate to gly maybe
         //VDW energies will indicate which gly-allowed states are not cool for a given mutation
         if(!doRamaCheck)
             return true;
-        
+
         boolean[] allowed = RamachandranChecker.getInstance().checkByAAType(res);
         return allowed[0];//denotes Gly
     }
