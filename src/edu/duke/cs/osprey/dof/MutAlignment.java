/*
<<<<<<< HEAD
 ** This file is part of OSPREY 3.0
 **
 ** OSPREY Protein Redesign Software Version 3.0
 ** Copyright (C) 2001-2018 Bruce Donald Lab, Duke University
 **
 ** OSPREY is free software: you can redistribute it and/or modify
 ** it under the terms of the GNU General Public License version 2
 ** as published by the Free Software Foundation.
 **
 ** You should have received a copy of the GNU General Public License
 ** along with OSPREY.  If not, see <http://www.gnu.org/licenses/>.
 **
 ** OSPREY relies on grants for its development, and since visibility
 ** in the scientific literature is essential for our success, we
 ** ask that users of OSPREY cite our papers. See the CITING_OSPREY
 ** document in this distribution for more information.
 **
 ** Contact Info:
 **    Bruce Donald
 **    Duke University
 **    Department of Computer Science
 **    Levine Science Research Center (LSRC)
 **    Durham
 **    NC 27708-0129
 **    USA
 **    e-mail: www.cs.duke.edu/brd/
 **
 ** <signature of Bruce Donald>, Mar 1, 2018
 ** Bruce Donald, Professor of Computer Science
 */
=======
** This file is part of OSPREY 3.0
** 
** OSPREY Protein Redesign Software Version 3.0
** Copyright (C) 2001-2018 Bruce Donald Lab, Duke University
** 
** OSPREY is free software: you can redistribute it and/or modify
** it under the terms of the GNU General Public License version 2
** as published by the Free Software Foundation.
** 
** You should have received a copy of the GNU General Public License
** along with OSPREY.  If not, see <http://www.gnu.org/licenses/>.
** 
** OSPREY relies on grants for its development, and since visibility
** in the scientific literature is essential for our success, we
** ask that users of OSPREY cite our papers. See the CITING_OSPREY
** document in this distribution for more information.
** 
** Contact Info:
**    Bruce Donald
**    Duke University
**    Department of Computer Science
**    Levine Science Research Center (LSRC)
**    Durham
**    NC 27708-0129
**    USA
**    e-mail: www.cs.duke.edu/brd/
** 
** <signature of Bruce Donald>, Mar 1, 2018
** Bruce Donald, Professor of Computer Science
*/
>>>>>>> 1436969d

package edu.duke.cs.osprey.dof;


/* Represents an alignment between two residue templates for use in mutation
With this class we should be able to handle any residue change with the following conditions:
1. There's a "CA-equivalent" atom A
2. There's a "sidechain" whose atoms are only connected to other residues through A
3. The two templates have identical element types and bonds except for the sidechain ("backbone" atoms)
We'll assume here for convenience that these corresponding atoms have the same names
4. There are at least two additional backbone atoms bonded to A, not all collinear
Then the mutation consists of replacing the sidechain atoms with those of the new template,
aligned based on the frame of reference of the three backbone atoms, while the backbone atoms
do not move.

Note mutating to/from proline does not strictly fit this pattern due to the ring;
it's supported as a special case

Also note: if all atoms are equivalent and not standard AAs, this MutAlignment will call everything backbone
and hence mutations will do nothing. (We can't even tell what the sidechain's supposed to be in that case)
*/

import edu.duke.cs.osprey.restypes.HardCodedResidueInfo;
import edu.duke.cs.osprey.restypes.InterResBondingTemplate;
import edu.duke.cs.osprey.restypes.ResidueTemplate;
import edu.duke.cs.osprey.structure.Atom;
import edu.duke.cs.osprey.tools.VectorAlgebra;

import java.util.*;
import java.util.function.Function;
import java.util.function.Predicate;
import java.util.stream.Collectors;

public class MutAlignment {

    ResidueTemplate oldTemplate, newTemplate;

    TreeSet<String> nonmovingAtomNames;//nice to have a consistent sorted order.  This is the "backbone"
    int[][] mutAlignmentAtoms;//Atom to use to compute the rigid-body motion that puts the "sidechain" in place

    public MutAlignment(ResidueTemplate oldTemplate, ResidueTemplate newTemplate){
        this.oldTemplate = oldTemplate;
        this.newTemplate = newTemplate;
        String curCA = oldTemplate.CAEquivalent;

        if(curCA==null || newTemplate.CAEquivalent==null){
            throw new RuntimeException("ERROR: Trying to align templates " + oldTemplate.name + " and " + newTemplate.name +
                    " for mutation but CAEQUIVALENT not specified in template and cannot be inferred");
        }

        if(!newTemplate.CAEquivalent.equalsIgnoreCase(curCA)) {
            throw makeError("sidechains are defined differently: CA equivalent is "+
                    curCA+" for old template, "+newTemplate.CAEquivalent+" for new");
        }
        if(curCA==null)
            throw makeError("sidechain undefined (CAEquivalent==null)");
        if(newTemplate.templateRes.coords==null)//old template doesn't necessarily need coordinates
            throw makeError("new template has no coordinates");

        checkInterResBondingMatch();

        //Pro is a special case: sidechain loops back to N as well as CA
        //Cyx similar because SG eventually bonds back to the backbone
        if(oldTemplate.name.equalsIgnoreCase("PRO")
                || newTemplate.name.equalsIgnoreCase("PRO")
                || oldTemplate.name.equalsIgnoreCase("CYX")
                || newTemplate.name.equalsIgnoreCase("CYX")){
            initStdAAAlignment();//Will detect Pro, handle if possible
            return;
        }
        else {
            matchAtoms();
            handlePeptideTermini();
            checkCAValidity(curCA);

            //kick out atoms from matchedAtoms if they're beyond the CA
            ArrayList<String> matchedSCAtoms = new ArrayList<>();
            for (String at : nonmovingAtomNames) {
                if (getOldTemplateAtom(at) != null && getNewTemplateAtom(at) != null) {
                    if (isMoreSidechainward(at, curCA, true) && isMoreSidechainward(at, curCA, false))
                        matchedSCAtoms.add(at);
                }
            }
            nonmovingAtomNames.removeAll(matchedSCAtoms);

            //at this point can check if the standard N, CA, C preference applies
            if (curCA.equalsIgnoreCase("CA") && nonmovingAtomNames.contains("N") && nonmovingAtomNames.contains("C")) {
                initStdAAAlignment();
                return;
            }

            //get the rest of the reference frame (equivalents to N and C)
            String N = pickRefFrameAtom(curCA, null);
            String C = pickRefFrameAtom(curCA, N);

            String refFrameAtoms[] = new String[]{curCA, N, C};

            mutAlignmentAtoms = new int[2][3];
            for (int a = 0; a < 3; a++) {
                mutAlignmentAtoms[0][a] = oldTemplate.templateRes.getAtomIndexByName(refFrameAtoms[a]);
                mutAlignmentAtoms[1][a] = newTemplate.templateRes.getAtomIndexByName(refFrameAtoms[a]);
            }
        }
    }



    private boolean newTemplateHasAtom(String name){
        //Given the name of an atom in the old template,
        //check that the new template has an equivalent atom (in terms of naming, bonds to the
        //current atoms in nonMovingAtoms, and element)
        Atom oldTemplateAtom = getOldTemplateAtom(name);
        Atom newTemplateAtom = getNewTemplateAtom(name);
        if(newTemplateAtom==null)
            return false;
        if(newTemplateAtom.elementNumber != oldTemplateAtom.elementNumber)
            return false;
        //now check bonding equivalence
        Predicate<String> nm = a->nonmovingAtomNames.contains(a);
        Set<String> oldNonMovingBonds = oldTemplateAtom.bonds.stream().map(b->b.name).filter(nm).collect(Collectors.toSet());
        Set<String> newNonMovingBonds = newTemplateAtom.bonds.stream().map(b->b.name).filter(nm).collect(Collectors.toSet());
        for(String bondedName : oldNonMovingBonds){
            if(!newNonMovingBonds.contains(bondedName))
                return false;
        }
        for(String bondedName : newNonMovingBonds){
            if(!oldNonMovingBonds.contains(bondedName))
                return false;
        }
        return true;
    }

    private void matchAtoms(){
        //Match atoms between the old and new templates, and store their names in nonmovingAtomNames
        nonmovingAtomNames = new TreeSet<>();
        for (Atom at : oldTemplate.templateRes.atoms) {
            if (oldTemplate.interResBonding.atomCanBondOtherRes(at)) {
                if (newTemplateHasAtom(at.name))
                    nonmovingAtomNames.add(at.name);
                else
                    throw makeError("atom " + at.name + " bonded to other residue but changes in mutation");
            }
        }

        if (nonmovingAtomNames.isEmpty()) {
            //if no inter-residue bonds, just start from the first atom that appears in both old & new template
            for (Atom at : oldTemplate.templateRes.atoms) {
                if (newTemplateHasAtom(at.name)) {
                    nonmovingAtomNames.add(at.name);
                    break;
                }
            }
        }

        if (nonmovingAtomNames.isEmpty()) {
            throw new RuntimeException("ERROR: Can't mutate " + oldTemplate.name + " to "
                    + newTemplate.name + " because they have no atoms in common");
        }

        //OK now expand the list of matched atoms outward until no longer equivalent
        while(true) {
            Atom nextAtom = null;
            for (String prevMatchedAtom : nonmovingAtomNames) {
                for (Atom at2 : getOldTemplateAtom(prevMatchedAtom).bonds) {
                    if (newTemplateHasAtom(at2.name) && !nonmovingAtomNames.contains(at2.name)) {
                        nextAtom = at2;
                        break;
                    }
                }
                if (nextAtom != null)
                    break;
            }
            if(nextAtom==null)
                break;
            else
                nonmovingAtomNames.add(nextAtom.name);
        }
    }


    private boolean canBeCA(String possibleCA){
        //Can the atom with the specified name be used as the root of a mutating sidechain?
        //i.e. as a CA equivalent
        for(Atom at : oldTemplate.templateRes.atoms){
            if(!nonmovingAtomNames.contains(at.name)) {//at is supposed to be a sidechain atom
                if (!isMoreSidechainward(at.name, possibleCA, true)){
                    return false;//can't be CA because at is not on a branch off of possibleCA
                }
            }
        }
        for(Atom at : newTemplate.templateRes.atoms){
            if(!nonmovingAtomNames.contains(at.name)) {//at is supposed to be a sidechain atom
                if (!isMoreSidechainward(at.name, possibleCA, false)){
                    return false;//can't be CA because at is not on a branch off of possibleCA
                }
            }
        }
        return true;
    }

    private boolean isMoreSidechainward(String at1, String at2, boolean useOldTemplate){
        //at1 is more sidechainward than at2 if at1 can only reach other residues via at2
        HashSet<String> atomsVisited = new HashSet<>();
        atomsVisited.add(at2);
        return ! canEscapeResNotVia(at1, atomsVisited, useOldTemplate);
    }

    private boolean canEscapeResNotVia(String atName, HashSet<String> forbidden, boolean useOldTemplate){
        //Is there a path of bonds from at to another res that doesn't go through the forbidden atoms?
        ResidueTemplate templ = useOldTemplate ? oldTemplate : newTemplate;
        Atom at = templ.templateRes.getAtomByName(atName);
        if(templ.interResBonding.atomCanBondOtherRes(at))
            return true;
        forbidden.add(atName);//don't loop back indefinitely, in case of cycles
        for(Atom at2 : at.bonds){
            if(!forbidden.contains(at2.name)) {
                if (canEscapeResNotVia(at2.name, forbidden, useOldTemplate))
                    return true;
            }
        }
        return false;
    }


    private String pickRefFrameAtom(String CA, String N){
        //We've picked a CA, now pick another reference frame atom
        //If we already have one ("N"!=null), get another that's not collinear
        //prefer atoms bonded to CA (to get a more rigid reference frame)
        //note the "CA" and "N" equivalents don't actually have to be carbon and nitrogen
        //I'm just calling them that by analogy to (alpha) amino acids
        for(Atom cand : getOldTemplateAtom(CA).bonds){
            if(nonmovingAtomNames.contains(cand.name)){
                if(isGoodRefFrameAtom(cand.name,CA,N))
                    return cand.name;
            }
        }
        for(String candName : nonmovingAtomNames){
            if(isGoodRefFrameAtom(candName,CA,N))
                return candName;
        }

        throw makeError("can't find 3 noncollinear unchanging (backbone) atoms to use as a frame of reference");
    }


    private boolean isGoodRefFrameAtom(String atom, String CA, String N) {
        //Is this atom good for defining the reference frame for mutation?
        //The CA-equivalent and, if not null, the N-equivalent are provided
        if(!nonmovingAtomNames.contains(atom))
            return false;
        if(getNewTemplateAtom(atom)==null || getOldTemplateAtom(atom)==null)
            return false;
        if(atom.equalsIgnoreCase(N) || atom.equalsIgnoreCase(CA))//already taken
            return false;
        if(N!=null) {//make sure the atoms are non-collinear
            //and in approximately the same geometry between the two templates
            //we can check these things by looking at the distances between the atoms
            ArrayList<Double> newDists = interAtomDistances(new String[] {atom,CA,N}, false);
            if(oldTemplate.templateRes.coords!=null) {//we may not always have coords for the old template (need them for new one though)
                ArrayList<Double> oldDists = interAtomDistances(new String[]{atom, CA, N}, true);
                for (int a = 0; a < 3; a++) {
                    if (Math.abs(oldDists.get(a) - newDists.get(a)) > 0.1 * Math.abs(oldDists.get(a)))
                        return false;//check the triangles are congruent (or very close)
                }
            }
            if(Collections.max(newDists)>0.499*(newDists.get(0)+newDists.get(1)+newDists.get(2)))
                return false;//corresponds to at least ~170 degree angle
        }
        return true;
    }

    private Atom getOldTemplateAtom(String name) {
        return oldTemplate.templateRes.getAtomByName(name);
    }

    private Atom getNewTemplateAtom(String name) {
        return newTemplate.templateRes.getAtomByName(name);
    }

    private void initStdAAAlignment(){
        if( ! (HardCodedResidueInfo.hasAminoAcidBB(oldTemplate.templateRes)&&HardCodedResidueInfo.hasAminoAcidBB(newTemplate.templateRes)) ){
            throw makeError(" can't do standard AA alignment for non-amino acids");
        }
        nonmovingAtomNames = new TreeSet<>(HardCodedResidueInfo.listBBAtomsForMut(newTemplate,oldTemplate));
        mutAlignmentAtoms = HardCodedResidueInfo.findMutAlignmentAtoms(oldTemplate,newTemplate);
    }

    private void handlePeptideTermini(){
        //special case: allow mutating away charged peptide termini
        //this means putting the backbone H's and O's in the backbone even if they disappear on mutation
        if( HardCodedResidueInfo.hasAminoAcidBB(oldTemplate.templateRes)
                && HardCodedResidueInfo.hasAminoAcidBB(newTemplate.templateRes) ) {
            Atom N = getOldTemplateAtom("N");
            Atom C = getOldTemplateAtom("C");
            if (oldTemplate.interResBonding.atomCanBondOtherRes(N)
                    && oldTemplate.interResBonding.atomCanBondOtherRes(C)) {
                //no sidechain atoms bond N or C except in Pro, which has already been pulled aside
                //by the time we call this function
                //Also deal with newTemplate: if old has H1, H2, H3 new may have H, etc.
                for(Atom nc : new Atom[] {N,C,getNewTemplateAtom("N"),getNewTemplateAtom("C")}){
                    for (Atom at : nc.bonds)
                        nonmovingAtomNames.add(at.name);
                }
            }
        }
    }

    private static Set<String> getBondingAtomNames(InterResBondingTemplate irb){
        if(irb instanceof InterResBondingTemplate.SpecifiedBondingAtomsTemplate)
            return ((InterResBondingTemplate.SpecifiedBondingAtomsTemplate) irb).getBondingAtomNames();
        else if(irb instanceof InterResBondingTemplate.NoBondingTemplate)
            return new HashSet<>();
        else if(irb instanceof InterResBondingTemplate.CysteineBondingTemplate)
            return new HashSet<>(Arrays.asList("N","C","SG"));
        else if(irb instanceof InterResBondingTemplate.PeptideBondingTemplate)
            return new HashSet<>(Arrays.asList("N","C"));
        else
            throw new RuntimeException("ERROR: Unknown inter-residue bonding type");
    }

    private void checkInterResBondingMatch(){
        //complain if residue have different inter-res bonding, preventing mutation
        InterResBondingTemplate irb1 = oldTemplate.interResBonding;
        InterResBondingTemplate irb2 = newTemplate.interResBonding;
        if(irb1 instanceof InterResBondingTemplate.PeptideBondingTemplate
                && irb2 instanceof InterResBondingTemplate.PeptideBondingTemplate)
            return;//OK (even if one is cysteine)
        else {
            Set<String> bondingAtoms1 = getBondingAtomNames(irb1);
            Set<String> bondingAtoms2 = getBondingAtomNames(irb2);
            for(String name : bondingAtoms1){
                if(!bondingAtoms2.contains(name))
                    throw makeError("Only the old template has inter-residue bonding through atom "+name);
            }
            for(String name : bondingAtoms2){
                if(!bondingAtoms1.contains(name))
                    throw makeError("Only the new template has inter-residue bonding through atom "+name);
            }
            return;
        }
    }

    private ArrayList<Double> interAtomDistances(String[] atomNames, boolean useOldTemplate){
        Function<String,Atom> at = s -> (useOldTemplate ? getOldTemplateAtom(s) : getNewTemplateAtom(s));
        List<Atom> atoms = Arrays.asList(atomNames).stream().map(at).collect(Collectors.toList());
        ArrayList<Double> ans = new ArrayList<>();
        ans.add(VectorAlgebra.distance(atoms.get(0).getCoords(), atoms.get(1).getCoords()));
        ans.add(VectorAlgebra.distance(atoms.get(2).getCoords(), atoms.get(1).getCoords()));
        ans.add(VectorAlgebra.distance(atoms.get(0).getCoords(), atoms.get(2).getCoords()));
        return ans;
    }

    private boolean areThereMovingAtoms(){
        for(ResidueTemplate templ : new ResidueTemplate[] {oldTemplate,newTemplate}){
            for(Atom at : templ.templateRes.atoms){
                if(!nonmovingAtomNames.contains(at.name))
                    return true;
            }
        }
        return false;
    }

    private String inferCA(){
        //check that the non-nonMovingAtoms form a valid "sidechain", and find its CA
        //(a single atom that they all go through)
        //NOT using this now: inferring on a per-mutation basis lets us use an arbitrary sidechain
        //for mutating original structure to template for original res type; thus no coordinates change
        //and this leads to inconsistency because eventually we'll mutate to something else and back
        //and the template could be subtly but noticeably different from the original crystal structure
        boolean CAisCA = false;//there is an atom called CA that can function as the CA
        String curCA = null;
        for (String at : nonmovingAtomNames) {
            if(getNewTemplateAtom(at)!=null && getOldTemplateAtom(at)!=null) {//CA must be truly shared, not special peptide terminal atom
                if (canBeCA(at)) {
                    if (at.equalsIgnoreCase("CA"))
                        CAisCA = true;
                    if (curCA == null)
                        curCA = at;
                    else if (isMoreSidechainward(curCA, at, true) && isMoreSidechainward(curCA, at, false))
                        curCA = at;
                    //let's choose the CA option closest to the other res, as in standard AA's. In case geometry around CB-equivalent changes
                }
            }
        }

        if(curCA==null)
            throw makeError("changing atoms are not all in a single sidechain");

        return curCA;
    }

    private void checkCAValidity(String curCA){
        if(getOldTemplateAtom(curCA)==null || getNewTemplateAtom(curCA)==null)
            throw makeError("invalid CA equivalent: "+curCA+".  Must appear in both old and new template");
        if(!canBeCA(curCA))
            throw makeError("invalid CA equivalent: "+curCA+".  Some changing atoms are not in the sidechain starting at it");
    }


    private RuntimeException makeError(String specifMessage){
        //Make an error indicating we can't do this mutation, and why
        return new RuntimeException("ERROR: Can't mutate "+oldTemplate.name+" to "+newTemplate.name+" because "+specifMessage);
    }

    public int[][] getMutAlignmentAtoms(){
        return mutAlignmentAtoms;
    }

    public TreeSet<String> getNonmovingAtomNames(){
        return nonmovingAtomNames;
    }
}<|MERGE_RESOLUTION|>--- conflicted
+++ resolved
@@ -1,5 +1,4 @@
 /*
-<<<<<<< HEAD
  ** This file is part of OSPREY 3.0
  **
  ** OSPREY Protein Redesign Software Version 3.0
@@ -30,38 +29,6 @@
  ** <signature of Bruce Donald>, Mar 1, 2018
  ** Bruce Donald, Professor of Computer Science
  */
-=======
-** This file is part of OSPREY 3.0
-** 
-** OSPREY Protein Redesign Software Version 3.0
-** Copyright (C) 2001-2018 Bruce Donald Lab, Duke University
-** 
-** OSPREY is free software: you can redistribute it and/or modify
-** it under the terms of the GNU General Public License version 2
-** as published by the Free Software Foundation.
-** 
-** You should have received a copy of the GNU General Public License
-** along with OSPREY.  If not, see <http://www.gnu.org/licenses/>.
-** 
-** OSPREY relies on grants for its development, and since visibility
-** in the scientific literature is essential for our success, we
-** ask that users of OSPREY cite our papers. See the CITING_OSPREY
-** document in this distribution for more information.
-** 
-** Contact Info:
-**    Bruce Donald
-**    Duke University
-**    Department of Computer Science
-**    Levine Science Research Center (LSRC)
-**    Durham
-**    NC 27708-0129
-**    USA
-**    e-mail: www.cs.duke.edu/brd/
-** 
-** <signature of Bruce Donald>, Mar 1, 2018
-** Bruce Donald, Professor of Computer Science
-*/
->>>>>>> 1436969d
 
 package edu.duke.cs.osprey.dof;
 
@@ -76,10 +43,8 @@
 Then the mutation consists of replacing the sidechain atoms with those of the new template,
 aligned based on the frame of reference of the three backbone atoms, while the backbone atoms
 do not move.
-
 Note mutating to/from proline does not strictly fit this pattern due to the ring;
 it's supported as a special case
-
 Also note: if all atoms are equivalent and not standard AAs, this MutAlignment will call everything backbone
 and hence mutations will do nothing. (We can't even tell what the sidechain's supposed to be in that case)
 */
