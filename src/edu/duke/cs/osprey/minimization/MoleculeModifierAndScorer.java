--- conflicted
+++ resolved
@@ -1,7 +1,35 @@
 /*
- * To change this template, choose Tools | Templates
- * and open the template in the editor.
+ ** This file is part of OSPREY 3.0
+ **
+ ** OSPREY Protein Redesign Software Version 3.0
+ ** Copyright (C) 2001-2018 Bruce Donald Lab, Duke University
+ **
+ ** OSPREY is free software: you can redistribute it and/or modify
+ ** it under the terms of the GNU General Public License version 2
+ ** as published by the Free Software Foundation.
+ **
+ ** You should have received a copy of the GNU General Public License
+ ** along with OSPREY.  If not, see <http://www.gnu.org/licenses/>.
+ **
+ ** OSPREY relies on grants for its development, and since visibility
+ ** in the scientific literature is essential for our success, we
+ ** ask that users of OSPREY cite our papers. See the CITING_OSPREY
+ ** document in this distribution for more information.
+ **
+ ** Contact Info:
+ **    Bruce Donald
+ **    Duke University
+ **    Department of Computer Science
+ **    Levine Science Research Center (LSRC)
+ **    Durham
+ **    NC 27708-0129
+ **    USA
+ **    e-mail: www.cs.duke.edu/brd/
+ **
+ ** <signature of Bruce Donald>, Mar 1, 2018
+ ** Bruce Donald, Professor of Computer Science
  */
+
 package edu.duke.cs.osprey.minimization;
 
 import java.util.ArrayList;
@@ -36,52 +64,51 @@
  * @author mhall44
  */
 public class MoleculeModifierAndScorer implements ObjectiveFunction {
-	//we apply the confDOFs to the molecule and then evaluate the energy function
-	//so this objective function maps DOF values to energy function values
-	//DOF values bounded by constraints: Motions are intended to be within a voxel
-
-	//Warning: This class has the side effect of modifying the molecule passed to it!
-	//It would be very expensive to copy the molecule for each minimization, so we
-	//apply the DOFs in place and then evaluate the energy
-
-	private static final long serialVersionUID = 3898313221157632380L;
-
-	EnergyFunction efunc;
-	Molecule molec;
-	ArrayList<DegreeOfFreedom> DOFs;
-	DoubleMatrix1D[] constraints;
-	DoubleMatrix1D curDOFVals;
+    //we apply the confDOFs to the molecule and then evaluate the energy function
+    //so this objective function maps DOF values to energy function values
+    //DOF values bounded by constraints: Motions are intended to be within a voxel
+
+    //Warning: This class has the side effect of modifying the molecule passed to it!
+    //It would be very expensive to copy the molecule for each minimization, so we
+    //apply the DOFs in place and then evaluate the energy
+
+    private static final long serialVersionUID = 3898313221157632380L;
+
+    EnergyFunction efunc;
+    Molecule molec;
+    ArrayList<DegreeOfFreedom> DOFs;
+    DoubleMatrix1D[] constraints;
+    DoubleMatrix1D curDOFVals;
 	/*
 	DOFDEPENDENCIES;
 	(see perturbations);
-
 	maybe keep an unmoved molecule;
 	*/
 
-	List<EnergyFunction> partialEFuncs = null;//if not null, can use when searching along a single DOF
-
-	/**
-	 * transition adapter, only here temporarily
-	 */
-	@Deprecated
-	public MoleculeModifierAndScorer(MoleculeObjectiveFunction mof) {
-		molec = mof.pmol.mol;
-		DOFs = new ArrayList<>(mof.pmol.dofs);
-		constraints = mof.pmol.dofBounds.getBounds();
-		efunc = mof.efunc;
-		curDOFVals = mof.curDOFVals;
-		partialEFuncs = mof.efuncsByDof;
-	}
+    List<EnergyFunction> partialEFuncs = null;//if not null, can use when searching along a single DOF
+
+    /**
+     * transition adapter, only here temporarily
+     */
+    @Deprecated
+    public MoleculeModifierAndScorer(MoleculeObjectiveFunction mof) {
+        molec = mof.pmol.mol;
+        DOFs = new ArrayList<>(mof.pmol.dofs);
+        constraints = mof.pmol.dofBounds.getBounds();
+        efunc = mof.efunc;
+        curDOFVals = mof.curDOFVals;
+        partialEFuncs = mof.efuncsByDof;
+    }
 
     public static boolean hasMinimizableDofs(ConfSpace confSpace, RCTuple tuple) {
-    
+
         // for each pos...
         for (int i=0; i<tuple.size(); i++) {
-            
+
             int pos = tuple.pos.get(i);
             int rc = tuple.RCs.get(i);
             RC rcObj = confSpace.posFlex.get(pos).RCs.get(rc);
-            
+
             for (int d=0; d<rcObj.DOFs.size(); d++) {
                 double xdmin = rcObj.DOFmin.get(d);
                 double xdmax = rcObj.DOFmax.get(d);
@@ -90,93 +117,85 @@
                 }
             }
         }
-        
+
         return false;
     }
-    
-    public MoleculeModifierAndScorer(EnergyFunction ef, DoubleMatrix1D[] constr, Molecule m, 
-            ArrayList<DegreeOfFreedom> DOFList){
-        
+
+    public MoleculeModifierAndScorer(EnergyFunction ef, DoubleMatrix1D[] constr, Molecule m,
+                                     ArrayList<DegreeOfFreedom> DOFList){
+
         constraints = constr;
         molec = m;
         DOFs = DOFList;
-        
+
         curDOFVals = DoubleFactory1D.dense.make(DOFs.size());
-        
+
         setEfunc(ef);
     }
-    
-    
+
+
     public MoleculeModifierAndScorer(EnergyFunction ef, ConfSpace cSpace, RCTuple RCTup) {
         this(ef, cSpace, RCTup, null);
     }
-    
-    public MoleculeModifierAndScorer(EnergyFunction ef, ConfSpace cSpace, RCTuple RCTup, 
-            ParameterizedMoleculeCopy pmc) {
+
+    public MoleculeModifierAndScorer(EnergyFunction ef, ConfSpace cSpace, RCTuple RCTup,
+                                     ParameterizedMoleculeCopy pmc) {
         /*Initialize an objective function to evaluate ef over the portion of cSpace
          * defined by the RCs in RCTup.  Ensure that all confDOFs of residues in RCTup are bounded
          * (if able to vary continuously) or set correctly (if not)
          */
-        
+
         // TODO: copying the DOFs here and assigning them to the specified mol instance is pretty hacky.
         // in the future, it would be nice to do a bigger refactor so that anything that modifies
         // molecules should expect a molecule as an argument, rather than expecting to find one
         // in a near-global location like the ConfSpace. we'd also have to separate config from state
         // in the ConfSpace object (ie, take out the molecule entirely)
-    	
-    	// TODO: energy functions often need to have their forcefields immediately rebuilt after
-    	// this constructor changes residue templates which wastes a lot of work. Ideally,
-    	// we wouldn't build the energy function until after this constructor is done changing
-    	// templates, but that refactor will have to wait for another day.
-        
+
+        // TODO: energy functions often need to have their forcefields immediately rebuilt after
+        // this constructor changes residue templates which wastes a lot of work. Ideally,
+        // we wouldn't build the energy function until after this constructor is done changing
+        // templates, but that refactor will have to wait for another day.
+
         // which molecule are we using?
         if (pmc == null) {
-            
+
             // the one from the conf space
             this.molec = cSpace.m;
-            
+
         } else {
-            
+
             // a separate molecule, so we don't modify the one in the conf space
             this.molec = pmc.getCopiedMolecule();
         }
-        
+
         LinkedHashMap<DegreeOfFreedom,double[]> DOFBounds = new LinkedHashMap<>();//bounds for each conformational DOF
         //LinkedHashMap used to achieve consistency between runs (iterating over a regular HashMap
         //would yield a different order from run to run depending on what DegreeOfFreedom pointers are available)
-        
+
         int numMinDOFs = 0;//number of minimizable confDOFs (bounded but not to a single value)
-        
+
         for(int indexInTup=0; indexInTup<RCTup.RCs.size(); indexInTup++){
-            
+
             int posNum = RCTup.pos.get(indexInTup);
             int RCNum = RCTup.RCs.get(indexInTup);
             RC rc = cSpace.posFlex.get(posNum).RCs.get(RCNum);
-            
+
             // AAO 2016: this code was written for AAs, specifically anything
             // in all_amino_coords.in and not for generic non-AA residues. skipping this
             // step for non AAs (for now).
             //MH now we can do this for non-AAs as long as coords are available for mutation
             //Judge this by whether coords are available for the current template
             Residue res = cSpace.posFlex.get(posNum).res;
-<<<<<<< HEAD
             //if(HardCodedResidueInfo.hasAminoAcidBB(res) && !res.fullName.startsWith("FOL")) {
             if(res.template.templateRes.coords!=null){
 
-=======
-            if(HardCodedResidueInfo.hasAminoAcidBB(res) 
-            		&& !res.fullName.startsWith("FOL")
-            		&& !res.fullName.startsWith("MTX")
-            		&& !res.fullName.startsWith("DYF")) {
-                
->>>>>>> 59601e88
                 ResidueTypeDOF mutDOF = cSpace.mutDOFs.get(posNum);
-                
+
                 // if we're not using the conf space molecule, copy the dof
                 if (pmc != null) {
                     mutDOF = (ResidueTypeDOF) pmc.getCopiedDOF(mutDOF);
                 }
-                
+
                 // make sure the residue is using the right template
                 ResidueTemplate desiredTemplate;
                 if (rc.template != null) {
@@ -193,15 +212,15 @@
                     mutDOF.switchToTemplate(desiredTemplate);
                 }
             }
-            
+
             for(int dofIndexInRC=0; dofIndexInRC<rc.DOFs.size(); dofIndexInRC++){
-                
+
                 //get the DOF bounds
                 double maxVal = rc.DOFmax.get(dofIndexInRC);
                 double minVal = rc.DOFmin.get(dofIndexInRC);
-                
+
                 DegreeOfFreedom curDOF = rc.DOFs.get(dofIndexInRC);
-                
+
                 //make sure DOF bounds don't contradict bounds from some other RC
                 if(DOFBounds.containsKey(curDOF)){
                     double[] prevBounds = DOFBounds.get(curDOF);
@@ -215,7 +234,7 @@
                 }
             }
         }
-        
+
         // if we're not using the conf space molecule, copy the dofs
         if (pmc != null) {
             LinkedHashMap<DegreeOfFreedom,double[]> copiedDofs = new LinkedHashMap<>();
@@ -226,18 +245,18 @@
             }
             DOFBounds = copiedDofs;
         }
-        
+
         init(numMinDOFs, DOFBounds);
         setEfunc(ef);
     }
-    
+
     public MoleculeModifierAndScorer(EnergyFunction efunc, ConfSpace confSpace) {
-    	
+
         this.molec = confSpace.m;
-        
+
         int numMinDOFs = 0;
         LinkedHashMap<DegreeOfFreedom,double[]> DOFBounds = new LinkedHashMap<>();
-        
+
         // build the DoFs based on the current structure instead of residue conformations
         for (int i=0; i<confSpace.posFlex.size(); i++) {
             PositionConfSpace pos = confSpace.posFlex.get(i);
@@ -246,23 +265,23 @@
                 numMinDOFs++;
             }
         }
-        
+
         init(numMinDOFs, DOFBounds);
         setEfunc(efunc);
     }
-    
+
     private void init(int numMinDOFs, LinkedHashMap<DegreeOfFreedom,double[]> DOFBounds) {
-        
+
         //collect constraints, and apply fixed DOF valuestrue
         DOFs = new ArrayList<>();
-        constraints = new DoubleMatrix1D[] 
-            {DoubleFactory1D.dense.make(numMinDOFs), DoubleFactory1D.dense.make(numMinDOFs)};
-        
+        constraints = new DoubleMatrix1D[]
+                {DoubleFactory1D.dense.make(numMinDOFs), DoubleFactory1D.dense.make(numMinDOFs)};
+
         int minDOFCount = 0;
-        
+
         for(DegreeOfFreedom dof : DOFBounds.keySet()){
             double bounds[] = DOFBounds.get(dof);
-            
+
             if(bounds[0]==bounds[1]){//fixed DOF
                 dof.apply(bounds[0]);//apply fixed value
             }
@@ -273,50 +292,50 @@
                 minDOFCount++;
             }
         }
-        
+
         curDOFVals = DoubleFactory1D.dense.make(DOFs.size());
     }
-    
+
     @Override
     public int getNumDOFs() {
         return DOFs.size();
     }
 
-    
+
     @Override
     public DoubleMatrix1D[] getConstraints() {
         return constraints;
     }
 
-    
+
     @Override
     public void setDOFs(DoubleMatrix1D x) {
-        
+
         curDOFVals.assign(x);
-        
+
         if(x.size()!=DOFs.size())
             throw new RuntimeException("ERROR: Trying to set "+DOFs.size()+" DOFs with "+x.size()+" values");
-        
+
         for(int dof=0; dof<x.size(); dof++){
             DOFs.get(dof).apply(x.get(dof));
         }
     }
-    
+
 
     @Override
     public void setDOF(int dof, double val) {
-        
+
         curDOFVals.set(dof, val);
-        
+
         //if(hasDependencies)//will be needed for DEEPer!  Though a provisional solution would be to set all confDOFs every time
         //    undo();
-        
+
         DOFs.get(dof).apply(val);
-        
+
         //redoDependencies();
     }
 
-    
+
     @Override
     public double getValue(DoubleMatrix1D x) {
         setDOFs(x);
@@ -325,15 +344,15 @@
 
     @Override
     public double getValForDOF(int dof, double val) {
-        
+
         setDOF(dof,val);
-        
+
         if(partialEFuncs != null)
             return partialEFuncs.get(dof).getEnergy();
-        
+
         return efunc.getEnergy();
     }
-    
+
     public double getCurValueOfDOF(int dof){
         //get the value of the specified DOF
         //(rather than of the objective function)
@@ -342,16 +361,16 @@
 
     @Override
     public double getInitStepSize(int dof) {
-    	return getInitStepSize(DOFs.get(dof));
-    }
-    
+        return getInitStepSize(DOFs.get(dof));
+    }
+
     // TODO: move this into DegreeOfFreedom
     public static double getInitStepSize(DegreeOfFreedom dof) {
         if(dof instanceof FreeDihedral)
             return 0.25;
         else if (dof instanceof EllipseCoordDOF) {
             EllipseCoordDOF e = (EllipseCoordDOF) dof;
-            return (e.getIndex()==0) ? 10 : 0.3; 
+            return (e.getIndex()==0) ? 10 : 0.3;
         }
         else if(dof instanceof StrandRotation)
             return 0.0625;
@@ -369,9 +388,9 @@
 
     @Override
     public boolean isDOFAngle(int dof) {
-    	return isDOFAngle(DOFs.get(dof));
-    }
-    
+        return isDOFAngle(DOFs.get(dof));
+    }
+
     // TODO: move this into DegreeOfFreedom
     public static boolean isDOFAngle(DegreeOfFreedom dof) {
         if(dof instanceof FreeDihedral)
@@ -386,17 +405,17 @@
             return true;
         else if(dof instanceof BBFreeDOF)
             return false;
-        
+
         throw new UnsupportedOperationException("Degree of freedom type not support here yet: "+dof.toString());
     }
-    
-    
+
+
     //Will likely want gradient and Hessian too...
 
     public EnergyFunction getEfunc() {
         return efunc;
     }
-    
+
     public EnergyFunction getEfunc(int dof) {
         if(partialEFuncs == null) {
             return null;
@@ -405,34 +424,34 @@
     }
 
     public void setEfunc(EnergyFunction efunc) {
-        
+
         this.efunc = efunc;
-        
+
         // init efunc if needed
         if (efunc instanceof EnergyFunction.NeedsInit) {
             ((EnergyFunction.NeedsInit)efunc).init(molec, DOFs, curDOFVals);
         }
-        
+
         // decompose by dofs if supported
         if (efunc instanceof EnergyFunction.DecomposableByDof) {
             partialEFuncs = ((EnergyFunction.DecomposableByDof)efunc).decomposeByDof(molec, DOFs);
         } else {
-        	partialEFuncs = null;
-        }
-        
-		// we might have made chemical changes, explicitly update the efuncs if supported
+            partialEFuncs = null;
+        }
+
+        // we might have made chemical changes, explicitly update the efuncs if supported
         if (efunc instanceof EnergyFunction.ExplicitChemicalChanges) {
-        	((EnergyFunction.ExplicitChemicalChanges)efunc).handleChemicalChanges();
+            ((EnergyFunction.ExplicitChemicalChanges)efunc).handleChemicalChanges();
         }
         if (partialEFuncs != null) {
-			for (EnergyFunction dofEfunc : partialEFuncs) {
-				if (dofEfunc instanceof EnergyFunction.ExplicitChemicalChanges) {
-					((EnergyFunction.ExplicitChemicalChanges)dofEfunc).handleChemicalChanges();
-				}
-			}
-        }
-    }
-    
+            for (EnergyFunction dofEfunc : partialEFuncs) {
+                if (dofEfunc instanceof EnergyFunction.ExplicitChemicalChanges) {
+                    ((EnergyFunction.ExplicitChemicalChanges)dofEfunc).handleChemicalChanges();
+                }
+            }
+        }
+    }
+
     public Molecule getMolec() {
         return molec;
     }
@@ -440,27 +459,27 @@
     public ArrayList<DegreeOfFreedom> getDOFs() {
         return DOFs;
     }
-    
-    
-    
-    
+
+
+
+
     public boolean isOutOfRange(DoubleMatrix1D x){
         if(x.size()!=DOFs.size())
             throw new RuntimeException("ERROR: Trying to check range on "+DOFs.size()+" DOFs with "+x.size()+" values");
-        
+
         for(int dof=0; dof<DOFs.size(); dof++){
             if( x.get(dof) < constraints[0].get(dof)-1e-6 )
                 return true;
             if( x.get(dof) > constraints[1].get(dof)+1e-6 )
                 return true;
         }
-        
+
         return false;
     }
-    
-    
-    
-    
+
+
+
+
     @Override
     public ArrayList<Integer> getInitFixableDOFs(){
         //currently only going to do this for CATS
@@ -472,13 +491,5 @@
         return fixableDOFs;
     }
 
-    public double getEnergyAndReset(DoubleMatrix1D x){
-    	DoubleMatrix1D originalDOFVals = curDOFVals.copy();
-    	setDOFs(x);
-    	double energy = efunc.getEnergy();
-    	setDOFs(originalDOFVals);
-    	return energy;
-    }
-    
-    
+
 }