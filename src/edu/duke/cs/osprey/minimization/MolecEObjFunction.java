/*
 * To change this template, choose Tools | Templates
 * and open the template in the editor.
 */
package edu.duke.cs.osprey.minimization;

import java.util.ArrayList;
import java.util.LinkedHashMap;

import cern.colt.matrix.DoubleFactory1D;
import cern.colt.matrix.DoubleMatrix1D;
import edu.duke.cs.osprey.bbfree.BBFreeDOF;
import edu.duke.cs.osprey.confspace.ConfSpace;
import edu.duke.cs.osprey.confspace.PositionConfSpace;
import edu.duke.cs.osprey.confspace.RC;
import edu.duke.cs.osprey.confspace.RCTuple;
import edu.duke.cs.osprey.control.EnvironmentVars;
import edu.duke.cs.osprey.dof.DegreeOfFreedom;
import edu.duke.cs.osprey.dof.EllipseCoordDOF;
import edu.duke.cs.osprey.dof.FreeDihedral;
import edu.duke.cs.osprey.dof.ResidueTypeDOF;
import edu.duke.cs.osprey.dof.StrandRotation;
import edu.duke.cs.osprey.dof.StrandTranslation;
import edu.duke.cs.osprey.dof.deeper.perts.Backrub;
import edu.duke.cs.osprey.dof.deeper.perts.Shear;
import edu.duke.cs.osprey.ematrix.epic.EPICEnergyFunction;
import edu.duke.cs.osprey.energy.EnergyFunction;
<<<<<<< HEAD
import edu.duke.cs.osprey.structure.Molecule;
import edu.duke.cs.osprey.tools.Protractor;
=======
import edu.duke.cs.osprey.energy.MultiTermEnergyFunction;
import edu.duke.cs.osprey.structure.Molecule;
>>>>>>> 9384e023

/**
 *
 * @author mhall44
 */
public class MolecEObjFunction implements ObjectiveFunction {
    //we apply the confDOFs to the molecule and then evaluate the energy function
    //so this objective function maps DOF values to energy function values
    //DOF values bounded by constraints
    
    EnergyFunction efunc;
    Molecule molec;
    ArrayList<DegreeOfFreedom> DOFs;
    DoubleMatrix1D[] constraints;
    
    
    DoubleMatrix1D curDOFVals;
    /*
    DOFDEPENDENCIES;
    (see perturbations);
    
    maybe keep an unmoved molecule;
    */
    
    ArrayList<EnergyFunction> partialEFuncs = null;//if not null, can use when searching along a single DOF
    
    public MolecEObjFunction(EnergyFunction ef, DoubleMatrix1D[] constr, Molecule m, 
            ArrayList<DegreeOfFreedom> DOFList){
        
        efunc = ef;
        constraints = constr;
        molec = m;
        DOFs = DOFList;
        
        curDOFVals = DoubleFactory1D.dense.make(DOFs.size());
        
        initEPIC();
    }
    
    
    public MolecEObjFunction(EnergyFunction ef, ConfSpace cSpace, RCTuple RCTup){
        /*Initialize an objective function to evaluate ef over the portion of cSpace
         * defined by the RCs in RCTup.  Ensure that all confDOFs of residues in RCTup are bounded
         * (if able to vary continuously) or set correctly (if not)
         */
        
        efunc = ef;
        molec = cSpace.m;
        
        
        LinkedHashMap<DegreeOfFreedom,double[]> DOFBounds = new LinkedHashMap<>();//bounds for each conformational DOF
        //LinkedHashMap used to achieve consistency between runs (iterating over a regular HashMap
        //would yield a different order from run to run depending on what DegreeOfFreedom pointers are available)
        
        int numMinDOFs = 0;//number of minimizable confDOFs (bounded but not to a single value)
        
        for(int indexInTup=0; indexInTup<RCTup.RCs.size(); indexInTup++){
            
            int posNum = RCTup.pos.get(indexInTup);
            int RCNum = RCTup.RCs.get(indexInTup);
            RC rc = cSpace.posFlex.get(posNum).RCs.get(RCNum);
            
            //make sure the amino-acid type is set correctly
            ResidueTypeDOF mutDOF = cSpace.mutDOFs.get(posNum);
            if( ! mutDOF.getCurResType().equalsIgnoreCase(rc.AAType) ){
                mutDOF.mutateTo(rc.AAType);
            }
            
            
            for(int dofIndexInRC=0; dofIndexInRC<rc.DOFs.size(); dofIndexInRC++){
                
                //get the DOF bounds
                double maxVal = rc.DOFmax.get(dofIndexInRC);
                double minVal = rc.DOFmin.get(dofIndexInRC);
                
                DegreeOfFreedom curDOF = rc.DOFs.get(dofIndexInRC);
                
                //make sure DOF bounds don't contradict bounds from some other RC
                if(DOFBounds.containsKey(curDOF)){
                    double[] prevBounds = DOFBounds.get(curDOF);
                    if(prevBounds[0]!=minVal || prevBounds[1]!=maxVal){
                        throw new RuntimeException("ERROR: Disagreement in DOF bounds between RCs!");
                    }
                }
                else {//store bounds
                    DOFBounds.put(curDOF, new double[] {minVal,maxVal});
                    numMinDOFs++;
                }
            }
        }
        init(numMinDOFs, DOFBounds);
    }
    
    public MolecEObjFunction(EnergyFunction efunc, ConfSpace confSpace) {
    	
        this.efunc = efunc;
        this.molec = confSpace.m;
        
        int numMinDOFs = 0;
        LinkedHashMap<DegreeOfFreedom,double[]> DOFBounds = new LinkedHashMap<>();
        
    	// build the DoFs based on the current structure instead of residue conformations
        for (int i=0; i<confSpace.posFlex.size(); i++) {
        	PositionConfSpace pos = confSpace.posFlex.get(i);
        	String aaType = pos.res.template.name;
        	int numDihedrals = EnvironmentVars.resTemplates.numDihedralsForResType(aaType);
			for(int j=0; j<numDihedrals; j++) {
				double chi = Protractor.measureDihedral(pos.res.coords, pos.res.template.getDihedralDefiningAtoms(j));
				DOFBounds.put(new FreeDihedral(pos.res, j), pos.makeDOFBounds(chi));
				numMinDOFs++;
			}
        }
        
        init(numMinDOFs, DOFBounds);
    }
    
    private void init(int numMinDOFs, LinkedHashMap<DegreeOfFreedom,double[]> DOFBounds) {
    	
        //collect constraints, and apply fixed DOF valuestrue
        DOFs = new ArrayList<>();
        constraints = new DoubleMatrix1D[] 
            {DoubleFactory1D.dense.make(numMinDOFs), DoubleFactory1D.dense.make(numMinDOFs)};
        
        int minDOFCount = 0;
        
        for(DegreeOfFreedom dof : DOFBounds.keySet()){
            double bounds[] = DOFBounds.get(dof);
            
            if(bounds[0]==bounds[1]){//fixed DOF
                dof.apply(bounds[0]);//apply fixed value
            }
            else {//minimizable DOF: record DOF and constraints for this objective function
                constraints[0].set(minDOFCount, bounds[0]);
                constraints[1].set(minDOFCount, bounds[1]);
                DOFs.add(dof);
                minDOFCount++;
            }
        }
        
        curDOFVals = DoubleFactory1D.dense.make(DOFs.size());
        
        
        initEPIC();
    }
    
    private void initEPIC(){//Initialize EPIC stuff if needed
        if(efunc instanceof EPICEnergyFunction){
            ((EPICEnergyFunction)efunc).assignConfReference(curDOFVals,DOFs,molec);
            
            //let's make partial energy functions too for speed...
            partialEFuncs = ((EPICEnergyFunction)efunc).getDOFPartialEFuncs(DOFs,molec);
        }
        
        // partial funcs sound awesome for CCD performance
        // let's do that for MultiTermEnergyFunction too
        else if (efunc instanceof MultiTermEnergyFunction) {
        	MultiTermEnergyFunction mtefunc = (MultiTermEnergyFunction)efunc;
        	partialEFuncs = mtefunc.makeDOFPartialEFuncs(DOFs);
        }
    }
    
    
    
    @Override
    public int getNumDOFs() {
        return DOFs.size();
    }

    
    @Override
    public DoubleMatrix1D[] getConstraints() {
        return constraints;
    }

    
    @Override
    public void setDOFs(DoubleMatrix1D x) {
        
        curDOFVals.assign(x);
        
        if(x.size()!=DOFs.size())
            throw new RuntimeException("ERROR: Trying to set "+DOFs.size()+" DOFs with "+x.size()+" values");
        
        for(int dof=0; dof<x.size(); dof++){
            DOFs.get(dof).apply(x.get(dof));
        }
    }
    

    @Override
    public void setDOF(int dof, double val) {
        
        curDOFVals.set(dof, val);
        
        //if(hasDependencies)//will be needed for DEEPer!  Though a provisional solution would be to set all confDOFs every time
        //    undo();
        
        DOFs.get(dof).apply(val);
        
        //redoDependencies();
    }

    
    @Override
    public double getValue(DoubleMatrix1D x) {
        setDOFs(x);
        return efunc.getEnergy();
    }

    @Override
    public double getValForDOF(int dof, double val) {
        
        setDOF(dof,val);
        
        if(partialEFuncs != null)
            return partialEFuncs.get(dof).getEnergy();
        
        return efunc.getEnergy();
    }

    @Override
    public double getInitStepSize(int dof) {
        DegreeOfFreedom curDOF = DOFs.get(dof);
        if(curDOF instanceof FreeDihedral)
            return 0.25;
        else if (curDOF instanceof EllipseCoordDOF) {
        	EllipseCoordDOF e = (EllipseCoordDOF) curDOF;
        	return (e.getIndex()==0) ? 10 : 0.3; 
        }
        else if(curDOF instanceof StrandRotation)
            return 0.0625;
        else if(curDOF instanceof StrandTranslation)
            return 0.025;
        else if(curDOF instanceof Shear)
            return 0.125;
        else if(curDOF instanceof Backrub)
            return 0.125;
        else if(curDOF instanceof BBFreeDOF)
            return 0.05;
        else
            throw new UnsupportedOperationException("ERROR: DOF type not recognized for step size purposes");
    }

    @Override
    public boolean isDOFAngle(int dof) {
        
        DegreeOfFreedom curDOF = DOFs.get(dof);
        
        if(curDOF instanceof FreeDihedral)
            return true;
        else if(curDOF instanceof StrandRotation)
            return true;
        else if(curDOF instanceof StrandTranslation)
            return false;
        else if(curDOF instanceof Shear)
            return true;
        else if(curDOF instanceof Backrub)
            return true;
        
        throw new UnsupportedOperationException("Degree of freedom type not support here yet: "+DOFs.get(dof).toString());
    }
    
    
    //Will likely want gradient and Hessian too...

    public EnergyFunction getEfunc() {
        return efunc;
    }

    public void setEfunc(EnergyFunction efunc) {
        this.efunc = efunc;
    }

    public Molecule getMolec() {
        return molec;
    }

    public ArrayList<DegreeOfFreedom> getDOFs() {
        return DOFs;
    }
    
    
    
}<|MERGE_RESOLUTION|>--- conflicted
+++ resolved
@@ -25,13 +25,9 @@
 import edu.duke.cs.osprey.dof.deeper.perts.Shear;
 import edu.duke.cs.osprey.ematrix.epic.EPICEnergyFunction;
 import edu.duke.cs.osprey.energy.EnergyFunction;
-<<<<<<< HEAD
+import edu.duke.cs.osprey.energy.MultiTermEnergyFunction;
 import edu.duke.cs.osprey.structure.Molecule;
 import edu.duke.cs.osprey.tools.Protractor;
-=======
-import edu.duke.cs.osprey.energy.MultiTermEnergyFunction;
-import edu.duke.cs.osprey.structure.Molecule;
->>>>>>> 9384e023
 
 /**
  *
@@ -149,7 +145,7 @@
     }
     
     private void init(int numMinDOFs, LinkedHashMap<DegreeOfFreedom,double[]> DOFBounds) {
-    	
+        
         //collect constraints, and apply fixed DOF valuestrue
         DOFs = new ArrayList<>();
         constraints = new DoubleMatrix1D[] 
@@ -192,6 +188,7 @@
         	partialEFuncs = mtefunc.makeDOFPartialEFuncs(DOFs);
         }
     }
+    
     
     
     
