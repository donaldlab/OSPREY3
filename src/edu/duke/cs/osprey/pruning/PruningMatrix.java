--- conflicted
+++ resolved
@@ -1,5 +1,4 @@
 /*
-<<<<<<< HEAD
  ** This file is part of OSPREY 3.0
  **
  ** OSPREY Protein Redesign Software Version 3.0
@@ -30,38 +29,6 @@
  ** <signature of Bruce Donald>, Mar 1, 2018
  ** Bruce Donald, Professor of Computer Science
  */
-=======
-** This file is part of OSPREY 3.0
-** 
-** OSPREY Protein Redesign Software Version 3.0
-** Copyright (C) 2001-2018 Bruce Donald Lab, Duke University
-** 
-** OSPREY is free software: you can redistribute it and/or modify
-** it under the terms of the GNU General Public License version 2
-** as published by the Free Software Foundation.
-** 
-** You should have received a copy of the GNU General Public License
-** along with OSPREY.  If not, see <http://www.gnu.org/licenses/>.
-** 
-** OSPREY relies on grants for its development, and since visibility
-** in the scientific literature is essential for our success, we
-** ask that users of OSPREY cite our papers. See the CITING_OSPREY
-** document in this distribution for more information.
-** 
-** Contact Info:
-**    Bruce Donald
-**    Duke University
-**    Department of Computer Science
-**    Levine Science Research Center (LSRC)
-**    Durham
-**    NC 27708-0129
-**    USA
-**    e-mail: www.cs.duke.edu/brd/
-** 
-** <signature of Bruce Donald>, Mar 1, 2018
-** Bruce Donald, Professor of Computer Science
-*/
->>>>>>> 1436969d
 
 package edu.duke.cs.osprey.pruning;
 
@@ -114,7 +81,6 @@
     }
 
     @Override
-<<<<<<< HEAD
     public Boolean getTuple(RCTuple tuple) {
         Boolean val = super.getTuple(tuple);
         if (val != null) {
@@ -133,26 +99,6 @@
     }
 
 
-=======
-	public Boolean getTuple(RCTuple tuple) {
-		Boolean val = super.getTuple(tuple);
-		if (val != null) {
-			return val;
-		}
-		return false;
-	}
-
-	public void unprunedRCsAtPos(ArrayList<Integer> out, int pos) {
-    	out.clear();
-    	int numRCs = getNumConfAtPos(pos);
-		for (int index=0; index<numRCs; index++) {
-			if(!getOneBody(pos,index))
-				out.add(index);
-		}
-    }
-    
-    
->>>>>>> 1436969d
     public ArrayList<Integer> unprunedRCsAtPos(int pos){
         //which RCs at the given position are unpruned?
         //Return index of the RCs within the position
@@ -314,45 +260,6 @@
             }
         }
 
-<<<<<<< HEAD
-=======
-        // check triples if needed using tuple trees
-		if (hasHigherOrderTuples()) {
-
-        	// allocate just one tuple, but update it inside the loops
-        	RCTuple tuple = new RCTuple(0, 0, 0, 0, 0, 0);
-
-			for (int i1=2; i1<numTupPos; i1++) {
-				int pos1 = tuppos.get(i1);
-				int rc1 = tupRCs.get(i1);
-
-				// update tuple in reverse order, so positions are sorted
-				tuple.pos.set(2, pos1);
-				tuple.RCs.set(2, rc1);
-
-				for (int i2=1; i2<i1; i2++) {
-					int pos2 = tuppos.get(i2);
-					int rc2 = tupRCs.get(i2);
-
-					tuple.pos.set(1, pos2);
-					tuple.RCs.set(1, rc2);
-
-					for (int i3=0; i3<i2; i3++) {
-						int pos3 = tuppos.get(i3);
-						int rc3 = tupRCs.get(i3);
-
-						tuple.pos.set(0, pos3);
-						tuple.RCs.set(0, rc3);
-
-						if (getTuple(tuple)) {
-							return true;
-						}
-					}
-				}
-			}
-		}
-        
->>>>>>> 1436969d
         return false;
     }
 
@@ -392,7 +299,6 @@
     }
 
     public void pruneSingle(int pos1, int rc1) {
-<<<<<<< HEAD
         setOneBody(pos1, rc1, true);
         prunePairsFromSingle(pos1, rc1);
     }
@@ -451,66 +357,6 @@
                 || getPairwise(pos2, rc2, pos3, rc3)
                 || getTuple(new RCTuple(pos1, rc1, pos2, rc2, pos3, rc3).sorted());
     }
-=======
-    	setOneBody(pos1, rc1, true);
-    	prunePairsFromSingle(pos1, rc1);
-	}
-
-	public void prunePair(int pos1, int rc1, int pos2, int rc2) {
-    	setPairwise(pos1, rc1, pos2, rc2, true);
-	}
-
-	public void pruneTriple(int pos1, int rc1, int pos2, int rc2, int pos3, int rc3) {
-		this.setTuple(new RCTuple(pos1, rc1, pos2, rc2, pos3, rc3).sorted(), true);
-	}
-
-	public void prunePairsFromSingles() {
-		int n = getNumPos();
-		for (int pos1=0; pos1<n; pos1++) {
-			int n1 = getNumConfAtPos(pos1);
-			for (int rc1=0; rc1<n1; rc1++) {
-
-				if (getOneBody(pos1, rc1)) {
-					prunePairsFromSingle(pos1, rc1);
-				}
-			}
-		}
-	}
-
-	public void prunePairsFromSingle(int pos1, int rc1) {
-		int n = getNumPos();
-		for (int pos2=0; pos2<n; pos2++) {
-
-			if (pos1 == pos2) {
-				continue;
-			}
-			int n2 = getNumConfAtPos(pos2);
-			for (int rc2=0; rc2<n2; rc2++) {
-				setPairwise(pos1, rc1, pos2, rc2, true);
-			}
-		}
-	}
-
-	public boolean isSinglePruned(int pos, int rc) {
-    	return getOneBody(pos, rc);
-	}
-
-	public boolean isPairPruned(int pos1, int rc1, int pos2, int rc2) {
-    	return getPairwise(pos1, rc1, pos2, rc2)
-			|| isSinglePruned(pos1, rc1)
-			|| isSinglePruned(pos2, rc2);
-	}
->>>>>>> 1436969d
-
-	public boolean isTriplePruned(int pos1, int rc1, int pos2, int rc2, int pos3, int rc3) {
-		return isSinglePruned(pos1, rc1)
-			|| isSinglePruned(pos2, rc2)
-			|| isSinglePruned(pos3, rc3)
-			|| getPairwise(pos1, rc1, pos2, rc2)
-			|| getPairwise(pos1, rc1, pos3, rc3)
-			|| getPairwise(pos2, rc2, pos3, rc3)
-			|| getTuple(new RCTuple(pos1, rc1, pos2, rc2, pos3, rc3).sorted());
-	}
 
     public void markAsPruned(RCTuple tup){
         setTupleValue(tup, true);
@@ -561,7 +407,6 @@
         return count;
     }
 
-<<<<<<< HEAD
     public int countPrunedTriples() {
 
         int numPos = getNumPos();
@@ -601,47 +446,6 @@
 
         return count;
     }
-=======
-	public int countPrunedTriples() {
-
-		int numPos = getNumPos();
-		int count = 0;
-		RCTuple tuple = new RCTuple(0, 0, 0, 0, 0, 0);
-
-		for (int pos1=0; pos1<getNumPos(); pos1++) {
-			tuple.pos.set(0, pos1);
-			for (int rc1=0; rc1<getNumConfAtPos(pos1); rc1++) {
-				tuple.RCs.set(0, rc1);
-
-				for (int pos2=pos1+1; pos2<numPos; pos2++) {
-					tuple.pos.set(1, pos2);
-					for (int rc2=0; rc2<getNumConfAtPos(pos2); rc2++) {
-						tuple.RCs.set(1, rc2);
-
-						TupleTree<Boolean> tree = getHigherOrderTuples(pos1, rc1, pos2, rc2);
-						if (tree == null) {
-							continue;
-						}
-
-						for (int pos3=pos2+1; pos3<numPos; pos3++) {
-							tuple.pos.set(2, pos3);
-							for (int rc3=0; rc3<getNumConfAtPos(pos3); rc3++) {
-								tuple.RCs.set(2, rc3);
-
-								Boolean val = tree.get(tuple);
-								if (val != null && val == true) {
-									count++;
-								}
-							}
-						}
-					}
-				}
-			}
-		}
-
-		return count;
-	}
->>>>>>> 1436969d
 
     /*boolean isPruned(RC rc){
         //look up 1-body
@@ -649,7 +453,6 @@
     }*/
 
     public int countUnprunedSingles(int pos) {
-<<<<<<< HEAD
         int count = 0;
         for (int rc=0; rc<getNumConfAtPos(pos); rc++) {
             if (!isSinglePruned(pos, rc)) {
@@ -981,337 +784,4 @@
         }
         return IteratorCommand.Continue;
     }
-=======
-    	int count = 0;
-    	for (int rc=0; rc<getNumConfAtPos(pos); rc++) {
-    		if (!isSinglePruned(pos, rc)) {
-    			count++;
-			}
-		}
-    	return count;
-	}
-
-	/**
-	 * Calculates an upper bound on the number of conformations remaining in
-	 * the conformation space after all singles and pairs pruning.
-	 *
-	 * Uses a dynamic programming algorithm that runs in O(nm^2) time and O(nm) space
-	 * where n is the number of design positions, and m is the max number of RCs at a position.
-	 *
-	 * This algorithm essentially under-estimates pruning by ignoring pruned pairs
-	 * that are not between consecutive positions. The then the leftover pruned pairs
-	 * have a nice structure that can be analyzed in polynomial time using dynamic programming.
-	 *
-	 * NOTE: Counting the exact size of the conformation space after pairs pruning is
-	 * apparently #P-complete, and hence very hard to do. =P
-	 */
-	public BigInteger calcUnprunedConfsUpperBound() {
-
-		// start with the canonical permutation
-		int n = getNumPos();
-		List<Integer> posPermutation = new ArrayList<>(n);
-		for (int i=0; i<n; i++) {
-			posPermutation.add(i);
-		}
-
-		// since we're ignoring some pruned pairs to get a bound,
-		// we have some freedom to choose which pairs to ignore
-
-		// by enforcing an order for positions,
-		// we're choosing to ignore pairs between non-consecutive positions
-		// the consecutive positions then form the "diagonal" of a position pair matrix
-
-		// ideally, we want to choose the position ordering that minimizes the upper bound
-		// but I don't know how to solve that problem optimally yet
-		// for now, let's just try a new greedy heuristic:
-
-		// let's sort positions by number of RCs
-		posPermutation.sort(Comparator.comparing(pos -> getNumConfAtPos(pos)));
-
-		return countConfsAfterOnlyDiagonalPairsPruning(this, posPermutation);
-	}
-
-	private static BigInteger countConfsAfterOnlyDiagonalPairsPruning(PruningMatrix pmat, List<Integer> posPermutation) {
-
-		// allocate space for the intermediate counts
-		// (columns are design positions, rows are RCs at that positions)
-		int n = pmat.getNumPos();
-		BigInteger[][] counts = new BigInteger[n][];
-		for (int i=0; i<n; i++) {
-			int pos = posPermutation.get(i);
-			counts[i] = new BigInteger[pmat.getNumConfAtPos(pos)];
-		}
-
-		// initialize all counts to zero, except for RCs at the last position, which are one
-		for (int i=0; i<n; i++) {
-			int pos = posPermutation.get(i);
-			for (int rc=0; rc<pmat.getNumConfAtPos(pos); rc++) {
-				if (i < n - 1) {
-					counts[i][rc] = BigInteger.ZERO;
-				} else {
-					counts[i][rc] = BigInteger.ONE;
-				}
-			}
-		}
-
-		// staring at the second-to-last position and moving backwards...
-		for (int i1 = n - 2; i1 >= 0; i1--) {
-			int i2 = i1 + 1;
-			int pos1 = posPermutation.get(i1);
-			int pos2 = posPermutation.get(i2);
-
-			// for each RC at this position...
-			for (int rc1=0; rc1<pmat.getNumConfAtPos(pos1); rc1++) {
-
-				// skip pruned singles
-				if (pmat.isSinglePruned(pos1, rc1)) {
-					continue;
-				}
-
-				// sum the counts of the unpruned RCs at the next position
-				// and store the sum at this pos,rc
-
-				// for each RC at the next position...
-				for (int rc2=0; rc2<pmat.getNumConfAtPos(pos2); rc2++) {
-
-					// skip pruned singles and pairs
-					if (pmat.isSinglePruned(pos2, rc2) || pmat.isPairPruned(pos1, rc1, pos2, rc2)) {
-						continue;
-					}
-
-					// update the intermediate counts at this pos
-					counts[i1][rc1] = counts[i1][rc1].add(counts[i2][rc2]);
-				}
-			}
-		}
-
-		// add counts from all RCs at the first position to get the total count
-		BigInteger sum = BigInteger.ZERO;
-		for (int rc=0; rc<pmat.getNumConfAtPos(posPermutation.get(0)); rc++) {
-			sum = sum.add(counts[0][rc]);
-		}
-
-		return sum;
-	}
-
-	/**
-	 * calculates an lower bound on the number of conformations remaining in
-	 * the conformation space after all singles and pairs pruning.
-	 *
-	 * Uses the same dynamic programming algorithm as the upper bound, but we
-	 * perform a preprocessing step on the pruning matrix first.
-	 *
-	 * This algorithm essentially over-estimates pruning, by "upgrading" pruned pairs
-	 * not between consecutive positions to pruned singles. The then the leftover pruned pairs
-	 * have a nice structure that can be analyzed in polynomial time.
-	 *
-	 * NOTE: Counting the exact size of the conformation space after pairs pruning is
-	 * apparently #P-complete, and hence very hard to do. =P
-	 */
-	public BigInteger calcUnprunedConfsLowerBound() {
-
-		// first, transform the pruning matrix
-		PruningMatrix expandedPmat = new PruningMatrix(this);
-
-		// for each "off-diagonal" position pair (e.g. "diagonal" pairs are 01, 12, 23, etc),
-		// create a pruned single for each pruned pair that "covers" the tuples pruned by the pair
-		// (inevitably some extra tuples get pruned this way, but that's why we're over-estimating pruning)
-		int n = getNumPos();
-		for (int pos1=2; pos1<n; pos1++) {
-
-			for (int pos2=0; pos2<pos1 - 1; pos2++) {
-
-				for (int rc1=0; rc1<getNumConfAtPos(pos1); rc1++) {
-					for (int rc2=0; rc2<getNumConfAtPos(pos2); rc2++) {
-
-						if (expandedPmat.isPairPruned(pos1, rc1, pos2, rc2)) {
-
-							// replace this pruned pair with the pruned single that
-							// minimizes the number of extra pruned tuples
-
-							// but which is better, pos1, or pos2?
-
-							// always prefer a single that has already been pruned
-							if (expandedPmat.isSinglePruned(pos1, rc1)) {
-								// already pruned, nothing to do
-							} else if (expandedPmat.isSinglePruned(pos2, rc2)) {
-								// already pruned, nothing to do
-							} else {
-
-								// otherwise, pick the pos with larger number of unpruned RCs
-								if (expandedPmat.countUnprunedSingles(pos1) > expandedPmat.countUnprunedSingles(pos2)) {
-									expandedPmat.pruneSingle(pos1, rc1);
-								} else {
-									expandedPmat.pruneSingle(pos2, rc2);
-								}
-							}
-						}
-					}
-				}
-			}
-		}
-
-		// use the default permutation
-		List<Integer> posPermutation = new ArrayList<>(n);
-		for (int i=0; i<n; i++) {
-			posPermutation.add(i);
-		}
-
-		return countConfsAfterOnlyDiagonalPairsPruning(expandedPmat, posPermutation);
-	}
-
-
-	/*
-	 * Iteration that is simple to express in a for-loop, is often devilishly difficult to express as a
-	 * java.util.Iterator subclass, since Java doesn't have continuations or suspendable functions like other languages.
-	 * These functions try to keep the simple for-loop expressions for iteration over tuples, but still allow convenient
-	 * iteration using functional-style programming (ie, passing in functions to the iterator).
-	 *
-	 * sure, we could just use a for-loop to buffer tuples into a list which has easy access to an Iterator,
-	 * but that's horribly inefficient. let's do better! =)
-	 *
-	 * The argument function must return a command to the iterator at each application: Either Stop to terminate
-	 * the iterator, or Continue to ask to be called again with the next tuple.
-	 */
-
-	public static enum IteratorCommand {
-		Break,
-		Continue
-	}
-
-
-	// FOR SINGLES
-
-	public static interface SingleConsumer {
-		public IteratorCommand apply(int pos, int rc);
-	}
-
-	public IteratorCommand forEachUnprunedSingle(SingleConsumer consumer) {
-		int n = getNumPos();
-		for (int pos1=0; pos1<n; pos1++) {
-			switch (forEachUnprunedSingleAt(pos1, consumer)) {
-				case Break: return IteratorCommand.Break;
-			}
-		}
-		return IteratorCommand.Continue;
-	}
-
-	public IteratorCommand forEachUnprunedSingleAt(int pos1, SingleConsumer consumer) {
-		for (int rc1=0; rc1<getNumConfAtPos(pos1); rc1++) {
-
-			// skip pruned stuff
-			if (isSinglePruned(pos1, rc1)) {
-				continue;
-			}
-
-			switch (consumer.apply(pos1, rc1)) {
-				case Break: return IteratorCommand.Break;
-			}
-		}
-		return IteratorCommand.Continue;
-	}
-
-
-	// FOR PAIRS
-
-	public static interface PairConsumer {
-		public IteratorCommand apply(int pos1, int rc1, int pos2, int rc2);
-	}
-
-	public IteratorCommand forEachUnprunedPair(PairConsumer consumer) {
-		for (int pos1=1; pos1<getNumPos(); pos1++) {
-			for (int pos2=0; pos2<pos1; pos2++) {
-				switch (forEachUnprunedPairAt(pos1, pos2, consumer)) {
-					case Break: return IteratorCommand.Break;
-				}
-			}
-		}
-		return IteratorCommand.Continue;
-	}
-
-	public IteratorCommand forEachUnprunedPairAt(int pos1, int pos2, PairConsumer consumer) {
-		for (int rc1=0; rc1<getNumConfAtPos(pos1); rc1++) {
-
-			// skip pruned stuff
-			if (getOneBody(pos1, rc1)) {
-				continue;
-			}
-
-			for (int rc2=0; rc2<getNumConfAtPos(pos2); rc2++) {
-
-				// skip pruned stuff
-				if (getPairwise(pos1, rc1, pos2, rc2)) {
-					continue;
-				}
-
-				switch (consumer.apply(pos1, rc1, pos2, rc2)) {
-					case Break: return IteratorCommand.Break;
-				}
-			}
-		}
-		return IteratorCommand.Continue;
-	}
-
-	public static interface TripleConsumer {
-		public IteratorCommand apply(int pos1, int rc1, int pos2, int rc2, int pos3, int rc3);
-	}
-
-	public IteratorCommand forEachUnprunedTriple(TripleConsumer consumer) {
-		for (int pos1=2; pos1<getNumPos(); pos1++) {
-			for (int pos2=1; pos2<pos1; pos2++) {
-				for (int pos3=0; pos3<pos2; pos3++) {
-					switch (forEachUnprunedTripleAt(pos1, pos2, pos3, consumer)) {
-						case Break: return IteratorCommand.Break;
-					}
-				}
-			}
-		}
-		return IteratorCommand.Continue;
-	}
-
-	public IteratorCommand forEachUnprunedTripleAt(int pos1, int pos2, int pos3, TripleConsumer consumer) {
-
-		// allocate one tuple for the whole function, but update it at each iteration
-		RCTuple tuple = new RCTuple(0, 0, 0, 0, 0, 0);
-
-		for (int rc1=0; rc1<getNumConfAtPos(pos1); rc1++) {
-
-			// skip pruned stuff
-			if (getOneBody(pos1, rc1)) {
-				continue;
-			}
-
-			// update the tuple in reverse order, so tuple positions are sorted
-			tuple.pos.set(2, pos1);
-			tuple.RCs.set(2, rc1);
-
-			for (int rc2=0; rc2<getNumConfAtPos(pos2); rc2++) {
-
-				// skip pruned stuff
-				if (getPairwise(pos1, rc1, pos2, rc2)) {
-					continue;
-				}
-
-				tuple.pos.set(1, pos2);
-				tuple.RCs.set(1, rc2);
-
-				for (int rc3=0; rc3<getNumConfAtPos(pos3); rc3++) {
-
-					tuple.pos.set(0, pos3);
-					tuple.RCs.set(0, rc3);
-
-					// skip pruned stuff
-					if (getTuple(tuple)) {
-						continue;
-					}
-
-					switch (consumer.apply(pos1, rc1, pos2, rc2, pos3, rc3)) {
-						case Break: return IteratorCommand.Break;
-					}
-				}
-			}
-		}
-		return IteratorCommand.Continue;
-	}
->>>>>>> 1436969d
 }