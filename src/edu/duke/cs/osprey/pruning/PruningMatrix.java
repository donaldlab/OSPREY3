--- conflicted
+++ resolved
@@ -55,7 +55,6 @@
         ArrayList<Integer> out = new ArrayList<>();
         unprunedRCsAtPos(out, pos);
         return out;
-<<<<<<< HEAD
     }
     
 
@@ -75,8 +74,6 @@
         ArrayList<Integer> out = new ArrayList<>();
         prunedRCsAtPos(out, pos);
         return out;
-=======
->>>>>>> 524d0b6b
     }
     
     
@@ -152,7 +149,6 @@
                 return true;
             }
         }
-<<<<<<< HEAD
             
         // check pairs
         for (int i1=0; i1<numTupPos; i1++) {
@@ -163,18 +159,6 @@
                 int pos2 = tuppos.get(i2);
                 int rc2 = tupRCs.get(i2);
             
-=======
-            
-        // check pairs
-        for (int i1=0; i1<numTupPos; i1++) {
-            int pos1 = tuppos.get(i1);
-            int rc1 = tupRCs.get(i1);
-            
-            for (int i2=0; i2<i1; i2++) {
-                int pos2 = tuppos.get(i2);
-                int rc2 = tupRCs.get(i2);
-            
->>>>>>> 524d0b6b
                 if (getPairwise(pos1, rc1, pos2, rc2)) {
                     return true;
                 }
