/*
<<<<<<< HEAD
 ** This file is part of OSPREY 3.0
 **
 ** OSPREY Protein Redesign Software Version 3.0
 ** Copyright (C) 2001-2018 Bruce Donald Lab, Duke University
 **
 ** OSPREY is free software: you can redistribute it and/or modify
 ** it under the terms of the GNU General Public License version 2
 ** as published by the Free Software Foundation.
 **
 ** You should have received a copy of the GNU General Public License
 ** along with OSPREY.  If not, see <http://www.gnu.org/licenses/>.
 **
 ** OSPREY relies on grants for its development, and since visibility
 ** in the scientific literature is essential for our success, we
 ** ask that users of OSPREY cite our papers. See the CITING_OSPREY
 ** document in this distribution for more information.
 **
 ** Contact Info:
 **    Bruce Donald
 **    Duke University
 **    Department of Computer Science
 **    Levine Science Research Center (LSRC)
 **    Durham
 **    NC 27708-0129
 **    USA
 **    e-mail: www.cs.duke.edu/brd/
 **
 ** <signature of Bruce Donald>, Mar 1, 2018
 ** Bruce Donald, Professor of Computer Science
 */
=======
** This file is part of OSPREY 3.0
** 
** OSPREY Protein Redesign Software Version 3.0
** Copyright (C) 2001-2018 Bruce Donald Lab, Duke University
** 
** OSPREY is free software: you can redistribute it and/or modify
** it under the terms of the GNU General Public License version 2
** as published by the Free Software Foundation.
** 
** You should have received a copy of the GNU General Public License
** along with OSPREY.  If not, see <http://www.gnu.org/licenses/>.
** 
** OSPREY relies on grants for its development, and since visibility
** in the scientific literature is essential for our success, we
** ask that users of OSPREY cite our papers. See the CITING_OSPREY
** document in this distribution for more information.
** 
** Contact Info:
**    Bruce Donald
**    Duke University
**    Department of Computer Science
**    Levine Science Research Center (LSRC)
**    Durham
**    NC 27708-0129
**    USA
**    e-mail: www.cs.duke.edu/brd/
** 
** <signature of Bruce Donald>, Mar 1, 2018
** Bruce Donald, Professor of Computer Science
*/
>>>>>>> 1436969d

package edu.duke.cs.osprey.pruning;

import edu.duke.cs.osprey.astar.conf.RCs;
import edu.duke.cs.osprey.confspace.SimpleConfSpace;
import edu.duke.cs.osprey.ematrix.EnergyMatrix;
import edu.duke.cs.osprey.parallelism.Parallelism;
import edu.duke.cs.osprey.parallelism.TaskExecutor;
import edu.duke.cs.osprey.restypes.ResidueTemplate;
import edu.duke.cs.osprey.tools.ObjectIO;
import edu.duke.cs.osprey.tools.Progress;

import java.io.File;
import java.math.BigInteger;
import java.util.concurrent.atomic.AtomicLong;
import java.util.function.Consumer;

import static edu.duke.cs.osprey.tools.Log.formatBig;
import static edu.duke.cs.osprey.tools.Log.log;


/**
 * Simple, fast implementation of DEE.
 */
public class SimpleDEE {

	private static class Reporter {

		int numSingles;
		int numPairs;
		int numTriples;
		int numSinglesPruned = 0;
		int numPairsPruned = 0;
		int numTriplesPruned = 0;
		int numSinglesPrunedThisRound = 0;
		int numPairsPrunedThisRound = 0;
		int numTriplesPrunedThisRound = 0;

		public Reporter(SimpleConfSpace confSpace) {
			numSingles = confSpace.getNumResConfs();
			numPairs = confSpace.getNumResConfPairs();
			numTriples = confSpace.getNumResConfTriples();
		}

		public void updateCounts(PruningMatrix pmat) {

			// count singles
			int newNumSinglesPruned = pmat.countPrunedRCs();
			numSinglesPrunedThisRound = newNumSinglesPruned - numSinglesPruned;
			numSinglesPruned = newNumSinglesPruned;

			// count pairs
			int newNumPairsPruned = pmat.countPrunedPairs();
			numPairsPrunedThisRound = newNumPairsPruned - numPairsPruned;
			numPairsPruned = newNumPairsPruned;

			// count triples
			int newNumTriplesPruned = pmat.countPrunedTriples();
			numTriplesPrunedThisRound = newNumTriplesPruned - numTriplesPruned;
			numTriplesPruned = newNumTriplesPruned;
		}

		public void report(String prefix) {

			// report singles
			System.out.println(String.format("%30s: pruned %d singles,  %d/%d (%.1f%%) total",
<<<<<<< HEAD
					prefix,
					numSinglesPrunedThisRound,
					numSinglesPruned, numSingles, 100.0f*numSinglesPruned/numSingles
=======
				prefix,
				numSinglesPrunedThisRound,
				numSinglesPruned, numSingles, 100.0f*numSinglesPruned/numSingles
>>>>>>> 1436969d
			));

			// report pairs
			System.out.println(String.format("%30s: pruned %d pairs,    %d/%d (%.1f%%) total",
<<<<<<< HEAD
					"",
					numPairsPrunedThisRound,
					numPairsPruned, numPairs, 100.0f*numPairsPruned/numPairs
=======
				"",
				numPairsPrunedThisRound,
				numPairsPruned, numPairs, 100.0f*numPairsPruned/numPairs
>>>>>>> 1436969d
			));

			// report triples
			System.out.println(String.format("%30s: pruned %d triples,  %d/%d (%.1f%%) total",
<<<<<<< HEAD
					"",
					numTriplesPrunedThisRound,
					numTriplesPruned, numTriples, 100.0f*numTriplesPruned/numTriples
=======
				"",
				numTriplesPrunedThisRound,
				numTriplesPruned, numTriples, 100.0f*numTriplesPruned/numTriples
>>>>>>> 1436969d
			));
		}

		public boolean prunedAnythingThisRound() {
			return numSinglesPrunedThisRound > 0 || numPairsPrunedThisRound > 0 || numTriplesPrunedThisRound > 0;
		}
	}


	/**
	 * Reads a saved pruning matrix from disk, or throws an exception
	 */
	public static PruningMatrix read(SimpleConfSpace confSpace, File cacheFile) {
		return ObjectIO.readOrThrow(
<<<<<<< HEAD
				cacheFile,
				PruningMatrix.class,
				"pruning matrix",
				(pmat) -> pmat.matches(confSpace)
=======
			cacheFile,
			PruningMatrix.class,
			"pruning matrix",
			(pmat) -> pmat.matches(confSpace)
>>>>>>> 1436969d
		);
	}

	/**
	 * Runs Dead-End Elimination (DEE) to remove tuples of RCs that will not appear in low-energy conformations.
	 */
	public static class Runner {

		private Double singlesThreshold = 100.0;
		private Double pairsThreshold = 100.0;
		private Double singlesGoldsteinDiffThreshold = null;
		private Double pairsGoldsteinDiffThreshold = null;
		private Double triplesGoldsteinDiffThreshold = null;
		private boolean typeDependent = false;
		private int numIterations = Integer.MAX_VALUE;
		private boolean showProgress = false;
		private File cacheFile = null;
		private Parallelism parallelism = Parallelism.makeCpu(1);

		public Runner setSinglesThreshold(Double val) {
			singlesThreshold = val;
			return this;
		}

		public Runner setPairsThreshold(Double val) {
			pairsThreshold = val;
			return this;
		}

		public Runner setThreshold(Double val) {
			setSinglesThreshold(val);
			setPairsThreshold(val);
			return this;
		}

		public Runner setSinglesGoldsteinDiffThreshold(Double val) {
			singlesGoldsteinDiffThreshold = val;
			return this;
		}

		public Runner setPairsGoldsteinDiffThreshold(Double val) {
			pairsGoldsteinDiffThreshold = val;
			return this;
		}

		public Runner setTriplesGoldsteinDiffThreshold(Double val) {
			triplesGoldsteinDiffThreshold = val;
			return this;
		}

		public Runner setGoldsteinDiffThreshold(Double val) {
			setSinglesGoldsteinDiffThreshold(val);
			setPairsGoldsteinDiffThreshold(val);
			setTriplesGoldsteinDiffThreshold(val);
			return this;
		}

		public Runner setTypeDependent(boolean val) {
			typeDependent = val;
			return this;
		}

		public Runner setNumIterations(int val) {
			numIterations = val;
			return this;
		}

		public Runner setShowProgress(boolean val) {
			showProgress = val;
			return this;
		}

		public Runner setCacheFile(File val) {
			cacheFile = val;
			return this;
		}

		public Runner setParallelism(Parallelism val) {
			parallelism = val;
			return this;
		}

		public PruningMatrix run(SimpleConfSpace confSpace, EnergyMatrix emat) {

			// check the cache file first
			if (cacheFile != null) {
				return ObjectIO.readOrMake(
<<<<<<< HEAD
						cacheFile,
						PruningMatrix.class,
						"pruning matrix",
						(pmat) -> pmat.matches(confSpace),
						(context) -> reallyRun(confSpace, emat)
=======
					cacheFile,
					PruningMatrix.class,
					"pruning matrix",
					(pmat) -> pmat.matches(confSpace),
					(context) -> reallyRun(confSpace, emat)
>>>>>>> 1436969d
				);
			} else {
				return reallyRun(confSpace, emat);
			}
		}

		private PruningMatrix reallyRun(SimpleConfSpace confSpace, EnergyMatrix emat) {

			if (showProgress) {
				System.out.println("Running DEE...");
			}

			Reporter reporter = new Reporter(confSpace);
			PruningMatrix pmat = new PruningMatrix(confSpace);

			Consumer<String> maybeReport = (prefix) -> {
				if (showProgress) {
					reporter.updateCounts(pmat);
					reporter.report(prefix);
				}
			};

			// 1. threshold pruning
			if (singlesThreshold != null || pairsThreshold != null) {
				SimpleDEE dee = new SimpleDEE(confSpace, emat, pmat);
				if (singlesThreshold != null) {
					dee.pruneSinglesByThreshold(singlesThreshold);
					maybeReport.accept("Threshold Singles");
				}
				if (pairsThreshold != null) {
					dee.prunePairsByThreshold(pairsThreshold);
					maybeReport.accept("Threshold Pairs");
				}
			}

			// 2. choose the competitor RCs (prune with an interval of 0)
			if (showProgress) {
				System.out.println("Choosing competitor residue conformations...");
			}
			PruningMatrix competitors = new PruningMatrix(pmat);
			{
				SimpleDEE dee = new SimpleDEE(confSpace, emat, competitors);
				if (singlesGoldsteinDiffThreshold != null) {
					dee.pruneSinglesGoldstein(0, typeDependent);
				}
				if (pairsGoldsteinDiffThreshold != null) {
					dee.prunePairsGoldstein(0, typeDependent, parallelism);
				}
				if (triplesGoldsteinDiffThreshold != null) {
					dee.pruneTriplesGoldstein(0, typeDependent, parallelism);
					maybeReport.accept("Goldstein Triples");
				}
			}

			// 3. iterative DEE pruning
			if (singlesGoldsteinDiffThreshold != null || pairsGoldsteinDiffThreshold != null || triplesGoldsteinDiffThreshold != null) {

				SimpleDEE dee = new SimpleDEE(confSpace, emat, pmat, competitors);

				for (int i=0; i<numIterations; i++) {

					if (showProgress) {
						System.out.println("DEE iteration " + (i+1) + "...");
					}

					int numPruned = reporter.numSinglesPruned + reporter.numPairsPruned + reporter.numTriplesPruned;

					// 3.1 Goldstein criterion
					if (singlesGoldsteinDiffThreshold != null) {
						dee.pruneSinglesGoldstein(singlesGoldsteinDiffThreshold, typeDependent);
						maybeReport.accept("Goldstein Singles");
					}
					if (pairsGoldsteinDiffThreshold != null) {
						dee.prunePairsGoldstein(pairsGoldsteinDiffThreshold, typeDependent, parallelism);
						maybeReport.accept("Goldstein Pairs");
					}
					if (triplesGoldsteinDiffThreshold != null) {
						dee.pruneTriplesGoldstein(triplesGoldsteinDiffThreshold, typeDependent, parallelism);
						maybeReport.accept("Goldstein Triples");
					}

					// TODO: other pruning criteria?

					// stop if we didn't prune anything
					int numPrunedThisRound = reporter.numSinglesPruned + reporter.numPairsPruned + reporter.numTriplesPruned - numPruned;
					if (numPrunedThisRound <= 0) {
						break;
					}
				}
			}

			// show total pruning results
			if (showProgress) {
				BigInteger allConfs = new RCs(confSpace).getNumConformations();
				BigInteger unprunedLower = pmat.calcUnprunedConfsLowerBound();
				BigInteger unprunedUpper = pmat.calcUnprunedConfsUpperBound();
				BigInteger prunedLower = allConfs.subtract(unprunedUpper);
				BigInteger prunedUpper = allConfs.subtract(unprunedLower);
				double percentPrunedLower = 100.0*prunedLower.doubleValue()/allConfs.doubleValue();
				double percentPrunedUpper = 100.0*prunedUpper.doubleValue()/allConfs.doubleValue();
				log("Conformations defined by conformation space:                           %s", formatBig(allConfs));
				log("Conformations pruned (by singles and pairs, bounds):                   [%s,%s]", formatBig(prunedLower), formatBig(prunedUpper));
				log("Conformations remaining after pruning (by singles and pairs, bounds):  [%s,%s]", formatBig(unprunedLower), formatBig(unprunedUpper));
				log("Percent conformations pruned (by singles and pairs, bounds):           [%.6f,%.6f]", percentPrunedLower, percentPrunedUpper);
			}

			return pmat;
		}
	}

	public final SimpleConfSpace confSpace;
	public final EnergyMatrix emat;
	public final PruningMatrix pmat;
	public final PruningMatrix competitors;

	public SimpleDEE(SimpleConfSpace confSpace, EnergyMatrix emat, PruningMatrix pmat) {
		this(confSpace, emat, pmat, pmat);
	}

	public SimpleDEE(SimpleConfSpace confSpace, EnergyMatrix emat, PruningMatrix pmat, PruningMatrix competitors) {
		this.confSpace = confSpace;
		this.emat = emat;
		this.pmat = pmat;
		this.competitors = competitors;
	}

	private ResidueTemplate getTemplate(int pos, int rc) {
		return confSpace.positions.get(pos).resConfs.get(rc).template;
	}

	public void pruneSinglesByThreshold(double energyThreshold) {
		pmat.forEachUnprunedSingle((pos, rc) -> {
			if (emat.getOneBody(pos, rc) > energyThreshold) {
				pmat.pruneSingle(pos, rc);
			}
			return PruningMatrix.IteratorCommand.Continue;
		});
	}

	public void prunePairsByThreshold(double energyThreshold) {
		pmat.forEachUnprunedPair((pos1, rc1, pos2, rc2) -> {
			if (emat.getPairwise(pos1, rc1, pos2, rc2) > energyThreshold) {
				pmat.prunePair(pos1, rc1, pos2, rc2);
			}
			return PruningMatrix.IteratorCommand.Continue;
		});
	}

	public void pruneSinglesGoldstein(double energyDiffThreshold, boolean typeDependent) {

		// singles are so fast, we don't need to bother with parallelism and progress (right?)

		pmat.forEachUnprunedSingle((candidatePos, candidateRc) -> {

			// is there a competitor rc that has much lower energy?
			PruningMatrix.IteratorCommand result = competitors.forEachUnprunedSingleAt(candidatePos, (competitorPos, competitorRc) -> {

				// don't compete against self
				if (competitorRc == candidateRc) {
					return PruningMatrix.IteratorCommand.Continue;
				}

				// skip unmatched types if needed
				if (typeDependent) {
					if (!getTemplate(candidatePos, candidateRc).name.equals(getTemplate(competitorPos, competitorRc).name)) {
						return PruningMatrix.IteratorCommand.Continue;
					}
				}

				// start with singles energy diff
				double energyDiffSum = 0
<<<<<<< HEAD
						+ emat.getOneBody(candidatePos, candidateRc)
						- emat.getOneBody(competitorPos, competitorRc);
=======
					+ emat.getOneBody(candidatePos, candidateRc)
					- emat.getOneBody(competitorPos, competitorRc);
>>>>>>> 1436969d

				// sum over witness positions
				for (int witnessPos=0; witnessPos<confSpace.positions.size(); witnessPos++) {

					// witness pos can't be candidate pos
					if (witnessPos == candidatePos) {
						continue;
					}

					// min over witness rcs
					double minEnergyDiff = Double.POSITIVE_INFINITY;
					int numWitnessRCs = confSpace.positions.get(witnessPos).resConfs.size();
					for (int witnessRc=0; witnessRc<numWitnessRCs; witnessRc++) {

						// skip pruned witnesses
						if (pmat.isPairPruned(candidatePos, candidateRc, witnessPos, witnessRc)) {
							continue;
						}

						// compute the energy diff between the candidate and competitor, from the point of view of the witness
						double energyDiff = 0
<<<<<<< HEAD
								+ emat.getPairwise(candidatePos, candidateRc, witnessPos, witnessRc)
								- emat.getPairwise(competitorPos, competitorRc, witnessPos, witnessRc);
=======
							+ emat.getPairwise(candidatePos, candidateRc, witnessPos, witnessRc)
							- emat.getPairwise(competitorPos, competitorRc, witnessPos, witnessRc);
>>>>>>> 1436969d
						minEnergyDiff = Math.min(minEnergyDiff, energyDiff);
					}

					energyDiffSum += minEnergyDiff;
					if (energyDiffSum == Double.POSITIVE_INFINITY) {
						break;
					}
				}

				// if we found a suitable competitor, stop searching
				if (energyDiffSum > energyDiffThreshold) {
					return PruningMatrix.IteratorCommand.Break;
				} else {
					return PruningMatrix.IteratorCommand.Continue;
				}
			});

			// if the iteration terminated early (ie, we found a suitable competitor), then prune the candidate
			if (result == PruningMatrix.IteratorCommand.Break) {
				pmat.pruneSingle(candidatePos, candidateRc);
			}

			// always go onto to check the next candidate
			return PruningMatrix.IteratorCommand.Continue;
		});
	}

	public void prunePairsGoldstein(double energyDiffThreshold, boolean typeDependent) {
		prunePairsGoldstein(energyDiffThreshold, typeDependent, Parallelism.makeCpu(1));
	}
<<<<<<< HEAD

	public void prunePairsGoldstein(double energyDiffThreshold, boolean typeDependent, Parallelism parallelism) {

		// this one can take quite a while, so track progress
		AtomicLong numPairs = new AtomicLong(0);
		pmat.forEachUnprunedPair((pos1, rc1, pos2, rc2) -> {
			numPairs.incrementAndGet();
			return PruningMatrix.IteratorCommand.Continue;
		});
		Progress progress = new Progress(numPairs.get());

		try (TaskExecutor tasks = parallelism.makeTaskExecutor()) {

			pmat.forEachUnprunedPair((candidatePos1, candidateRc1, candidatePos2, candidateRc2) -> {

				tasks.submit(
						() -> {
							// can we find a competitor rc that has much lower energy?
							return competitors.forEachUnprunedPairAt(candidatePos1, candidatePos2, (competitorPos1, competitorRc1, competitorPos2, competitorRc2) -> {

								// don't compete against self
								if (competitorRc1 == candidateRc1 && competitorRc2 == candidateRc2) {
									return PruningMatrix.IteratorCommand.Continue;
								}

								// skip unmatched types if needed
								if (typeDependent) {
									if (!getTemplate(candidatePos1, candidateRc1).name.equals(getTemplate(competitorPos1, competitorRc1).name)
											|| !getTemplate(candidatePos2, candidateRc2).name.equals(getTemplate(competitorPos2, competitorRc2).name)) {
										return PruningMatrix.IteratorCommand.Continue;
									}
								}

								// start with fragment energy diff
								double energyDiffSum = 0
										+ emat.getOneBody(candidatePos1, candidateRc1)
										+ emat.getOneBody(candidatePos2, candidateRc2)
										+ emat.getPairwise(candidatePos1, candidateRc1, candidatePos2, candidateRc2)
										- emat.getOneBody(competitorPos1, competitorRc1)
										- emat.getOneBody(competitorPos2, competitorRc2)
										- emat.getPairwise(competitorPos1, competitorRc1, competitorPos2, competitorRc2);

								// sum over witness positions
								for (int witnessPos=0; witnessPos<confSpace.positions.size(); witnessPos++) {

									// witness pos can't be candidate pos
									if (witnessPos == candidatePos1 || witnessPos == candidatePos2) {
										continue;
									}

									// min over witness rcs
									double minEnergyDiff = Double.POSITIVE_INFINITY;
									int numWitnessRCs = confSpace.positions.get(witnessPos).resConfs.size();
									for (int witnessRc=0; witnessRc<numWitnessRCs; witnessRc++) {

										// skip pruned witnesses
										if (pmat.isPairPruned(candidatePos1, candidateRc1, witnessPos, witnessRc)
												|| pmat.isPairPruned(candidatePos2, candidateRc2, witnessPos, witnessRc)) {
											continue;
										}

										// compute the energy diff between the candidate and competitor, from the point of view of the witness
										double energyDiff = 0
												+ emat.getPairwise(candidatePos1, candidateRc1, witnessPos, witnessRc)
												+ emat.getPairwise(candidatePos2, candidateRc2, witnessPos, witnessRc)
												- emat.getPairwise(competitorPos1, competitorRc1, witnessPos, witnessRc)
												- emat.getPairwise(competitorPos2, competitorRc2, witnessPos, witnessRc);
										minEnergyDiff = Math.min(minEnergyDiff, energyDiff);
									}
									energyDiffSum += minEnergyDiff;
									if (energyDiffSum == Double.POSITIVE_INFINITY) {
										break;
									}
								}

								if (energyDiffSum > energyDiffThreshold) {
									return PruningMatrix.IteratorCommand.Break;
								} else {
									return PruningMatrix.IteratorCommand.Continue;
								}
							});
						},
						(result) -> {

							// if the iteration terminated early (ie, we found a suitable competitor), then prune the candidate
							if (result == PruningMatrix.IteratorCommand.Break) {
								pmat.prunePair(candidatePos1, candidateRc1, candidatePos2, candidateRc2);
							}

							progress.incrementProgress();
						}
=======

	public void prunePairsGoldstein(double energyDiffThreshold, boolean typeDependent, Parallelism parallelism) {

		// this one can take quite a while, so track progress
		AtomicLong numPairs = new AtomicLong(0);
		pmat.forEachUnprunedPair((pos1, rc1, pos2, rc2) -> {
			numPairs.incrementAndGet();
			return PruningMatrix.IteratorCommand.Continue;
		});
		Progress progress = new Progress(numPairs.get());

		try (TaskExecutor tasks = parallelism.makeTaskExecutor()) {

			pmat.forEachUnprunedPair((candidatePos1, candidateRc1, candidatePos2, candidateRc2) -> {

				tasks.submit(
					() -> {
						// can we find a competitor rc that has much lower energy?
						return competitors.forEachUnprunedPairAt(candidatePos1, candidatePos2, (competitorPos1, competitorRc1, competitorPos2, competitorRc2) -> {

							// don't compete against self
							if (competitorRc1 == candidateRc1 && competitorRc2 == candidateRc2) {
								return PruningMatrix.IteratorCommand.Continue;
							}

							// skip unmatched types if needed
							if (typeDependent) {
								if (!getTemplate(candidatePos1, candidateRc1).name.equals(getTemplate(competitorPos1, competitorRc1).name)
									|| !getTemplate(candidatePos2, candidateRc2).name.equals(getTemplate(competitorPos2, competitorRc2).name)) {
									return PruningMatrix.IteratorCommand.Continue;
								}
							}

							// start with fragment energy diff
							double energyDiffSum = 0
								+ emat.getOneBody(candidatePos1, candidateRc1)
								+ emat.getOneBody(candidatePos2, candidateRc2)
								+ emat.getPairwise(candidatePos1, candidateRc1, candidatePos2, candidateRc2)
								- emat.getOneBody(competitorPos1, competitorRc1)
								- emat.getOneBody(competitorPos2, competitorRc2)
								- emat.getPairwise(competitorPos1, competitorRc1, competitorPos2, competitorRc2);

							// sum over witness positions
							for (int witnessPos=0; witnessPos<confSpace.positions.size(); witnessPos++) {

								// witness pos can't be candidate pos
								if (witnessPos == candidatePos1 || witnessPos == candidatePos2) {
									continue;
								}

								// min over witness rcs
								double minEnergyDiff = Double.POSITIVE_INFINITY;
								int numWitnessRCs = confSpace.positions.get(witnessPos).resConfs.size();
								for (int witnessRc=0; witnessRc<numWitnessRCs; witnessRc++) {

									// skip pruned witnesses
									if (pmat.isPairPruned(candidatePos1, candidateRc1, witnessPos, witnessRc)
										|| pmat.isPairPruned(candidatePos2, candidateRc2, witnessPos, witnessRc)) {
										continue;
									}

									// compute the energy diff between the candidate and competitor, from the point of view of the witness
									double energyDiff = 0
										+ emat.getPairwise(candidatePos1, candidateRc1, witnessPos, witnessRc)
										+ emat.getPairwise(candidatePos2, candidateRc2, witnessPos, witnessRc)
										- emat.getPairwise(competitorPos1, competitorRc1, witnessPos, witnessRc)
										- emat.getPairwise(competitorPos2, competitorRc2, witnessPos, witnessRc);
									minEnergyDiff = Math.min(minEnergyDiff, energyDiff);
								}
								energyDiffSum += minEnergyDiff;
								if (energyDiffSum == Double.POSITIVE_INFINITY) {
									break;
								}
							}

							if (energyDiffSum > energyDiffThreshold) {
								return PruningMatrix.IteratorCommand.Break;
							} else {
								return PruningMatrix.IteratorCommand.Continue;
							}
						});
					},
					(result) -> {

						// if the iteration terminated early (ie, we found a suitable competitor), then prune the candidate
						if (result == PruningMatrix.IteratorCommand.Break) {
							pmat.prunePair(candidatePos1, candidateRc1, candidatePos2, candidateRc2);
						}

						progress.incrementProgress();
					}
>>>>>>> 1436969d
				);

				// always go onto to check the next candidate
				return PruningMatrix.IteratorCommand.Continue;
			});
		}
	}

	public void pruneTriplesGoldstein(double energyDiffThreshold, boolean typeDependent) {
		pruneTriplesGoldstein(energyDiffThreshold, typeDependent, Parallelism.makeCpu(1));
	}

	public void pruneTriplesGoldstein(double energyDiffThreshold, boolean typeDependent, Parallelism parallelism) {

		// this one can take quite a while, so track progress
		AtomicLong numTriples = new AtomicLong(0);
		pmat.forEachUnprunedTriple((pos1, rc1, pos2, rc2, pos3, rc3) -> {
			numTriples.incrementAndGet();
			return PruningMatrix.IteratorCommand.Continue;
		});
		Progress progress = new Progress(numTriples.get());

		try (TaskExecutor tasks = parallelism.makeTaskExecutor()) {

			pmat.forEachUnprunedTriple((candidatePos1, candidateRc1, candidatePos2, candidateRc2, candidatePos3, candidateRc3) -> {

				tasks.submit(
<<<<<<< HEAD
						() -> {
							// can we find a competitor rc that has much lower energy?
							return competitors.forEachUnprunedTripleAt(candidatePos1, candidatePos2, candidatePos3, (competitorPos1, competitorRc1, competitorPos2, competitorRc2, competitorPos3, competitorRc3) -> {

								// don't compete against self
								if (competitorRc1 == candidateRc1 && competitorRc2 == candidateRc2 && competitorRc3 == candidateRc3) {
									return PruningMatrix.IteratorCommand.Continue;
								}

								// skip unmatched types if needed
								if (typeDependent) {
									if (!getTemplate(candidatePos1, candidateRc1).name.equals(getTemplate(competitorPos1, competitorRc1).name)
											|| !getTemplate(candidatePos2, candidateRc2).name.equals(getTemplate(competitorPos2, competitorRc2).name)
											|| !getTemplate(candidatePos3, candidateRc3).name.equals(getTemplate(competitorPos3, competitorRc3).name)) {
										return PruningMatrix.IteratorCommand.Continue;
									}
								}

								// start with fragment energy diff
								double energyDiffSum = 0
										+ emat.getOneBody(candidatePos1, candidateRc1)
										+ emat.getOneBody(candidatePos2, candidateRc2)
										+ emat.getOneBody(candidatePos3, candidateRc3)
										+ emat.getPairwise(candidatePos1, candidateRc1, candidatePos2, candidateRc2)
										+ emat.getPairwise(candidatePos1, candidateRc1, candidatePos3, candidateRc3)
										+ emat.getPairwise(candidatePos2, candidateRc2, candidatePos3, candidateRc3)
										- emat.getOneBody(competitorPos1, competitorRc1)
										- emat.getOneBody(competitorPos2, competitorRc2)
										- emat.getOneBody(competitorPos3, competitorRc3)
										- emat.getPairwise(competitorPos1, competitorRc1, competitorPos2, competitorRc2)
										- emat.getPairwise(competitorPos1, competitorRc1, competitorPos3, competitorRc3)
										- emat.getPairwise(competitorPos2, competitorRc2, competitorPos3, competitorRc3);

								// sum over witness positions
								for (int witnessPos=0; witnessPos<confSpace.positions.size(); witnessPos++) {

									// witness pos can't be candidate pos
									if (witnessPos == candidatePos1 || witnessPos == candidatePos2 || witnessPos == candidatePos3) {
										continue;
									}

									// min over witness rcs
									double minEnergyDiff = Double.POSITIVE_INFINITY;
									int numWitnessRCs = confSpace.positions.get(witnessPos).resConfs.size();
									for (int witnessRc=0; witnessRc<numWitnessRCs; witnessRc++) {

										// skip pruned witnesses
										if (pmat.isPairPruned(candidatePos1, candidateRc1, witnessPos, witnessRc)
												|| pmat.isPairPruned(candidatePos2, candidateRc2, witnessPos, witnessRc)
												|| pmat.isPairPruned(candidatePos3, candidateRc3, witnessPos, witnessRc)) {
											continue;
										}

										// compute the energy diff between the candidate and competitor, from the point of view of the witness
										double energyDiff = 0
												+ emat.getPairwise(candidatePos1, candidateRc1, witnessPos, witnessRc)
												+ emat.getPairwise(candidatePos2, candidateRc2, witnessPos, witnessRc)
												+ emat.getPairwise(candidatePos3, candidateRc3, witnessPos, witnessRc)
												- emat.getPairwise(competitorPos1, competitorRc1, witnessPos, witnessRc)
												- emat.getPairwise(competitorPos2, competitorRc2, witnessPos, witnessRc)
												- emat.getPairwise(competitorPos3, competitorRc3, witnessPos, witnessRc);
										minEnergyDiff = Math.min(minEnergyDiff, energyDiff);
									}
									energyDiffSum += minEnergyDiff;
									if (energyDiffSum == Double.POSITIVE_INFINITY) {
										break;
									}
								}

								if (energyDiffSum > energyDiffThreshold) {
									return PruningMatrix.IteratorCommand.Break;
								} else {
									return PruningMatrix.IteratorCommand.Continue;
								}
							});
						},
						(result) -> {

							// if the iteration terminated early (ie, we found a suitable competitor), then prune the candidate
							if (result == PruningMatrix.IteratorCommand.Break) {
								pmat.pruneTriple(candidatePos1, candidateRc1, candidatePos2, candidateRc2, candidatePos3, candidateRc3);
							}

							progress.incrementProgress();
=======
					() -> {
						// can we find a competitor rc that has much lower energy?
						return competitors.forEachUnprunedTripleAt(candidatePos1, candidatePos2, candidatePos3, (competitorPos1, competitorRc1, competitorPos2, competitorRc2, competitorPos3, competitorRc3) -> {

							// don't compete against self
							if (competitorRc1 == candidateRc1 && competitorRc2 == candidateRc2 && competitorRc3 == candidateRc3) {
								return PruningMatrix.IteratorCommand.Continue;
							}

							// skip unmatched types if needed
							if (typeDependent) {
								if (!getTemplate(candidatePos1, candidateRc1).name.equals(getTemplate(competitorPos1, competitorRc1).name)
									|| !getTemplate(candidatePos2, candidateRc2).name.equals(getTemplate(competitorPos2, competitorRc2).name)
									|| !getTemplate(candidatePos3, candidateRc3).name.equals(getTemplate(competitorPos3, competitorRc3).name)) {
									return PruningMatrix.IteratorCommand.Continue;
								}
							}

							// start with fragment energy diff
							double energyDiffSum = 0
								+ emat.getOneBody(candidatePos1, candidateRc1)
								+ emat.getOneBody(candidatePos2, candidateRc2)
								+ emat.getOneBody(candidatePos3, candidateRc3)
								+ emat.getPairwise(candidatePos1, candidateRc1, candidatePos2, candidateRc2)
								+ emat.getPairwise(candidatePos1, candidateRc1, candidatePos3, candidateRc3)
								+ emat.getPairwise(candidatePos2, candidateRc2, candidatePos3, candidateRc3)
								- emat.getOneBody(competitorPos1, competitorRc1)
								- emat.getOneBody(competitorPos2, competitorRc2)
								- emat.getOneBody(competitorPos3, competitorRc3)
								- emat.getPairwise(competitorPos1, competitorRc1, competitorPos2, competitorRc2)
								- emat.getPairwise(competitorPos1, competitorRc1, competitorPos3, competitorRc3)
								- emat.getPairwise(competitorPos2, competitorRc2, competitorPos3, competitorRc3);

							// sum over witness positions
							for (int witnessPos=0; witnessPos<confSpace.positions.size(); witnessPos++) {

								// witness pos can't be candidate pos
								if (witnessPos == candidatePos1 || witnessPos == candidatePos2 || witnessPos == candidatePos3) {
									continue;
								}

								// min over witness rcs
								double minEnergyDiff = Double.POSITIVE_INFINITY;
								int numWitnessRCs = confSpace.positions.get(witnessPos).resConfs.size();
								for (int witnessRc=0; witnessRc<numWitnessRCs; witnessRc++) {

									// skip pruned witnesses
									if (pmat.isPairPruned(candidatePos1, candidateRc1, witnessPos, witnessRc)
										|| pmat.isPairPruned(candidatePos2, candidateRc2, witnessPos, witnessRc)
										|| pmat.isPairPruned(candidatePos3, candidateRc3, witnessPos, witnessRc)) {
										continue;
									}

									// compute the energy diff between the candidate and competitor, from the point of view of the witness
									double energyDiff = 0
										+ emat.getPairwise(candidatePos1, candidateRc1, witnessPos, witnessRc)
										+ emat.getPairwise(candidatePos2, candidateRc2, witnessPos, witnessRc)
										+ emat.getPairwise(candidatePos3, candidateRc3, witnessPos, witnessRc)
										- emat.getPairwise(competitorPos1, competitorRc1, witnessPos, witnessRc)
										- emat.getPairwise(competitorPos2, competitorRc2, witnessPos, witnessRc)
										- emat.getPairwise(competitorPos3, competitorRc3, witnessPos, witnessRc);
									minEnergyDiff = Math.min(minEnergyDiff, energyDiff);
								}
								energyDiffSum += minEnergyDiff;
								if (energyDiffSum == Double.POSITIVE_INFINITY) {
									break;
								}
							}

							if (energyDiffSum > energyDiffThreshold) {
								return PruningMatrix.IteratorCommand.Break;
							} else {
								return PruningMatrix.IteratorCommand.Continue;
							}
						});
					},
					(result) -> {

						// if the iteration terminated early (ie, we found a suitable competitor), then prune the candidate
						if (result == PruningMatrix.IteratorCommand.Break) {
							pmat.pruneTriple(candidatePos1, candidateRc1, candidatePos2, candidateRc2, candidatePos3, candidateRc3);
>>>>>>> 1436969d
						}
				);

<<<<<<< HEAD
=======
						progress.incrementProgress();
					}
				);

>>>>>>> 1436969d
				// always go onto to check the next candidate
				return PruningMatrix.IteratorCommand.Continue;
			});
		}
	}
}<|MERGE_RESOLUTION|>--- conflicted
+++ resolved
@@ -1,5 +1,4 @@
 /*
-<<<<<<< HEAD
  ** This file is part of OSPREY 3.0
  **
  ** OSPREY Protein Redesign Software Version 3.0
@@ -30,38 +29,6 @@
  ** <signature of Bruce Donald>, Mar 1, 2018
  ** Bruce Donald, Professor of Computer Science
  */
-=======
-** This file is part of OSPREY 3.0
-** 
-** OSPREY Protein Redesign Software Version 3.0
-** Copyright (C) 2001-2018 Bruce Donald Lab, Duke University
-** 
-** OSPREY is free software: you can redistribute it and/or modify
-** it under the terms of the GNU General Public License version 2
-** as published by the Free Software Foundation.
-** 
-** You should have received a copy of the GNU General Public License
-** along with OSPREY.  If not, see <http://www.gnu.org/licenses/>.
-** 
-** OSPREY relies on grants for its development, and since visibility
-** in the scientific literature is essential for our success, we
-** ask that users of OSPREY cite our papers. See the CITING_OSPREY
-** document in this distribution for more information.
-** 
-** Contact Info:
-**    Bruce Donald
-**    Duke University
-**    Department of Computer Science
-**    Levine Science Research Center (LSRC)
-**    Durham
-**    NC 27708-0129
-**    USA
-**    e-mail: www.cs.duke.edu/brd/
-** 
-** <signature of Bruce Donald>, Mar 1, 2018
-** Bruce Donald, Professor of Computer Science
-*/
->>>>>>> 1436969d
 
 package edu.duke.cs.osprey.pruning;
 
@@ -88,835 +55,607 @@
  */
 public class SimpleDEE {
 
-	private static class Reporter {
-
-		int numSingles;
-		int numPairs;
-		int numTriples;
-		int numSinglesPruned = 0;
-		int numPairsPruned = 0;
-		int numTriplesPruned = 0;
-		int numSinglesPrunedThisRound = 0;
-		int numPairsPrunedThisRound = 0;
-		int numTriplesPrunedThisRound = 0;
-
-		public Reporter(SimpleConfSpace confSpace) {
-			numSingles = confSpace.getNumResConfs();
-			numPairs = confSpace.getNumResConfPairs();
-			numTriples = confSpace.getNumResConfTriples();
-		}
-
-		public void updateCounts(PruningMatrix pmat) {
-
-			// count singles
-			int newNumSinglesPruned = pmat.countPrunedRCs();
-			numSinglesPrunedThisRound = newNumSinglesPruned - numSinglesPruned;
-			numSinglesPruned = newNumSinglesPruned;
-
-			// count pairs
-			int newNumPairsPruned = pmat.countPrunedPairs();
-			numPairsPrunedThisRound = newNumPairsPruned - numPairsPruned;
-			numPairsPruned = newNumPairsPruned;
-
-			// count triples
-			int newNumTriplesPruned = pmat.countPrunedTriples();
-			numTriplesPrunedThisRound = newNumTriplesPruned - numTriplesPruned;
-			numTriplesPruned = newNumTriplesPruned;
-		}
-
-		public void report(String prefix) {
-
-			// report singles
-			System.out.println(String.format("%30s: pruned %d singles,  %d/%d (%.1f%%) total",
-<<<<<<< HEAD
-					prefix,
-					numSinglesPrunedThisRound,
-					numSinglesPruned, numSingles, 100.0f*numSinglesPruned/numSingles
-=======
-				prefix,
-				numSinglesPrunedThisRound,
-				numSinglesPruned, numSingles, 100.0f*numSinglesPruned/numSingles
->>>>>>> 1436969d
-			));
-
-			// report pairs
-			System.out.println(String.format("%30s: pruned %d pairs,    %d/%d (%.1f%%) total",
-<<<<<<< HEAD
-					"",
-					numPairsPrunedThisRound,
-					numPairsPruned, numPairs, 100.0f*numPairsPruned/numPairs
-=======
-				"",
-				numPairsPrunedThisRound,
-				numPairsPruned, numPairs, 100.0f*numPairsPruned/numPairs
->>>>>>> 1436969d
-			));
-
-			// report triples
-			System.out.println(String.format("%30s: pruned %d triples,  %d/%d (%.1f%%) total",
-<<<<<<< HEAD
-					"",
-					numTriplesPrunedThisRound,
-					numTriplesPruned, numTriples, 100.0f*numTriplesPruned/numTriples
-=======
-				"",
-				numTriplesPrunedThisRound,
-				numTriplesPruned, numTriples, 100.0f*numTriplesPruned/numTriples
->>>>>>> 1436969d
-			));
-		}
-
-		public boolean prunedAnythingThisRound() {
-			return numSinglesPrunedThisRound > 0 || numPairsPrunedThisRound > 0 || numTriplesPrunedThisRound > 0;
-		}
-	}
-
-
-	/**
-	 * Reads a saved pruning matrix from disk, or throws an exception
-	 */
-	public static PruningMatrix read(SimpleConfSpace confSpace, File cacheFile) {
-		return ObjectIO.readOrThrow(
-<<<<<<< HEAD
-				cacheFile,
-				PruningMatrix.class,
-				"pruning matrix",
-				(pmat) -> pmat.matches(confSpace)
-=======
-			cacheFile,
-			PruningMatrix.class,
-			"pruning matrix",
-			(pmat) -> pmat.matches(confSpace)
->>>>>>> 1436969d
-		);
-	}
-
-	/**
-	 * Runs Dead-End Elimination (DEE) to remove tuples of RCs that will not appear in low-energy conformations.
-	 */
-	public static class Runner {
-
-		private Double singlesThreshold = 100.0;
-		private Double pairsThreshold = 100.0;
-		private Double singlesGoldsteinDiffThreshold = null;
-		private Double pairsGoldsteinDiffThreshold = null;
-		private Double triplesGoldsteinDiffThreshold = null;
-		private boolean typeDependent = false;
-		private int numIterations = Integer.MAX_VALUE;
-		private boolean showProgress = false;
-		private File cacheFile = null;
-		private Parallelism parallelism = Parallelism.makeCpu(1);
-
-		public Runner setSinglesThreshold(Double val) {
-			singlesThreshold = val;
-			return this;
-		}
-
-		public Runner setPairsThreshold(Double val) {
-			pairsThreshold = val;
-			return this;
-		}
-
-		public Runner setThreshold(Double val) {
-			setSinglesThreshold(val);
-			setPairsThreshold(val);
-			return this;
-		}
-
-		public Runner setSinglesGoldsteinDiffThreshold(Double val) {
-			singlesGoldsteinDiffThreshold = val;
-			return this;
-		}
-
-		public Runner setPairsGoldsteinDiffThreshold(Double val) {
-			pairsGoldsteinDiffThreshold = val;
-			return this;
-		}
-
-		public Runner setTriplesGoldsteinDiffThreshold(Double val) {
-			triplesGoldsteinDiffThreshold = val;
-			return this;
-		}
-
-		public Runner setGoldsteinDiffThreshold(Double val) {
-			setSinglesGoldsteinDiffThreshold(val);
-			setPairsGoldsteinDiffThreshold(val);
-			setTriplesGoldsteinDiffThreshold(val);
-			return this;
-		}
-
-		public Runner setTypeDependent(boolean val) {
-			typeDependent = val;
-			return this;
-		}
-
-		public Runner setNumIterations(int val) {
-			numIterations = val;
-			return this;
-		}
-
-		public Runner setShowProgress(boolean val) {
-			showProgress = val;
-			return this;
-		}
-
-		public Runner setCacheFile(File val) {
-			cacheFile = val;
-			return this;
-		}
-
-		public Runner setParallelism(Parallelism val) {
-			parallelism = val;
-			return this;
-		}
-
-		public PruningMatrix run(SimpleConfSpace confSpace, EnergyMatrix emat) {
-
-			// check the cache file first
-			if (cacheFile != null) {
-				return ObjectIO.readOrMake(
-<<<<<<< HEAD
-						cacheFile,
-						PruningMatrix.class,
-						"pruning matrix",
-						(pmat) -> pmat.matches(confSpace),
-						(context) -> reallyRun(confSpace, emat)
-=======
-					cacheFile,
-					PruningMatrix.class,
-					"pruning matrix",
-					(pmat) -> pmat.matches(confSpace),
-					(context) -> reallyRun(confSpace, emat)
->>>>>>> 1436969d
-				);
-			} else {
-				return reallyRun(confSpace, emat);
-			}
-		}
-
-		private PruningMatrix reallyRun(SimpleConfSpace confSpace, EnergyMatrix emat) {
-
-			if (showProgress) {
-				System.out.println("Running DEE...");
-			}
-
-			Reporter reporter = new Reporter(confSpace);
-			PruningMatrix pmat = new PruningMatrix(confSpace);
-
-			Consumer<String> maybeReport = (prefix) -> {
-				if (showProgress) {
-					reporter.updateCounts(pmat);
-					reporter.report(prefix);
-				}
-			};
-
-			// 1. threshold pruning
-			if (singlesThreshold != null || pairsThreshold != null) {
-				SimpleDEE dee = new SimpleDEE(confSpace, emat, pmat);
-				if (singlesThreshold != null) {
-					dee.pruneSinglesByThreshold(singlesThreshold);
-					maybeReport.accept("Threshold Singles");
-				}
-				if (pairsThreshold != null) {
-					dee.prunePairsByThreshold(pairsThreshold);
-					maybeReport.accept("Threshold Pairs");
-				}
-			}
-
-			// 2. choose the competitor RCs (prune with an interval of 0)
-			if (showProgress) {
-				System.out.println("Choosing competitor residue conformations...");
-			}
-			PruningMatrix competitors = new PruningMatrix(pmat);
-			{
-				SimpleDEE dee = new SimpleDEE(confSpace, emat, competitors);
-				if (singlesGoldsteinDiffThreshold != null) {
-					dee.pruneSinglesGoldstein(0, typeDependent);
-				}
-				if (pairsGoldsteinDiffThreshold != null) {
-					dee.prunePairsGoldstein(0, typeDependent, parallelism);
-				}
-				if (triplesGoldsteinDiffThreshold != null) {
-					dee.pruneTriplesGoldstein(0, typeDependent, parallelism);
-					maybeReport.accept("Goldstein Triples");
-				}
-			}
-
-			// 3. iterative DEE pruning
-			if (singlesGoldsteinDiffThreshold != null || pairsGoldsteinDiffThreshold != null || triplesGoldsteinDiffThreshold != null) {
-
-				SimpleDEE dee = new SimpleDEE(confSpace, emat, pmat, competitors);
-
-				for (int i=0; i<numIterations; i++) {
-
-					if (showProgress) {
-						System.out.println("DEE iteration " + (i+1) + "...");
-					}
-
-					int numPruned = reporter.numSinglesPruned + reporter.numPairsPruned + reporter.numTriplesPruned;
-
-					// 3.1 Goldstein criterion
-					if (singlesGoldsteinDiffThreshold != null) {
-						dee.pruneSinglesGoldstein(singlesGoldsteinDiffThreshold, typeDependent);
-						maybeReport.accept("Goldstein Singles");
-					}
-					if (pairsGoldsteinDiffThreshold != null) {
-						dee.prunePairsGoldstein(pairsGoldsteinDiffThreshold, typeDependent, parallelism);
-						maybeReport.accept("Goldstein Pairs");
-					}
-					if (triplesGoldsteinDiffThreshold != null) {
-						dee.pruneTriplesGoldstein(triplesGoldsteinDiffThreshold, typeDependent, parallelism);
-						maybeReport.accept("Goldstein Triples");
-					}
-
-					// TODO: other pruning criteria?
-
-					// stop if we didn't prune anything
-					int numPrunedThisRound = reporter.numSinglesPruned + reporter.numPairsPruned + reporter.numTriplesPruned - numPruned;
-					if (numPrunedThisRound <= 0) {
-						break;
-					}
-				}
-			}
-
-			// show total pruning results
-			if (showProgress) {
-				BigInteger allConfs = new RCs(confSpace).getNumConformations();
-				BigInteger unprunedLower = pmat.calcUnprunedConfsLowerBound();
-				BigInteger unprunedUpper = pmat.calcUnprunedConfsUpperBound();
-				BigInteger prunedLower = allConfs.subtract(unprunedUpper);
-				BigInteger prunedUpper = allConfs.subtract(unprunedLower);
-				double percentPrunedLower = 100.0*prunedLower.doubleValue()/allConfs.doubleValue();
-				double percentPrunedUpper = 100.0*prunedUpper.doubleValue()/allConfs.doubleValue();
-				log("Conformations defined by conformation space:                           %s", formatBig(allConfs));
-				log("Conformations pruned (by singles and pairs, bounds):                   [%s,%s]", formatBig(prunedLower), formatBig(prunedUpper));
-				log("Conformations remaining after pruning (by singles and pairs, bounds):  [%s,%s]", formatBig(unprunedLower), formatBig(unprunedUpper));
-				log("Percent conformations pruned (by singles and pairs, bounds):           [%.6f,%.6f]", percentPrunedLower, percentPrunedUpper);
-			}
-
-			return pmat;
-		}
-	}
-
-	public final SimpleConfSpace confSpace;
-	public final EnergyMatrix emat;
-	public final PruningMatrix pmat;
-	public final PruningMatrix competitors;
-
-	public SimpleDEE(SimpleConfSpace confSpace, EnergyMatrix emat, PruningMatrix pmat) {
-		this(confSpace, emat, pmat, pmat);
-	}
-
-	public SimpleDEE(SimpleConfSpace confSpace, EnergyMatrix emat, PruningMatrix pmat, PruningMatrix competitors) {
-		this.confSpace = confSpace;
-		this.emat = emat;
-		this.pmat = pmat;
-		this.competitors = competitors;
-	}
-
-	private ResidueTemplate getTemplate(int pos, int rc) {
-		return confSpace.positions.get(pos).resConfs.get(rc).template;
-	}
-
-	public void pruneSinglesByThreshold(double energyThreshold) {
-		pmat.forEachUnprunedSingle((pos, rc) -> {
-			if (emat.getOneBody(pos, rc) > energyThreshold) {
-				pmat.pruneSingle(pos, rc);
-			}
-			return PruningMatrix.IteratorCommand.Continue;
-		});
-	}
-
-	public void prunePairsByThreshold(double energyThreshold) {
-		pmat.forEachUnprunedPair((pos1, rc1, pos2, rc2) -> {
-			if (emat.getPairwise(pos1, rc1, pos2, rc2) > energyThreshold) {
-				pmat.prunePair(pos1, rc1, pos2, rc2);
-			}
-			return PruningMatrix.IteratorCommand.Continue;
-		});
-	}
-
-	public void pruneSinglesGoldstein(double energyDiffThreshold, boolean typeDependent) {
-
-		// singles are so fast, we don't need to bother with parallelism and progress (right?)
-
-		pmat.forEachUnprunedSingle((candidatePos, candidateRc) -> {
-
-			// is there a competitor rc that has much lower energy?
-			PruningMatrix.IteratorCommand result = competitors.forEachUnprunedSingleAt(candidatePos, (competitorPos, competitorRc) -> {
-
-				// don't compete against self
-				if (competitorRc == candidateRc) {
-					return PruningMatrix.IteratorCommand.Continue;
-				}
-
-				// skip unmatched types if needed
-				if (typeDependent) {
-					if (!getTemplate(candidatePos, candidateRc).name.equals(getTemplate(competitorPos, competitorRc).name)) {
-						return PruningMatrix.IteratorCommand.Continue;
-					}
-				}
-
-				// start with singles energy diff
-				double energyDiffSum = 0
-<<<<<<< HEAD
-						+ emat.getOneBody(candidatePos, candidateRc)
-						- emat.getOneBody(competitorPos, competitorRc);
-=======
-					+ emat.getOneBody(candidatePos, candidateRc)
-					- emat.getOneBody(competitorPos, competitorRc);
->>>>>>> 1436969d
-
-				// sum over witness positions
-				for (int witnessPos=0; witnessPos<confSpace.positions.size(); witnessPos++) {
-
-					// witness pos can't be candidate pos
-					if (witnessPos == candidatePos) {
-						continue;
-					}
-
-					// min over witness rcs
-					double minEnergyDiff = Double.POSITIVE_INFINITY;
-					int numWitnessRCs = confSpace.positions.get(witnessPos).resConfs.size();
-					for (int witnessRc=0; witnessRc<numWitnessRCs; witnessRc++) {
-
-						// skip pruned witnesses
-						if (pmat.isPairPruned(candidatePos, candidateRc, witnessPos, witnessRc)) {
-							continue;
-						}
-
-						// compute the energy diff between the candidate and competitor, from the point of view of the witness
-						double energyDiff = 0
-<<<<<<< HEAD
-								+ emat.getPairwise(candidatePos, candidateRc, witnessPos, witnessRc)
-								- emat.getPairwise(competitorPos, competitorRc, witnessPos, witnessRc);
-=======
-							+ emat.getPairwise(candidatePos, candidateRc, witnessPos, witnessRc)
-							- emat.getPairwise(competitorPos, competitorRc, witnessPos, witnessRc);
->>>>>>> 1436969d
-						minEnergyDiff = Math.min(minEnergyDiff, energyDiff);
-					}
-
-					energyDiffSum += minEnergyDiff;
-					if (energyDiffSum == Double.POSITIVE_INFINITY) {
-						break;
-					}
-				}
-
-				// if we found a suitable competitor, stop searching
-				if (energyDiffSum > energyDiffThreshold) {
-					return PruningMatrix.IteratorCommand.Break;
-				} else {
-					return PruningMatrix.IteratorCommand.Continue;
-				}
-			});
-
-			// if the iteration terminated early (ie, we found a suitable competitor), then prune the candidate
-			if (result == PruningMatrix.IteratorCommand.Break) {
-				pmat.pruneSingle(candidatePos, candidateRc);
-			}
-
-			// always go onto to check the next candidate
-			return PruningMatrix.IteratorCommand.Continue;
-		});
-	}
-
-	public void prunePairsGoldstein(double energyDiffThreshold, boolean typeDependent) {
-		prunePairsGoldstein(energyDiffThreshold, typeDependent, Parallelism.makeCpu(1));
-	}
-<<<<<<< HEAD
-
-	public void prunePairsGoldstein(double energyDiffThreshold, boolean typeDependent, Parallelism parallelism) {
-
-		// this one can take quite a while, so track progress
-		AtomicLong numPairs = new AtomicLong(0);
-		pmat.forEachUnprunedPair((pos1, rc1, pos2, rc2) -> {
-			numPairs.incrementAndGet();
-			return PruningMatrix.IteratorCommand.Continue;
-		});
-		Progress progress = new Progress(numPairs.get());
-
-		try (TaskExecutor tasks = parallelism.makeTaskExecutor()) {
-
-			pmat.forEachUnprunedPair((candidatePos1, candidateRc1, candidatePos2, candidateRc2) -> {
-
-				tasks.submit(
-						() -> {
-							// can we find a competitor rc that has much lower energy?
-							return competitors.forEachUnprunedPairAt(candidatePos1, candidatePos2, (competitorPos1, competitorRc1, competitorPos2, competitorRc2) -> {
-
-								// don't compete against self
-								if (competitorRc1 == candidateRc1 && competitorRc2 == candidateRc2) {
-									return PruningMatrix.IteratorCommand.Continue;
-								}
-
-								// skip unmatched types if needed
-								if (typeDependent) {
-									if (!getTemplate(candidatePos1, candidateRc1).name.equals(getTemplate(competitorPos1, competitorRc1).name)
-											|| !getTemplate(candidatePos2, candidateRc2).name.equals(getTemplate(competitorPos2, competitorRc2).name)) {
-										return PruningMatrix.IteratorCommand.Continue;
-									}
-								}
-
-								// start with fragment energy diff
-								double energyDiffSum = 0
-										+ emat.getOneBody(candidatePos1, candidateRc1)
-										+ emat.getOneBody(candidatePos2, candidateRc2)
-										+ emat.getPairwise(candidatePos1, candidateRc1, candidatePos2, candidateRc2)
-										- emat.getOneBody(competitorPos1, competitorRc1)
-										- emat.getOneBody(competitorPos2, competitorRc2)
-										- emat.getPairwise(competitorPos1, competitorRc1, competitorPos2, competitorRc2);
-
-								// sum over witness positions
-								for (int witnessPos=0; witnessPos<confSpace.positions.size(); witnessPos++) {
-
-									// witness pos can't be candidate pos
-									if (witnessPos == candidatePos1 || witnessPos == candidatePos2) {
-										continue;
-									}
-
-									// min over witness rcs
-									double minEnergyDiff = Double.POSITIVE_INFINITY;
-									int numWitnessRCs = confSpace.positions.get(witnessPos).resConfs.size();
-									for (int witnessRc=0; witnessRc<numWitnessRCs; witnessRc++) {
-
-										// skip pruned witnesses
-										if (pmat.isPairPruned(candidatePos1, candidateRc1, witnessPos, witnessRc)
-												|| pmat.isPairPruned(candidatePos2, candidateRc2, witnessPos, witnessRc)) {
-											continue;
-										}
-
-										// compute the energy diff between the candidate and competitor, from the point of view of the witness
-										double energyDiff = 0
-												+ emat.getPairwise(candidatePos1, candidateRc1, witnessPos, witnessRc)
-												+ emat.getPairwise(candidatePos2, candidateRc2, witnessPos, witnessRc)
-												- emat.getPairwise(competitorPos1, competitorRc1, witnessPos, witnessRc)
-												- emat.getPairwise(competitorPos2, competitorRc2, witnessPos, witnessRc);
-										minEnergyDiff = Math.min(minEnergyDiff, energyDiff);
-									}
-									energyDiffSum += minEnergyDiff;
-									if (energyDiffSum == Double.POSITIVE_INFINITY) {
-										break;
-									}
-								}
-
-								if (energyDiffSum > energyDiffThreshold) {
-									return PruningMatrix.IteratorCommand.Break;
-								} else {
-									return PruningMatrix.IteratorCommand.Continue;
-								}
-							});
-						},
-						(result) -> {
-
-							// if the iteration terminated early (ie, we found a suitable competitor), then prune the candidate
-							if (result == PruningMatrix.IteratorCommand.Break) {
-								pmat.prunePair(candidatePos1, candidateRc1, candidatePos2, candidateRc2);
-							}
-
-							progress.incrementProgress();
-						}
-=======
-
-	public void prunePairsGoldstein(double energyDiffThreshold, boolean typeDependent, Parallelism parallelism) {
-
-		// this one can take quite a while, so track progress
-		AtomicLong numPairs = new AtomicLong(0);
-		pmat.forEachUnprunedPair((pos1, rc1, pos2, rc2) -> {
-			numPairs.incrementAndGet();
-			return PruningMatrix.IteratorCommand.Continue;
-		});
-		Progress progress = new Progress(numPairs.get());
-
-		try (TaskExecutor tasks = parallelism.makeTaskExecutor()) {
-
-			pmat.forEachUnprunedPair((candidatePos1, candidateRc1, candidatePos2, candidateRc2) -> {
-
-				tasks.submit(
-					() -> {
-						// can we find a competitor rc that has much lower energy?
-						return competitors.forEachUnprunedPairAt(candidatePos1, candidatePos2, (competitorPos1, competitorRc1, competitorPos2, competitorRc2) -> {
-
-							// don't compete against self
-							if (competitorRc1 == candidateRc1 && competitorRc2 == candidateRc2) {
-								return PruningMatrix.IteratorCommand.Continue;
-							}
-
-							// skip unmatched types if needed
-							if (typeDependent) {
-								if (!getTemplate(candidatePos1, candidateRc1).name.equals(getTemplate(competitorPos1, competitorRc1).name)
-									|| !getTemplate(candidatePos2, candidateRc2).name.equals(getTemplate(competitorPos2, competitorRc2).name)) {
-									return PruningMatrix.IteratorCommand.Continue;
-								}
-							}
-
-							// start with fragment energy diff
-							double energyDiffSum = 0
-								+ emat.getOneBody(candidatePos1, candidateRc1)
-								+ emat.getOneBody(candidatePos2, candidateRc2)
-								+ emat.getPairwise(candidatePos1, candidateRc1, candidatePos2, candidateRc2)
-								- emat.getOneBody(competitorPos1, competitorRc1)
-								- emat.getOneBody(competitorPos2, competitorRc2)
-								- emat.getPairwise(competitorPos1, competitorRc1, competitorPos2, competitorRc2);
-
-							// sum over witness positions
-							for (int witnessPos=0; witnessPos<confSpace.positions.size(); witnessPos++) {
-
-								// witness pos can't be candidate pos
-								if (witnessPos == candidatePos1 || witnessPos == candidatePos2) {
-									continue;
-								}
-
-								// min over witness rcs
-								double minEnergyDiff = Double.POSITIVE_INFINITY;
-								int numWitnessRCs = confSpace.positions.get(witnessPos).resConfs.size();
-								for (int witnessRc=0; witnessRc<numWitnessRCs; witnessRc++) {
-
-									// skip pruned witnesses
-									if (pmat.isPairPruned(candidatePos1, candidateRc1, witnessPos, witnessRc)
-										|| pmat.isPairPruned(candidatePos2, candidateRc2, witnessPos, witnessRc)) {
-										continue;
-									}
-
-									// compute the energy diff between the candidate and competitor, from the point of view of the witness
-									double energyDiff = 0
-										+ emat.getPairwise(candidatePos1, candidateRc1, witnessPos, witnessRc)
-										+ emat.getPairwise(candidatePos2, candidateRc2, witnessPos, witnessRc)
-										- emat.getPairwise(competitorPos1, competitorRc1, witnessPos, witnessRc)
-										- emat.getPairwise(competitorPos2, competitorRc2, witnessPos, witnessRc);
-									minEnergyDiff = Math.min(minEnergyDiff, energyDiff);
-								}
-								energyDiffSum += minEnergyDiff;
-								if (energyDiffSum == Double.POSITIVE_INFINITY) {
-									break;
-								}
-							}
-
-							if (energyDiffSum > energyDiffThreshold) {
-								return PruningMatrix.IteratorCommand.Break;
-							} else {
-								return PruningMatrix.IteratorCommand.Continue;
-							}
-						});
-					},
-					(result) -> {
-
-						// if the iteration terminated early (ie, we found a suitable competitor), then prune the candidate
-						if (result == PruningMatrix.IteratorCommand.Break) {
-							pmat.prunePair(candidatePos1, candidateRc1, candidatePos2, candidateRc2);
-						}
-
-						progress.incrementProgress();
-					}
->>>>>>> 1436969d
-				);
-
-				// always go onto to check the next candidate
-				return PruningMatrix.IteratorCommand.Continue;
-			});
-		}
-	}
-
-	public void pruneTriplesGoldstein(double energyDiffThreshold, boolean typeDependent) {
-		pruneTriplesGoldstein(energyDiffThreshold, typeDependent, Parallelism.makeCpu(1));
-	}
-
-	public void pruneTriplesGoldstein(double energyDiffThreshold, boolean typeDependent, Parallelism parallelism) {
-
-		// this one can take quite a while, so track progress
-		AtomicLong numTriples = new AtomicLong(0);
-		pmat.forEachUnprunedTriple((pos1, rc1, pos2, rc2, pos3, rc3) -> {
-			numTriples.incrementAndGet();
-			return PruningMatrix.IteratorCommand.Continue;
-		});
-		Progress progress = new Progress(numTriples.get());
-
-		try (TaskExecutor tasks = parallelism.makeTaskExecutor()) {
-
-			pmat.forEachUnprunedTriple((candidatePos1, candidateRc1, candidatePos2, candidateRc2, candidatePos3, candidateRc3) -> {
-
-				tasks.submit(
-<<<<<<< HEAD
-						() -> {
-							// can we find a competitor rc that has much lower energy?
-							return competitors.forEachUnprunedTripleAt(candidatePos1, candidatePos2, candidatePos3, (competitorPos1, competitorRc1, competitorPos2, competitorRc2, competitorPos3, competitorRc3) -> {
-
-								// don't compete against self
-								if (competitorRc1 == candidateRc1 && competitorRc2 == candidateRc2 && competitorRc3 == candidateRc3) {
-									return PruningMatrix.IteratorCommand.Continue;
-								}
-
-								// skip unmatched types if needed
-								if (typeDependent) {
-									if (!getTemplate(candidatePos1, candidateRc1).name.equals(getTemplate(competitorPos1, competitorRc1).name)
-											|| !getTemplate(candidatePos2, candidateRc2).name.equals(getTemplate(competitorPos2, competitorRc2).name)
-											|| !getTemplate(candidatePos3, candidateRc3).name.equals(getTemplate(competitorPos3, competitorRc3).name)) {
-										return PruningMatrix.IteratorCommand.Continue;
-									}
-								}
-
-								// start with fragment energy diff
-								double energyDiffSum = 0
-										+ emat.getOneBody(candidatePos1, candidateRc1)
-										+ emat.getOneBody(candidatePos2, candidateRc2)
-										+ emat.getOneBody(candidatePos3, candidateRc3)
-										+ emat.getPairwise(candidatePos1, candidateRc1, candidatePos2, candidateRc2)
-										+ emat.getPairwise(candidatePos1, candidateRc1, candidatePos3, candidateRc3)
-										+ emat.getPairwise(candidatePos2, candidateRc2, candidatePos3, candidateRc3)
-										- emat.getOneBody(competitorPos1, competitorRc1)
-										- emat.getOneBody(competitorPos2, competitorRc2)
-										- emat.getOneBody(competitorPos3, competitorRc3)
-										- emat.getPairwise(competitorPos1, competitorRc1, competitorPos2, competitorRc2)
-										- emat.getPairwise(competitorPos1, competitorRc1, competitorPos3, competitorRc3)
-										- emat.getPairwise(competitorPos2, competitorRc2, competitorPos3, competitorRc3);
-
-								// sum over witness positions
-								for (int witnessPos=0; witnessPos<confSpace.positions.size(); witnessPos++) {
-
-									// witness pos can't be candidate pos
-									if (witnessPos == candidatePos1 || witnessPos == candidatePos2 || witnessPos == candidatePos3) {
-										continue;
-									}
-
-									// min over witness rcs
-									double minEnergyDiff = Double.POSITIVE_INFINITY;
-									int numWitnessRCs = confSpace.positions.get(witnessPos).resConfs.size();
-									for (int witnessRc=0; witnessRc<numWitnessRCs; witnessRc++) {
-
-										// skip pruned witnesses
-										if (pmat.isPairPruned(candidatePos1, candidateRc1, witnessPos, witnessRc)
-												|| pmat.isPairPruned(candidatePos2, candidateRc2, witnessPos, witnessRc)
-												|| pmat.isPairPruned(candidatePos3, candidateRc3, witnessPos, witnessRc)) {
-											continue;
-										}
-
-										// compute the energy diff between the candidate and competitor, from the point of view of the witness
-										double energyDiff = 0
-												+ emat.getPairwise(candidatePos1, candidateRc1, witnessPos, witnessRc)
-												+ emat.getPairwise(candidatePos2, candidateRc2, witnessPos, witnessRc)
-												+ emat.getPairwise(candidatePos3, candidateRc3, witnessPos, witnessRc)
-												- emat.getPairwise(competitorPos1, competitorRc1, witnessPos, witnessRc)
-												- emat.getPairwise(competitorPos2, competitorRc2, witnessPos, witnessRc)
-												- emat.getPairwise(competitorPos3, competitorRc3, witnessPos, witnessRc);
-										minEnergyDiff = Math.min(minEnergyDiff, energyDiff);
-									}
-									energyDiffSum += minEnergyDiff;
-									if (energyDiffSum == Double.POSITIVE_INFINITY) {
-										break;
-									}
-								}
-
-								if (energyDiffSum > energyDiffThreshold) {
-									return PruningMatrix.IteratorCommand.Break;
-								} else {
-									return PruningMatrix.IteratorCommand.Continue;
-								}
-							});
-						},
-						(result) -> {
-
-							// if the iteration terminated early (ie, we found a suitable competitor), then prune the candidate
-							if (result == PruningMatrix.IteratorCommand.Break) {
-								pmat.pruneTriple(candidatePos1, candidateRc1, candidatePos2, candidateRc2, candidatePos3, candidateRc3);
-							}
-
-							progress.incrementProgress();
-=======
-					() -> {
-						// can we find a competitor rc that has much lower energy?
-						return competitors.forEachUnprunedTripleAt(candidatePos1, candidatePos2, candidatePos3, (competitorPos1, competitorRc1, competitorPos2, competitorRc2, competitorPos3, competitorRc3) -> {
-
-							// don't compete against self
-							if (competitorRc1 == candidateRc1 && competitorRc2 == candidateRc2 && competitorRc3 == candidateRc3) {
-								return PruningMatrix.IteratorCommand.Continue;
-							}
-
-							// skip unmatched types if needed
-							if (typeDependent) {
-								if (!getTemplate(candidatePos1, candidateRc1).name.equals(getTemplate(competitorPos1, competitorRc1).name)
-									|| !getTemplate(candidatePos2, candidateRc2).name.equals(getTemplate(competitorPos2, competitorRc2).name)
-									|| !getTemplate(candidatePos3, candidateRc3).name.equals(getTemplate(competitorPos3, competitorRc3).name)) {
-									return PruningMatrix.IteratorCommand.Continue;
-								}
-							}
-
-							// start with fragment energy diff
-							double energyDiffSum = 0
-								+ emat.getOneBody(candidatePos1, candidateRc1)
-								+ emat.getOneBody(candidatePos2, candidateRc2)
-								+ emat.getOneBody(candidatePos3, candidateRc3)
-								+ emat.getPairwise(candidatePos1, candidateRc1, candidatePos2, candidateRc2)
-								+ emat.getPairwise(candidatePos1, candidateRc1, candidatePos3, candidateRc3)
-								+ emat.getPairwise(candidatePos2, candidateRc2, candidatePos3, candidateRc3)
-								- emat.getOneBody(competitorPos1, competitorRc1)
-								- emat.getOneBody(competitorPos2, competitorRc2)
-								- emat.getOneBody(competitorPos3, competitorRc3)
-								- emat.getPairwise(competitorPos1, competitorRc1, competitorPos2, competitorRc2)
-								- emat.getPairwise(competitorPos1, competitorRc1, competitorPos3, competitorRc3)
-								- emat.getPairwise(competitorPos2, competitorRc2, competitorPos3, competitorRc3);
-
-							// sum over witness positions
-							for (int witnessPos=0; witnessPos<confSpace.positions.size(); witnessPos++) {
-
-								// witness pos can't be candidate pos
-								if (witnessPos == candidatePos1 || witnessPos == candidatePos2 || witnessPos == candidatePos3) {
-									continue;
-								}
-
-								// min over witness rcs
-								double minEnergyDiff = Double.POSITIVE_INFINITY;
-								int numWitnessRCs = confSpace.positions.get(witnessPos).resConfs.size();
-								for (int witnessRc=0; witnessRc<numWitnessRCs; witnessRc++) {
-
-									// skip pruned witnesses
-									if (pmat.isPairPruned(candidatePos1, candidateRc1, witnessPos, witnessRc)
-										|| pmat.isPairPruned(candidatePos2, candidateRc2, witnessPos, witnessRc)
-										|| pmat.isPairPruned(candidatePos3, candidateRc3, witnessPos, witnessRc)) {
-										continue;
-									}
-
-									// compute the energy diff between the candidate and competitor, from the point of view of the witness
-									double energyDiff = 0
-										+ emat.getPairwise(candidatePos1, candidateRc1, witnessPos, witnessRc)
-										+ emat.getPairwise(candidatePos2, candidateRc2, witnessPos, witnessRc)
-										+ emat.getPairwise(candidatePos3, candidateRc3, witnessPos, witnessRc)
-										- emat.getPairwise(competitorPos1, competitorRc1, witnessPos, witnessRc)
-										- emat.getPairwise(competitorPos2, competitorRc2, witnessPos, witnessRc)
-										- emat.getPairwise(competitorPos3, competitorRc3, witnessPos, witnessRc);
-									minEnergyDiff = Math.min(minEnergyDiff, energyDiff);
-								}
-								energyDiffSum += minEnergyDiff;
-								if (energyDiffSum == Double.POSITIVE_INFINITY) {
-									break;
-								}
-							}
-
-							if (energyDiffSum > energyDiffThreshold) {
-								return PruningMatrix.IteratorCommand.Break;
-							} else {
-								return PruningMatrix.IteratorCommand.Continue;
-							}
-						});
-					},
-					(result) -> {
-
-						// if the iteration terminated early (ie, we found a suitable competitor), then prune the candidate
-						if (result == PruningMatrix.IteratorCommand.Break) {
-							pmat.pruneTriple(candidatePos1, candidateRc1, candidatePos2, candidateRc2, candidatePos3, candidateRc3);
->>>>>>> 1436969d
-						}
-				);
-
-<<<<<<< HEAD
-=======
-						progress.incrementProgress();
-					}
-				);
-
->>>>>>> 1436969d
-				// always go onto to check the next candidate
-				return PruningMatrix.IteratorCommand.Continue;
-			});
-		}
-	}
+    private static class Reporter {
+
+        int numSingles;
+        int numPairs;
+        int numTriples;
+        int numSinglesPruned = 0;
+        int numPairsPruned = 0;
+        int numTriplesPruned = 0;
+        int numSinglesPrunedThisRound = 0;
+        int numPairsPrunedThisRound = 0;
+        int numTriplesPrunedThisRound = 0;
+
+        public Reporter(SimpleConfSpace confSpace) {
+            numSingles = confSpace.getNumResConfs();
+            numPairs = confSpace.getNumResConfPairs();
+            numTriples = confSpace.getNumResConfTriples();
+        }
+
+        public void updateCounts(PruningMatrix pmat) {
+
+            // count singles
+            int newNumSinglesPruned = pmat.countPrunedRCs();
+            numSinglesPrunedThisRound = newNumSinglesPruned - numSinglesPruned;
+            numSinglesPruned = newNumSinglesPruned;
+
+            // count pairs
+            int newNumPairsPruned = pmat.countPrunedPairs();
+            numPairsPrunedThisRound = newNumPairsPruned - numPairsPruned;
+            numPairsPruned = newNumPairsPruned;
+
+            // count triples
+            int newNumTriplesPruned = pmat.countPrunedTriples();
+            numTriplesPrunedThisRound = newNumTriplesPruned - numTriplesPruned;
+            numTriplesPruned = newNumTriplesPruned;
+        }
+
+        public void report(String prefix) {
+
+            // report singles
+            System.out.println(String.format("%30s: pruned %d singles,  %d/%d (%.1f%%) total",
+                    prefix,
+                    numSinglesPrunedThisRound,
+                    numSinglesPruned, numSingles, 100.0f*numSinglesPruned/numSingles
+            ));
+
+            // report pairs
+            System.out.println(String.format("%30s: pruned %d pairs,    %d/%d (%.1f%%) total",
+                    "",
+                    numPairsPrunedThisRound,
+                    numPairsPruned, numPairs, 100.0f*numPairsPruned/numPairs
+            ));
+
+            // report triples
+            System.out.println(String.format("%30s: pruned %d triples,  %d/%d (%.1f%%) total",
+                    "",
+                    numTriplesPrunedThisRound,
+                    numTriplesPruned, numTriples, 100.0f*numTriplesPruned/numTriples
+            ));
+        }
+
+        public boolean prunedAnythingThisRound() {
+            return numSinglesPrunedThisRound > 0 || numPairsPrunedThisRound > 0 || numTriplesPrunedThisRound > 0;
+        }
+    }
+
+
+    /**
+     * Reads a saved pruning matrix from disk, or throws an exception
+     */
+    public static PruningMatrix read(SimpleConfSpace confSpace, File cacheFile) {
+        return ObjectIO.readOrThrow(
+                cacheFile,
+                PruningMatrix.class,
+                "pruning matrix",
+                (pmat) -> pmat.matches(confSpace)
+        );
+    }
+
+    /**
+     * Runs Dead-End Elimination (DEE) to remove tuples of RCs that will not appear in low-energy conformations.
+     */
+    public static class Runner {
+
+        private Double singlesThreshold = 100.0;
+        private Double pairsThreshold = 100.0;
+        private Double singlesGoldsteinDiffThreshold = null;
+        private Double pairsGoldsteinDiffThreshold = null;
+        private Double triplesGoldsteinDiffThreshold = null;
+        private boolean typeDependent = false;
+        private int numIterations = Integer.MAX_VALUE;
+        private boolean showProgress = false;
+        private File cacheFile = null;
+        private Parallelism parallelism = Parallelism.makeCpu(1);
+
+        public Runner setSinglesThreshold(Double val) {
+            singlesThreshold = val;
+            return this;
+        }
+
+        public Runner setPairsThreshold(Double val) {
+            pairsThreshold = val;
+            return this;
+        }
+
+        public Runner setThreshold(Double val) {
+            setSinglesThreshold(val);
+            setPairsThreshold(val);
+            return this;
+        }
+
+        public Runner setSinglesGoldsteinDiffThreshold(Double val) {
+            singlesGoldsteinDiffThreshold = val;
+            return this;
+        }
+
+        public Runner setPairsGoldsteinDiffThreshold(Double val) {
+            pairsGoldsteinDiffThreshold = val;
+            return this;
+        }
+
+        public Runner setTriplesGoldsteinDiffThreshold(Double val) {
+            triplesGoldsteinDiffThreshold = val;
+            return this;
+        }
+
+        public Runner setGoldsteinDiffThreshold(Double val) {
+            setSinglesGoldsteinDiffThreshold(val);
+            setPairsGoldsteinDiffThreshold(val);
+            setTriplesGoldsteinDiffThreshold(val);
+            return this;
+        }
+
+        public Runner setTypeDependent(boolean val) {
+            typeDependent = val;
+            return this;
+        }
+
+        public Runner setNumIterations(int val) {
+            numIterations = val;
+            return this;
+        }
+
+        public Runner setShowProgress(boolean val) {
+            showProgress = val;
+            return this;
+        }
+
+        public Runner setCacheFile(File val) {
+            cacheFile = val;
+            return this;
+        }
+
+        public Runner setParallelism(Parallelism val) {
+            parallelism = val;
+            return this;
+        }
+
+        public PruningMatrix run(SimpleConfSpace confSpace, EnergyMatrix emat) {
+
+            // check the cache file first
+            if (cacheFile != null) {
+                return ObjectIO.readOrMake(
+                        cacheFile,
+                        PruningMatrix.class,
+                        "pruning matrix",
+                        (pmat) -> pmat.matches(confSpace),
+                        (context) -> reallyRun(confSpace, emat)
+                );
+            } else {
+                return reallyRun(confSpace, emat);
+            }
+        }
+
+        private PruningMatrix reallyRun(SimpleConfSpace confSpace, EnergyMatrix emat) {
+
+            if (showProgress) {
+                System.out.println("Running DEE...");
+            }
+
+            Reporter reporter = new Reporter(confSpace);
+            PruningMatrix pmat = new PruningMatrix(confSpace);
+
+            Consumer<String> maybeReport = (prefix) -> {
+                if (showProgress) {
+                    reporter.updateCounts(pmat);
+                    reporter.report(prefix);
+                }
+            };
+
+            // 1. threshold pruning
+            if (singlesThreshold != null || pairsThreshold != null) {
+                SimpleDEE dee = new SimpleDEE(confSpace, emat, pmat);
+                if (singlesThreshold != null) {
+                    dee.pruneSinglesByThreshold(singlesThreshold);
+                    maybeReport.accept("Threshold Singles");
+                }
+                if (pairsThreshold != null) {
+                    dee.prunePairsByThreshold(pairsThreshold);
+                    maybeReport.accept("Threshold Pairs");
+                }
+            }
+
+            // 2. choose the competitor RCs (prune with an interval of 0)
+            if (showProgress) {
+                System.out.println("Choosing competitor residue conformations...");
+            }
+            PruningMatrix competitors = new PruningMatrix(pmat);
+            {
+                SimpleDEE dee = new SimpleDEE(confSpace, emat, competitors);
+                if (singlesGoldsteinDiffThreshold != null) {
+                    dee.pruneSinglesGoldstein(0, typeDependent);
+                }
+                if (pairsGoldsteinDiffThreshold != null) {
+                    dee.prunePairsGoldstein(0, typeDependent, parallelism);
+                }
+                if (triplesGoldsteinDiffThreshold != null) {
+                    dee.pruneTriplesGoldstein(0, typeDependent, parallelism);
+                    maybeReport.accept("Goldstein Triples");
+                }
+            }
+
+            // 3. iterative DEE pruning
+            if (singlesGoldsteinDiffThreshold != null || pairsGoldsteinDiffThreshold != null || triplesGoldsteinDiffThreshold != null) {
+
+                SimpleDEE dee = new SimpleDEE(confSpace, emat, pmat, competitors);
+
+                for (int i=0; i<numIterations; i++) {
+
+                    if (showProgress) {
+                        System.out.println("DEE iteration " + (i+1) + "...");
+                    }
+
+                    int numPruned = reporter.numSinglesPruned + reporter.numPairsPruned + reporter.numTriplesPruned;
+
+                    // 3.1 Goldstein criterion
+                    if (singlesGoldsteinDiffThreshold != null) {
+                        dee.pruneSinglesGoldstein(singlesGoldsteinDiffThreshold, typeDependent);
+                        maybeReport.accept("Goldstein Singles");
+                    }
+                    if (pairsGoldsteinDiffThreshold != null) {
+                        dee.prunePairsGoldstein(pairsGoldsteinDiffThreshold, typeDependent, parallelism);
+                        maybeReport.accept("Goldstein Pairs");
+                    }
+                    if (triplesGoldsteinDiffThreshold != null) {
+                        dee.pruneTriplesGoldstein(triplesGoldsteinDiffThreshold, typeDependent, parallelism);
+                        maybeReport.accept("Goldstein Triples");
+                    }
+
+                    // TODO: other pruning criteria?
+
+                    // stop if we didn't prune anything
+                    int numPrunedThisRound = reporter.numSinglesPruned + reporter.numPairsPruned + reporter.numTriplesPruned - numPruned;
+                    if (numPrunedThisRound <= 0) {
+                        break;
+                    }
+                }
+            }
+
+            // show total pruning results
+            if (showProgress) {
+                BigInteger allConfs = new RCs(confSpace).getNumConformations();
+                BigInteger unprunedLower = pmat.calcUnprunedConfsLowerBound();
+                BigInteger unprunedUpper = pmat.calcUnprunedConfsUpperBound();
+                BigInteger prunedLower = allConfs.subtract(unprunedUpper);
+                BigInteger prunedUpper = allConfs.subtract(unprunedLower);
+                double percentPrunedLower = 100.0*prunedLower.doubleValue()/allConfs.doubleValue();
+                double percentPrunedUpper = 100.0*prunedUpper.doubleValue()/allConfs.doubleValue();
+                log("Conformations defined by conformation space:                           %s", formatBig(allConfs));
+                log("Conformations pruned (by singles and pairs, bounds):                   [%s,%s]", formatBig(prunedLower), formatBig(prunedUpper));
+                log("Conformations remaining after pruning (by singles and pairs, bounds):  [%s,%s]", formatBig(unprunedLower), formatBig(unprunedUpper));
+                log("Percent conformations pruned (by singles and pairs, bounds):           [%.6f,%.6f]", percentPrunedLower, percentPrunedUpper);
+            }
+
+            return pmat;
+        }
+    }
+
+    public final SimpleConfSpace confSpace;
+    public final EnergyMatrix emat;
+    public final PruningMatrix pmat;
+    public final PruningMatrix competitors;
+
+    public SimpleDEE(SimpleConfSpace confSpace, EnergyMatrix emat, PruningMatrix pmat) {
+        this(confSpace, emat, pmat, pmat);
+    }
+
+    public SimpleDEE(SimpleConfSpace confSpace, EnergyMatrix emat, PruningMatrix pmat, PruningMatrix competitors) {
+        this.confSpace = confSpace;
+        this.emat = emat;
+        this.pmat = pmat;
+        this.competitors = competitors;
+    }
+
+    private ResidueTemplate getTemplate(int pos, int rc) {
+        return confSpace.positions.get(pos).resConfs.get(rc).template;
+    }
+
+    public void pruneSinglesByThreshold(double energyThreshold) {
+        pmat.forEachUnprunedSingle((pos, rc) -> {
+            if (emat.getOneBody(pos, rc) > energyThreshold) {
+                pmat.pruneSingle(pos, rc);
+            }
+            return PruningMatrix.IteratorCommand.Continue;
+        });
+    }
+
+    public void prunePairsByThreshold(double energyThreshold) {
+        pmat.forEachUnprunedPair((pos1, rc1, pos2, rc2) -> {
+            if (emat.getPairwise(pos1, rc1, pos2, rc2) > energyThreshold) {
+                pmat.prunePair(pos1, rc1, pos2, rc2);
+            }
+            return PruningMatrix.IteratorCommand.Continue;
+        });
+    }
+
+    public void pruneSinglesGoldstein(double energyDiffThreshold, boolean typeDependent) {
+
+        // singles are so fast, we don't need to bother with parallelism and progress (right?)
+
+        pmat.forEachUnprunedSingle((candidatePos, candidateRc) -> {
+
+            // is there a competitor rc that has much lower energy?
+            PruningMatrix.IteratorCommand result = competitors.forEachUnprunedSingleAt(candidatePos, (competitorPos, competitorRc) -> {
+
+                // don't compete against self
+                if (competitorRc == candidateRc) {
+                    return PruningMatrix.IteratorCommand.Continue;
+                }
+
+                // skip unmatched types if needed
+                if (typeDependent) {
+                    if (!getTemplate(candidatePos, candidateRc).name.equals(getTemplate(competitorPos, competitorRc).name)) {
+                        return PruningMatrix.IteratorCommand.Continue;
+                    }
+                }
+
+                // start with singles energy diff
+                double energyDiffSum = 0
+                        + emat.getOneBody(candidatePos, candidateRc)
+                        - emat.getOneBody(competitorPos, competitorRc);
+
+                // sum over witness positions
+                for (int witnessPos=0; witnessPos<confSpace.positions.size(); witnessPos++) {
+
+                    // witness pos can't be candidate pos
+                    if (witnessPos == candidatePos) {
+                        continue;
+                    }
+
+                    // min over witness rcs
+                    double minEnergyDiff = Double.POSITIVE_INFINITY;
+                    int numWitnessRCs = confSpace.positions.get(witnessPos).resConfs.size();
+                    for (int witnessRc=0; witnessRc<numWitnessRCs; witnessRc++) {
+
+                        // skip pruned witnesses
+                        if (pmat.isPairPruned(candidatePos, candidateRc, witnessPos, witnessRc)) {
+                            continue;
+                        }
+
+                        // compute the energy diff between the candidate and competitor, from the point of view of the witness
+                        double energyDiff = 0
+                                + emat.getPairwise(candidatePos, candidateRc, witnessPos, witnessRc)
+                                - emat.getPairwise(competitorPos, competitorRc, witnessPos, witnessRc);
+                        minEnergyDiff = Math.min(minEnergyDiff, energyDiff);
+                    }
+
+                    energyDiffSum += minEnergyDiff;
+                    if (energyDiffSum == Double.POSITIVE_INFINITY) {
+                        break;
+                    }
+                }
+
+                // if we found a suitable competitor, stop searching
+                if (energyDiffSum > energyDiffThreshold) {
+                    return PruningMatrix.IteratorCommand.Break;
+                } else {
+                    return PruningMatrix.IteratorCommand.Continue;
+                }
+            });
+
+            // if the iteration terminated early (ie, we found a suitable competitor), then prune the candidate
+            if (result == PruningMatrix.IteratorCommand.Break) {
+                pmat.pruneSingle(candidatePos, candidateRc);
+            }
+
+            // always go onto to check the next candidate
+            return PruningMatrix.IteratorCommand.Continue;
+        });
+    }
+
+    public void prunePairsGoldstein(double energyDiffThreshold, boolean typeDependent) {
+        prunePairsGoldstein(energyDiffThreshold, typeDependent, Parallelism.makeCpu(1));
+    }
+
+    public void prunePairsGoldstein(double energyDiffThreshold, boolean typeDependent, Parallelism parallelism) {
+
+        // this one can take quite a while, so track progress
+        AtomicLong numPairs = new AtomicLong(0);
+        pmat.forEachUnprunedPair((pos1, rc1, pos2, rc2) -> {
+            numPairs.incrementAndGet();
+            return PruningMatrix.IteratorCommand.Continue;
+        });
+        Progress progress = new Progress(numPairs.get());
+
+        try (TaskExecutor tasks = parallelism.makeTaskExecutor()) {
+
+            pmat.forEachUnprunedPair((candidatePos1, candidateRc1, candidatePos2, candidateRc2) -> {
+
+                tasks.submit(
+                        () -> {
+                            // can we find a competitor rc that has much lower energy?
+                            return competitors.forEachUnprunedPairAt(candidatePos1, candidatePos2, (competitorPos1, competitorRc1, competitorPos2, competitorRc2) -> {
+
+                                // don't compete against self
+                                if (competitorRc1 == candidateRc1 && competitorRc2 == candidateRc2) {
+                                    return PruningMatrix.IteratorCommand.Continue;
+                                }
+
+                                // skip unmatched types if needed
+                                if (typeDependent) {
+                                    if (!getTemplate(candidatePos1, candidateRc1).name.equals(getTemplate(competitorPos1, competitorRc1).name)
+                                            || !getTemplate(candidatePos2, candidateRc2).name.equals(getTemplate(competitorPos2, competitorRc2).name)) {
+                                        return PruningMatrix.IteratorCommand.Continue;
+                                    }
+                                }
+
+                                // start with fragment energy diff
+                                double energyDiffSum = 0
+                                        + emat.getOneBody(candidatePos1, candidateRc1)
+                                        + emat.getOneBody(candidatePos2, candidateRc2)
+                                        + emat.getPairwise(candidatePos1, candidateRc1, candidatePos2, candidateRc2)
+                                        - emat.getOneBody(competitorPos1, competitorRc1)
+                                        - emat.getOneBody(competitorPos2, competitorRc2)
+                                        - emat.getPairwise(competitorPos1, competitorRc1, competitorPos2, competitorRc2);
+
+                                // sum over witness positions
+                                for (int witnessPos=0; witnessPos<confSpace.positions.size(); witnessPos++) {
+
+                                    // witness pos can't be candidate pos
+                                    if (witnessPos == candidatePos1 || witnessPos == candidatePos2) {
+                                        continue;
+                                    }
+
+                                    // min over witness rcs
+                                    double minEnergyDiff = Double.POSITIVE_INFINITY;
+                                    int numWitnessRCs = confSpace.positions.get(witnessPos).resConfs.size();
+                                    for (int witnessRc=0; witnessRc<numWitnessRCs; witnessRc++) {
+
+                                        // skip pruned witnesses
+                                        if (pmat.isPairPruned(candidatePos1, candidateRc1, witnessPos, witnessRc)
+                                                || pmat.isPairPruned(candidatePos2, candidateRc2, witnessPos, witnessRc)) {
+                                            continue;
+                                        }
+
+                                        // compute the energy diff between the candidate and competitor, from the point of view of the witness
+                                        double energyDiff = 0
+                                                + emat.getPairwise(candidatePos1, candidateRc1, witnessPos, witnessRc)
+                                                + emat.getPairwise(candidatePos2, candidateRc2, witnessPos, witnessRc)
+                                                - emat.getPairwise(competitorPos1, competitorRc1, witnessPos, witnessRc)
+                                                - emat.getPairwise(competitorPos2, competitorRc2, witnessPos, witnessRc);
+                                        minEnergyDiff = Math.min(minEnergyDiff, energyDiff);
+                                    }
+                                    energyDiffSum += minEnergyDiff;
+                                    if (energyDiffSum == Double.POSITIVE_INFINITY) {
+                                        break;
+                                    }
+                                }
+
+                                if (energyDiffSum > energyDiffThreshold) {
+                                    return PruningMatrix.IteratorCommand.Break;
+                                } else {
+                                    return PruningMatrix.IteratorCommand.Continue;
+                                }
+                            });
+                        },
+                        (result) -> {
+
+                            // if the iteration terminated early (ie, we found a suitable competitor), then prune the candidate
+                            if (result == PruningMatrix.IteratorCommand.Break) {
+                                pmat.prunePair(candidatePos1, candidateRc1, candidatePos2, candidateRc2);
+                            }
+
+                            progress.incrementProgress();
+                        }
+                );
+
+                // always go onto to check the next candidate
+                return PruningMatrix.IteratorCommand.Continue;
+            });
+        }
+    }
+
+    public void pruneTriplesGoldstein(double energyDiffThreshold, boolean typeDependent) {
+        pruneTriplesGoldstein(energyDiffThreshold, typeDependent, Parallelism.makeCpu(1));
+    }
+
+    public void pruneTriplesGoldstein(double energyDiffThreshold, boolean typeDependent, Parallelism parallelism) {
+
+        // this one can take quite a while, so track progress
+        AtomicLong numTriples = new AtomicLong(0);
+        pmat.forEachUnprunedTriple((pos1, rc1, pos2, rc2, pos3, rc3) -> {
+            numTriples.incrementAndGet();
+            return PruningMatrix.IteratorCommand.Continue;
+        });
+        Progress progress = new Progress(numTriples.get());
+
+        try (TaskExecutor tasks = parallelism.makeTaskExecutor()) {
+
+            pmat.forEachUnprunedTriple((candidatePos1, candidateRc1, candidatePos2, candidateRc2, candidatePos3, candidateRc3) -> {
+
+                tasks.submit(
+                        () -> {
+                            // can we find a competitor rc that has much lower energy?
+                            return competitors.forEachUnprunedTripleAt(candidatePos1, candidatePos2, candidatePos3, (competitorPos1, competitorRc1, competitorPos2, competitorRc2, competitorPos3, competitorRc3) -> {
+
+                                // don't compete against self
+                                if (competitorRc1 == candidateRc1 && competitorRc2 == candidateRc2 && competitorRc3 == candidateRc3) {
+                                    return PruningMatrix.IteratorCommand.Continue;
+                                }
+
+                                // skip unmatched types if needed
+                                if (typeDependent) {
+                                    if (!getTemplate(candidatePos1, candidateRc1).name.equals(getTemplate(competitorPos1, competitorRc1).name)
+                                            || !getTemplate(candidatePos2, candidateRc2).name.equals(getTemplate(competitorPos2, competitorRc2).name)
+                                            || !getTemplate(candidatePos3, candidateRc3).name.equals(getTemplate(competitorPos3, competitorRc3).name)) {
+                                        return PruningMatrix.IteratorCommand.Continue;
+                                    }
+                                }
+
+                                // start with fragment energy diff
+                                double energyDiffSum = 0
+                                        + emat.getOneBody(candidatePos1, candidateRc1)
+                                        + emat.getOneBody(candidatePos2, candidateRc2)
+                                        + emat.getOneBody(candidatePos3, candidateRc3)
+                                        + emat.getPairwise(candidatePos1, candidateRc1, candidatePos2, candidateRc2)
+                                        + emat.getPairwise(candidatePos1, candidateRc1, candidatePos3, candidateRc3)
+                                        + emat.getPairwise(candidatePos2, candidateRc2, candidatePos3, candidateRc3)
+                                        - emat.getOneBody(competitorPos1, competitorRc1)
+                                        - emat.getOneBody(competitorPos2, competitorRc2)
+                                        - emat.getOneBody(competitorPos3, competitorRc3)
+                                        - emat.getPairwise(competitorPos1, competitorRc1, competitorPos2, competitorRc2)
+                                        - emat.getPairwise(competitorPos1, competitorRc1, competitorPos3, competitorRc3)
+                                        - emat.getPairwise(competitorPos2, competitorRc2, competitorPos3, competitorRc3);
+
+                                // sum over witness positions
+                                for (int witnessPos=0; witnessPos<confSpace.positions.size(); witnessPos++) {
+
+                                    // witness pos can't be candidate pos
+                                    if (witnessPos == candidatePos1 || witnessPos == candidatePos2 || witnessPos == candidatePos3) {
+                                        continue;
+                                    }
+
+                                    // min over witness rcs
+                                    double minEnergyDiff = Double.POSITIVE_INFINITY;
+                                    int numWitnessRCs = confSpace.positions.get(witnessPos).resConfs.size();
+                                    for (int witnessRc=0; witnessRc<numWitnessRCs; witnessRc++) {
+
+                                        // skip pruned witnesses
+                                        if (pmat.isPairPruned(candidatePos1, candidateRc1, witnessPos, witnessRc)
+                                                || pmat.isPairPruned(candidatePos2, candidateRc2, witnessPos, witnessRc)
+                                                || pmat.isPairPruned(candidatePos3, candidateRc3, witnessPos, witnessRc)) {
+                                            continue;
+                                        }
+
+                                        // compute the energy diff between the candidate and competitor, from the point of view of the witness
+                                        double energyDiff = 0
+                                                + emat.getPairwise(candidatePos1, candidateRc1, witnessPos, witnessRc)
+                                                + emat.getPairwise(candidatePos2, candidateRc2, witnessPos, witnessRc)
+                                                + emat.getPairwise(candidatePos3, candidateRc3, witnessPos, witnessRc)
+                                                - emat.getPairwise(competitorPos1, competitorRc1, witnessPos, witnessRc)
+                                                - emat.getPairwise(competitorPos2, competitorRc2, witnessPos, witnessRc)
+                                                - emat.getPairwise(competitorPos3, competitorRc3, witnessPos, witnessRc);
+                                        minEnergyDiff = Math.min(minEnergyDiff, energyDiff);
+                                    }
+                                    energyDiffSum += minEnergyDiff;
+                                    if (energyDiffSum == Double.POSITIVE_INFINITY) {
+                                        break;
+                                    }
+                                }
+
+                                if (energyDiffSum > energyDiffThreshold) {
+                                    return PruningMatrix.IteratorCommand.Break;
+                                } else {
+                                    return PruningMatrix.IteratorCommand.Continue;
+                                }
+                            });
+                        },
+                        (result) -> {
+
+                            // if the iteration terminated early (ie, we found a suitable competitor), then prune the candidate
+                            if (result == PruningMatrix.IteratorCommand.Break) {
+                                pmat.pruneTriple(candidatePos1, candidateRc1, candidatePos2, candidateRc2, candidatePos3, candidateRc3);
+                            }
+
+                            progress.incrementProgress();
+                        }
+                );
+
+                // always go onto to check the next candidate
+                return PruningMatrix.IteratorCommand.Continue;
+            });
+        }
+    }
 }