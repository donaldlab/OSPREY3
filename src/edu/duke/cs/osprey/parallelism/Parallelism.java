--- conflicted
+++ resolved
@@ -102,12 +102,6 @@
 		return type.getParallelism(this);
 	}
 	
-<<<<<<< HEAD
-	public TaskExecutor makeTaskExecutor(boolean isStreaming) {
-		if (getParallelism() > 1) {
-			ThreadPoolTaskExecutor tasks = new ThreadPoolTaskExecutor();
-			tasks.start(getParallelism(), isStreaming ? 0 : 1);
-=======
 	public TaskExecutor makeTaskExecutor() {
 		return makeTaskExecutor(null);
 	}
@@ -124,19 +118,9 @@
 				tasks.queueSize = queueSize;
 			}
 			tasks.start(getParallelism());
->>>>>>> 705ffb0a
 			return tasks;
 		} else {
 			return new TaskExecutor();
 		}
 	}
-<<<<<<< HEAD
-	
-	public void cleanupTaskExecutor(TaskExecutor tasks) {
-		if (tasks instanceof ThreadPoolTaskExecutor) {
-			((ThreadPoolTaskExecutor)tasks).cleanup();
-		}
-	}
-=======
->>>>>>> 705ffb0a
 }