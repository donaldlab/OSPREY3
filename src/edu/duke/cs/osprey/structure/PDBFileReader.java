/*
 * To change this template, choose Tools | Templates
 * and open the template in the editor.
 */
package edu.duke.cs.osprey.structure;

import edu.duke.cs.osprey.control.EnvironmentVars;
import edu.duke.cs.osprey.restypes.DAminoAcidHandler;
import edu.duke.cs.osprey.restypes.HardCodedResidueInfo;
import java.io.BufferedReader;
import java.io.FileInputStream;
import java.io.FileNotFoundException;
import java.io.IOException;
import java.io.InputStreamReader;
import java.util.ArrayList;
import java.util.Collections;

/**
 *
 * @author mhall44
 */
public class PDBFileReader {

    public static Molecule readPDBFile(String PDBFile) {
        //Take pretty much verbatim from PDBChemModel
        //if templates not null, four things we may decide to do (should give options):
        //1. Assign templates to residues 2. Rename atoms in matching residues to match templates
        //(may even want to rename residues, for example to handle his better)
        //3. Delete residues not matching any templates 4. Reconstruct residues partially matching templates
        //need to thing hard about BB type genericness
        //uses of atom renaming: 1. template matching for forcefield (can be done w/o renaming, just record matching/atom type)
        //2. DOF applications may use atom names.  Two ways this happens: 
        //-backbone atoms are used for mutations and perturbations.  So need standardized backbone naming scheme
        //Can create templates for these.  
        //-Sidechain atoms must match the rotamer library--for use when applying sidechain dihedrals.  
        //(and bond angle changes if we end up implementing those)
        //-SO LETS HAVE A SEPARATE TEMPLATE SCHEME FOR FLEXIBILITY, PROBABLY HARD-CODED FOR BB
        //AND THEN WE CAN HAVE FORCE FIELD TEMPLATES, WHICH MUST MATCH THIS SCHEME

        //read from PDB file...
        //make each new residue as list of atoms
        //assign a template to it (have flag to either delete or leave as non-interacting MISC res if can't assign)
        //rename any templated atoms (though might store PDBName too...)
        //idealize sidechains if indicated
        Molecule m = new Molecule();

        try {

            FileInputStream is = new FileInputStream(PDBFile);
            BufferedReader bufread = new BufferedReader(new InputStreamReader(is));

            String curLine = bufread.readLine();

            ArrayList<String> helixStarts = new ArrayList<>();//Residues where helices start
            ArrayList<String> helixEnds = new ArrayList<>();//Residues where they end
            ArrayList<Character> helixChains = new ArrayList<>();
            ArrayList<String> sheetStarts = new ArrayList<>();
            ArrayList<String> sheetEnds = new ArrayList<>();
            ArrayList<Character> sheetChains = new ArrayList<>();
            //So for each helix/sheet, 
            //we record its starting and ending residue numbers and its chain

            ArrayList<Atom> curResAtoms = new ArrayList<>();
            ArrayList<double[]> curResCoords = new ArrayList<>();//coordinates for these atoms
            String curResFullName = "NONE";

            while (curLine != null) {

                // First pad line to 80 characters
                int lineLen = curLine.length();
                for (int i = 0; i < (80 - lineLen); i++) {
                    curLine += " ";
                }

                if ((curLine.regionMatches(true, 0, "ATOM  ", 0, 6)) || (curLine.regionMatches(true, 0, "HETATM", 0, 6))) {

                    if (EnvironmentVars.deleteNonTemplateResidues) {//Ignore alternates other than A; treat A alternates as the real structure
                        char alt = curLine.charAt(16);//This specifies which alternate the atom is (space if not an alternate)
                        if ((alt != ' ') && (alt != 'A')) {
                            curLine = bufread.readLine();
                            continue;//skip the line and  go to the next one
                        }
                    }

                    String fullResName = fullResidueName(curLine);

                    if ((!fullResName.equalsIgnoreCase(curResFullName)) && !curResAtoms.isEmpty()) {
                        int resNum = Integer.parseInt(fullResName.split("\\s+")[2]);
                        Residue newRes = new Residue(curResAtoms, curResCoords, curResFullName, m);
                        newRes.setResNum();
                        m.appendResidue(newRes);
                        // PGC 2014: Save the wildtype coordinates of each residue;
                        newRes.saveWTCoords();

                        curResAtoms = new ArrayList<>();
                        curResCoords = new ArrayList<>();
                    }

                    curResFullName = fullResName;

                    readAtom(curLine, curResAtoms, curResCoords);
                } else if (curLine.regionMatches(true, 0, "HELIX  ", 0, 7)) {//Read helix records
                    helixStarts.add(curLine.substring(21, 25).trim());
                    helixEnds.add(curLine.substring(33, 37).trim());
                    helixChains.add(curLine.charAt(19));
                } else if (curLine.regionMatches(true, 0, "SHEET  ", 0, 7)) {
                    sheetStarts.add(curLine.substring(22, 26).trim());
                    sheetEnds.add(curLine.substring(33, 37).trim());
                    sheetChains.add(curLine.charAt(21));
                }

                curLine = bufread.readLine();
            }

            //make last residue
            if (!curResAtoms.isEmpty()) {
                Residue newRes = new Residue(curResAtoms, curResCoords, curResFullName, m);
                m.appendResidue(newRes);
            }

            bufread.close();  // close the buffer

            //Assign the secondary structure we have read
            assignSecStruct(m, helixStarts, helixEnds, helixChains, sheetStarts, sheetEnds, sheetChains);
        } catch (Exception e) {
            System.err.println(e.getMessage());
            e.printStackTrace();
        }

        //assign proline puckers?  if treated as DOF might handle along with regular dihedrals
        if (EnvironmentVars.assignTemplatesToStruct) {
            assignTemplates(m);
        }

        return m;
    }

    //HMN: Same as readPDBFile but creates a molecule between the strand termini
    public static Molecule readPDBFileBetweenTermini(String PDBFile, int startResNum, int endResNum) {
        Molecule m = new Molecule();

        try {

            FileInputStream is = new FileInputStream(PDBFile);
            BufferedReader bufread = new BufferedReader(new InputStreamReader(is));

            String curLine = bufread.readLine();

            ArrayList<String> helixStarts = new ArrayList<>();//Residues where helices start
            ArrayList<String> helixEnds = new ArrayList<>();//Residues where they end
            ArrayList<Character> helixChains = new ArrayList<>();
            ArrayList<String> sheetStarts = new ArrayList<>();
            ArrayList<String> sheetEnds = new ArrayList<>();
            ArrayList<Character> sheetChains = new ArrayList<>();
            //So for each helix/sheet, 
            //we record its starting and ending residue numbers and its chain

            ArrayList<Atom> curResAtoms = new ArrayList<>();
            ArrayList<double[]> curResCoords = new ArrayList<>();//coordinates for these atoms
            String curResFullName = "NONE";
            while (curLine != null) {

                // First pad line to 80 characters
                int lineLen = curLine.length();
                for (int i = 0; i < (80 - lineLen); i++) {
                    curLine += " ";
                }

                if ((curLine.regionMatches(true, 0, "ATOM  ", 0, 6)) || (curLine.regionMatches(true, 0, "HETATM", 0, 6))) {

                    if (EnvironmentVars.deleteNonTemplateResidues) {//Ignore alternates other than A; treat A alternates as the real structure
                        char alt = curLine.charAt(16);//This specifies which alternate the atom is (space if not an alternate)
                        if ((alt != ' ') && (alt != 'A')) {
                            curLine = bufread.readLine();
                            continue;//skip the line and  go to the next one
                        }
                    }

                    String fullResName = fullResidueName(curLine);
                    boolean addRes = false;
                    if ((!fullResName.equalsIgnoreCase(curResFullName)) && !curResAtoms.isEmpty()) {
                        Residue newRes = new Residue(curResAtoms, curResCoords, curResFullName, m);
                        newRes.setResNum();
                        m.appendResidue(newRes);
                        // PGC 2014: Save the wildtype coordinates of each residue;
                        newRes.saveWTCoords();

                        curResAtoms = new ArrayList<>();
                        curResCoords = new ArrayList<>();
                    }
                    curResFullName = fullResName;

                    readAtom(curLine, curResAtoms, curResCoords);
                } else if (curLine.regionMatches(true, 0, "HELIX  ", 0, 7)) {//Read helix records
                    helixStarts.add(curLine.substring(21, 25).trim());
                    helixEnds.add(curLine.substring(33, 37).trim());
                    helixChains.add(curLine.charAt(19));
                } else if (curLine.regionMatches(true, 0, "SHEET  ", 0, 7)) {
                    sheetStarts.add(curLine.substring(22, 26).trim());
                    sheetEnds.add(curLine.substring(33, 37).trim());
                    sheetChains.add(curLine.charAt(21));
                }

                curLine = bufread.readLine();
            }

            //make last residue
            if (!curResAtoms.isEmpty()) {
                Residue newRes = new Residue(curResAtoms, curResCoords, curResFullName, m);
                newRes.setResNum();
                m.appendResidue(newRes);
            }

            bufread.close();  // close the buffer

            //Assign the secondary structure we have read
            assignSecStruct(m, helixStarts, helixEnds, helixChains, sheetStarts, sheetEnds, sheetChains);
<<<<<<< HEAD
            ArrayList<Residue> resToDelete = new ArrayList<>();
            for (Residue res : m.residues){
                if ((res.resNum < startResNum) || (res.resNum > endResNum)){
                    resToDelete.add(res);
                }
            }
            for (Residue res : resToDelete){
                m.deleteResidue(res.indexInMolecule);
            }
            
        } catch (Exception e) {
=======
        }
        catch(FileNotFoundException e){
            System.err.println("ERROR: PDB file not found: "+PDBFile);
            System.err.println(e.getMessage());
            e.printStackTrace();
        }
        catch(Exception e){
>>>>>>> 3e1c9318
            System.err.println(e.getMessage());
            e.printStackTrace();
        }

        //assign proline puckers?  if treated as DOF might handle along with regular dihedrals
        if (EnvironmentVars.assignTemplatesToStruct) {
            assignTemplates(m);
        }

        return m;
    }
    
    //HMN: Same as readPDBFile but creates a molecule between the strand termini
    public static Molecule readPDBFileBetweenTermini(String PDBFile, int startResNum1, int endResNum1, int startResNum2, int endResNum2) {
        Molecule m = new Molecule();

        try {

            FileInputStream is = new FileInputStream(PDBFile);
            BufferedReader bufread = new BufferedReader(new InputStreamReader(is));

            String curLine = bufread.readLine();

            ArrayList<String> helixStarts = new ArrayList<>();//Residues where helices start
            ArrayList<String> helixEnds = new ArrayList<>();//Residues where they end
            ArrayList<Character> helixChains = new ArrayList<>();
            ArrayList<String> sheetStarts = new ArrayList<>();
            ArrayList<String> sheetEnds = new ArrayList<>();
            ArrayList<Character> sheetChains = new ArrayList<>();
            //So for each helix/sheet, 
            //we record its starting and ending residue numbers and its chain

            ArrayList<Atom> curResAtoms = new ArrayList<>();
            ArrayList<double[]> curResCoords = new ArrayList<>();//coordinates for these atoms
            String curResFullName = "NONE";
            while (curLine != null) {

                // First pad line to 80 characters
                int lineLen = curLine.length();
                for (int i = 0; i < (80 - lineLen); i++) {
                    curLine += " ";
                }

                if ((curLine.regionMatches(true, 0, "ATOM  ", 0, 6)) || (curLine.regionMatches(true, 0, "HETATM", 0, 6))) {

                    if (EnvironmentVars.deleteNonTemplateResidues) {//Ignore alternates other than A; treat A alternates as the real structure
                        char alt = curLine.charAt(16);//This specifies which alternate the atom is (space if not an alternate)
                        if ((alt != ' ') && (alt != 'A')) {
                            curLine = bufread.readLine();
                            continue;//skip the line and  go to the next one
                        }
                    }

                    String fullResName = fullResidueName(curLine);
                    boolean addRes = false;
                    if ((!fullResName.equalsIgnoreCase(curResFullName)) && !curResAtoms.isEmpty()) {
                        int resNum = Integer.parseInt(fullResName.split("\\s+")[2]);
                        //HMN: make sure resNum is between termini

                        Residue newRes = new Residue(curResAtoms, curResCoords, curResFullName, m);
                        newRes.setResNum();
                        m.appendResidue(newRes);
                        // PGC 2014: Save the wildtype coordinates of each residue;
                        newRes.saveWTCoords();

                        curResAtoms = new ArrayList<>();
                        curResCoords = new ArrayList<>();
                    }
                    curResFullName = fullResName;

                    readAtom(curLine, curResAtoms, curResCoords);
                } else if (curLine.regionMatches(true, 0, "HELIX  ", 0, 7)) {//Read helix records
                    helixStarts.add(curLine.substring(21, 25).trim());
                    helixEnds.add(curLine.substring(33, 37).trim());
                    helixChains.add(curLine.charAt(19));
                } else if (curLine.regionMatches(true, 0, "SHEET  ", 0, 7)) {
                    sheetStarts.add(curLine.substring(22, 26).trim());
                    sheetEnds.add(curLine.substring(33, 37).trim());
                    sheetChains.add(curLine.charAt(21));
                }

                curLine = bufread.readLine();
            }

            //make last residue
            if (!curResAtoms.isEmpty()) {
                Residue newRes = new Residue(curResAtoms, curResCoords, curResFullName, m);
                newRes.setResNum();
                m.appendResidue(newRes);
            }

            bufread.close();  // close the buffer

            //Assign the secondary structure we have read
            assignSecStruct(m, helixStarts, helixEnds, helixChains, sheetStarts, sheetEnds, sheetChains);
            ArrayList<Residue> resToDelete = new ArrayList<>();
            for (Residue res : m.residues) {
                if ((res.resNum < startResNum1) || ((res.resNum > endResNum1) && (res.resNum < startResNum2)) || (res.resNum > endResNum2)) {
                    resToDelete.add(res);
                }
            }
            for (Residue res : resToDelete){
                m.deleteResidue(res.indexInMolecule);
            }
        } catch (Exception e) {
            System.err.println(e.getMessage());
            e.printStackTrace();
        }

        //assign proline puckers?  if treated as DOF might handle along with regular dihedrals
        if (EnvironmentVars.assignTemplatesToStruct) {
            assignTemplates(m);
        }

        return m;
    }

    static void assignTemplates(Molecule m) {

        for (int resNum = m.residues.size() - 1; resNum >= 0; resNum--) {
            //go through residues backwards so we can delete some if needed

            Residue res = m.residues.get(resNum);
            
            DAminoAcidHandler.tryRenamingAsD(res);//We accept D-amino acid named using the usual L names, but must change them here
            //so the right template name is used
            
            boolean templateAssigned = res.assignTemplate();

            if (EnvironmentVars.deleteNonTemplateResidues && !templateAssigned) {
                //residue unrecognized or incomplete...delete it
                m.deleteResidue(resNum);
            }
        }

        HardCodedResidueInfo.markInterResBonds(m);//assigning templates marks intra-res bonds; we can now mark inter-res too
    }

    //parsing ATOM lines from a PDB file
    static String fullResidueName(String line) {
        return line.substring(17, 27);
    }

    static void readAtom(String curLine, ArrayList<Atom> atomList, ArrayList<double[]> coordList) {
        //read an ATOM line and store it in the list of atoms and of atom coordinates

        String tmpStg = curLine.substring(6, 11).trim();  // Snag atom serial number
        int modelAtomNumber = (new Integer(tmpStg)).intValue();
        String atomName = curLine.substring(12, 16).trim();  // Snag atom name

        tmpStg = curLine.substring(30, 38);  // Snag x coord
        double x = (double) new Double(tmpStg).doubleValue();
        tmpStg = curLine.substring(38, 46);  // Snag y coord
        double y = (double) new Double(tmpStg).doubleValue();
        tmpStg = curLine.substring(46, 54);  // Snag z coord
        double z = (double) new Double(tmpStg).doubleValue();

        tmpStg = curLine.substring(60, 66).trim();  // Snag B-factor
        double BFactor = 0;
        if (!tmpStg.isEmpty()) {
            BFactor = (double) new Double(tmpStg).doubleValue();
        }

        String elementType = curLine.substring(76, 78).trim();  // Snag atom elementType
        // If we can't get element type from substring(76,78) snag
        //  the first character of the atom name
        if (elementType.equalsIgnoreCase("")) {
            elementType = getEleType(curLine.substring(12, 15));
        }

        Atom newAtom = new Atom(atomName, elementType, BFactor, modelAtomNumber);
        double coords[] = new double[]{x, y, z};
        atomList.add(newAtom);
        coordList.add(coords);
    }

    // This function pulls the element type from
    //  the atom name
    private static String getEleType(String str) {

        int start = 0, end = -1;
        int i = 0;
        while ((str.charAt(i) == ' ') || ((str.charAt(i) >= '0') && (str.charAt(i) <= '9'))) {
            i++;
        }
        start = i;
        end = i++;
        if (i < str.length()) {
            if ((str.charAt(i) >= 'a') && (str.charAt(i) <= 'z')) {
                end = i;
            }
        }
        return (str.substring(start, end + 1));
    }

    private static void assignSecStruct(Molecule m, ArrayList<String> helixStarts, ArrayList<String> helixEnds,
            ArrayList<Character> helixChains, ArrayList<String> sheetStarts, ArrayList<String> sheetEnds,
            ArrayList<Character> sheetChains) {

        //this isn't the most efficient, but I doubt it'll be a bottleneck
        int curSecStruct = Residue.LOOP;
        int curHelixNum = -1;//if we're in a helix or sheet, keep track of which one
        int curSheetNum = -1;

        for (Residue res : m.residues) {
            //go through residues in molecule in order
            String curResNum = res.getPDBResNumber();
            char curChain = res.fullName.charAt(4);

            if (curSecStruct == Residue.LOOP) {
                //look for the start of a helix or sheet
                for (int helixNum = 0; helixNum < helixStarts.size(); helixNum++) {
                    if (helixChains.get(helixNum) == curChain) {
                        if (helixStarts.get(helixNum).equalsIgnoreCase(curResNum)) {
                            curHelixNum = helixNum;
                            curSecStruct = Residue.HELIX;
                        }
                    }
                }
                for (int sheetNum = 0; sheetNum < sheetStarts.size(); sheetNum++) {
                    if (sheetChains.get(sheetNum) == curChain) {
                        if (sheetStarts.get(sheetNum).equalsIgnoreCase(curResNum)) {
                            curSheetNum = sheetNum;
                            curSecStruct = Residue.SHEET;
                        }
                    }
                }
            }

            res.secondaryStruct = curSecStruct;
            //if we're at the end residue of a helix or loop, stay in it for this residue
            //now check if we're at the end so the next residue can be something else

            if (curSecStruct == Residue.HELIX) {
                //look for end of helix
                if (helixEnds.get(curHelixNum).equalsIgnoreCase(curResNum)) {
                    curHelixNum = -1;
                    curSecStruct = Residue.LOOP;
                }
            } else if (curSecStruct == Residue.SHEET) { //sheet
                if (sheetEnds.get(curSheetNum).equalsIgnoreCase(curResNum)) {
                    curSheetNum = -1;
                    curSecStruct = Residue.LOOP;
                }
            }
        }
    }

}<|MERGE_RESOLUTION|>--- conflicted
+++ resolved
@@ -215,7 +215,6 @@
 
             //Assign the secondary structure we have read
             assignSecStruct(m, helixStarts, helixEnds, helixChains, sheetStarts, sheetEnds, sheetChains);
-<<<<<<< HEAD
             ArrayList<Residue> resToDelete = new ArrayList<>();
             for (Residue res : m.residues){
                 if ((res.resNum < startResNum) || (res.resNum > endResNum)){
@@ -226,16 +225,13 @@
                 m.deleteResidue(res.indexInMolecule);
             }
             
-        } catch (Exception e) {
-=======
-        }
+        } 
         catch(FileNotFoundException e){
             System.err.println("ERROR: PDB file not found: "+PDBFile);
             System.err.println(e.getMessage());
             e.printStackTrace();
         }
         catch(Exception e){
->>>>>>> 3e1c9318
             System.err.println(e.getMessage());
             e.printStackTrace();
         }
