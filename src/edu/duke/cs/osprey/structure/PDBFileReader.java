/*
 * To change this template, choose Tools | Templates
 * and open the template in the editor.
 */
package edu.duke.cs.osprey.structure;

import edu.duke.cs.osprey.control.EnvironmentVars;
import edu.duke.cs.osprey.kstar.KSTermini;
import edu.duke.cs.osprey.restypes.DAminoAcidHandler;
import edu.duke.cs.osprey.restypes.HardCodedResidueInfo;
import java.io.BufferedReader;
import java.io.FileInputStream;
import java.io.FileNotFoundException;
import java.io.InputStreamReader;
import java.util.ArrayList;

/**
 *
 * @author mhall44
 */
public class PDBFileReader {
<<<<<<< HEAD

	public static Molecule readPDBFile( String PDBFile, KSTermini termini ){
		//Take pretty much verbatim from PDBChemModel
		//if templates not null, four things we may decide to do (should give options):
		//1. Assign templates to residues 2. Rename atoms in matching residues to match templates
		//(may even want to rename residues, for example to handle his better)
		//3. Delete residues not matching any templates 4. Reconstruct residues partially matching templates
		//need to thing hard about BB type genericness
		//uses of atom renaming: 1. template matching for forcefield (can be done w/o renaming, just record matching/atom type)
		//2. DOF applications may use atom names.  Two ways this happens: 
		//-backbone atoms are used for mutations and perturbations.  So need standardized backbone naming scheme
		//Can create templates for these.  
		//-Sidechain atoms must match the rotamer library--for use when applying sidechain dihedrals.  
		//(and bond angle changes if we end up implementing those)
		//-SO LETS HAVE A SEPARATE TEMPLATE SCHEME FOR FLEXIBILITY, PROBABLY HARD-CODED FOR BB
		//AND THEN WE CAN HAVE FORCE FIELD TEMPLATES, WHICH MUST MATCH THIS SCHEME


		//read from PDB file...
		//make each new residue as list of atoms
		//assign a template to it (have flag to either delete or leave as non-interacting MISC res if can't assign)
		//rename any templated atoms (though might store PDBName too...)
		//idealize sidechains if indicated

		ArrayList<Integer> filter = new ArrayList<>();
		
		Molecule m = new Molecule();

		try {

			FileInputStream is = new FileInputStream(PDBFile);
			BufferedReader bufread = new BufferedReader(new InputStreamReader(is));

			String curLine = bufread.readLine();

			ArrayList<String> helixStarts = new ArrayList<>();//Residues where helices start
			ArrayList<String> helixEnds = new ArrayList<>();//Residues where they end
			ArrayList<Character> helixChains = new ArrayList<>();
			ArrayList<String> sheetStarts = new ArrayList<>();
			ArrayList<String> sheetEnds = new ArrayList<>();
			ArrayList<Character> sheetChains = new ArrayList<>();
			//So for each helix/sheet, 
			//we record its starting and ending residue numbers and its chain


			ArrayList<Atom> curResAtoms = new ArrayList<>();
			ArrayList<double[]> curResCoords = new ArrayList<>();//coordinates for these atoms
			String curResFullName = "NONE";

			while(curLine!=null){

				// First pad line to 80 characters
				int lineLen = curLine.length();
				for (int i=0; i < (80-lineLen); i++)
					curLine += " ";

				if ( (curLine.regionMatches(true,0,"ATOM  ",0,6)) || (curLine.regionMatches(true,0,"HETATM",0,6)) ){

					if( EnvironmentVars.deleteNonTemplateResidues ){//Ignore alternates other than A; treat A alternates as the real structure
						char alt = curLine.charAt(16);//This specifies which alternate the atom is (space if not an alternate)
						if( ( alt != ' ' ) && ( alt != 'A' ) ){
							curLine = bufread.readLine();
							continue;//skip the line and  go to the next one
						}
					}

					String fullResName = fullResidueName(curLine);

					if( (!fullResName.equalsIgnoreCase(curResFullName)) && !curResAtoms.isEmpty() ){
						
						Residue newRes = new Residue( curResAtoms, curResCoords, curResFullName, m );

						if(termini != null && !termini.contains(newRes)) filter.add(m.residues.size());
						
						m.appendResidue(newRes);
						
						curResAtoms = new ArrayList<>();
						curResCoords = new ArrayList<>();
					}

					curResFullName = fullResName;

					readAtom(curLine,curResAtoms,curResCoords);
				}

				else if(curLine.regionMatches(true,0,"HELIX  ",0,7)){//Read helix records
					helixStarts.add( curLine.substring(21,25).trim() );
					helixEnds.add( curLine.substring(33,37).trim() );
					helixChains.add(curLine.charAt(19));
				}
				else if(curLine.regionMatches(true,0,"SHEET  ",0,7)){
					sheetStarts.add( curLine.substring(22,26).trim() );
					sheetEnds.add( curLine.substring(33,37).trim() );
					sheetChains.add(curLine.charAt(21));
				}

				curLine = bufread.readLine(); 
			}

			//make last residue
			if( ! curResAtoms.isEmpty() ){
				Residue newRes = new Residue( curResAtoms, curResCoords, curResFullName, m );
				if(termini != null && !termini.contains(newRes)) filter.add(m.residues.size());
				m.appendResidue(newRes);
			}


			bufread.close();  // close the buffer

			deleteFilteredResidues(m, filter);
			
			//Assign the secondary structure we have read
			assignSecStruct(m, helixStarts, helixEnds, helixChains, sheetStarts, sheetEnds, sheetChains);
		}
		catch(FileNotFoundException e){
			System.err.println("ERROR: PDB file not found: "+PDBFile);
			System.err.println(e.getMessage());
			e.printStackTrace();
			System.exit(1);
		}
		catch(Exception e){
			System.err.println(e.getMessage());
			e.printStackTrace();
			System.exit(1);
		}

		//assign proline puckers?  if treated as DOF might handle along with regular dihedrals
		if(EnvironmentVars.assignTemplatesToStruct)
			assignTemplates(m);

		return m;
	}
	
=======
    
    
    final static boolean acceptDwithLName = true;
    //Accept D-amino acids named w/ the normal L-amino acid codes
    
    
    public static Molecule readPDBFile( String PDBFile ){
        //Take pretty much verbatim from PDBChemModel
        //if templates not null, four things we may decide to do (should give options):
        //1. Assign templates to residues 2. Rename atoms in matching residues to match templates
        //(may even want to rename residues, for example to handle his better)
        //3. Delete residues not matching any templates 4. Reconstruct residues partially matching templates
        //need to thing hard about BB type genericness
        //uses of atom renaming: 1. template matching for forcefield (can be done w/o renaming, just record matching/atom type)
        //2. DOF applications may use atom names.  Two ways this happens: 
        //-backbone atoms are used for mutations and perturbations.  So need standardized backbone naming scheme
        //Can create templates for these.  
        //-Sidechain atoms must match the rotamer library--for use when applying sidechain dihedrals.  
        //(and bond angle changes if we end up implementing those)
        //-SO LETS HAVE A SEPARATE TEMPLATE SCHEME FOR FLEXIBILITY, PROBABLY HARD-CODED FOR BB
        //AND THEN WE CAN HAVE FORCE FIELD TEMPLATES, WHICH MUST MATCH THIS SCHEME
        
        
        //read from PDB file...
        //make each new residue as list of atoms
        //assign a template to it (have flag to either delete or leave as non-interacting MISC res if can't assign)
        //rename any templated atoms (though might store PDBName too...)
        //idealize sidechains if indicated
        
        
        Molecule m = new Molecule();
        
        try {
            
            FileInputStream is = new FileInputStream(PDBFile);
            BufferedReader bufread = new BufferedReader(new InputStreamReader(is));
            
            String curLine = bufread.readLine();

            ArrayList<String> helixStarts = new ArrayList<>();//Residues where helices start
            ArrayList<String> helixEnds = new ArrayList<>();//Residues where they end
            ArrayList<Character> helixChains = new ArrayList<>();
            ArrayList<String> sheetStarts = new ArrayList<>();
            ArrayList<String> sheetEnds = new ArrayList<>();
            ArrayList<Character> sheetChains = new ArrayList<>();
            //So for each helix/sheet, 
            //we record its starting and ending residue numbers and its chain


            ArrayList<Atom> curResAtoms = new ArrayList<>();
            ArrayList<double[]> curResCoords = new ArrayList<>();//coordinates for these atoms
            String curResFullName = "NONE";

            while(curLine!=null){
                
                // First pad line to 80 characters
                int lineLen = curLine.length();
                for (int i=0; i < (80-lineLen); i++)
                        curLine += " ";
                

                if ( (curLine.regionMatches(true,0,"ATOM  ",0,6)) || (curLine.regionMatches(true,0,"HETATM",0,6)) ){

                    if( EnvironmentVars.deleteNonTemplateResidues ){//Ignore alternates other than A; treat A alternates as the real structure
                        char alt = curLine.charAt(16);//This specifies which alternate the atom is (space if not an alternate)
                        if( ( alt != ' ' ) && ( alt != 'A' ) ){
                            curLine = bufread.readLine();
                            continue;//skip the line and  go to the next one
                        }
                    }
                    
                    String fullResName = fullResidueName(curLine);
                    
                    if( (!fullResName.equalsIgnoreCase(curResFullName)) && !curResAtoms.isEmpty() ){
                        
                        Residue newRes = new Residue( curResAtoms, curResCoords, curResFullName, m );
                        m.appendResidue(newRes);
                        
                        curResAtoms = new ArrayList<>();
                        curResCoords = new ArrayList<>();
                    }
                    
                    curResFullName = fullResName;

                    readAtom(curLine,curResAtoms,curResCoords);
                }

                else if(curLine.regionMatches(true,0,"HELIX  ",0,7)){//Read helix records
                    helixStarts.add( curLine.substring(21,25).trim() );
                    helixEnds.add( curLine.substring(33,37).trim() );
                    helixChains.add(curLine.charAt(19));
                }
                else if(curLine.regionMatches(true,0,"SHEET  ",0,7)){
                    sheetStarts.add( curLine.substring(22,26).trim() );
                    sheetEnds.add( curLine.substring(33,37).trim() );
                    sheetChains.add(curLine.charAt(21));
                }

                curLine = bufread.readLine(); 
            }
            
            //make last residue
            if( ! curResAtoms.isEmpty() ){
                Residue newRes = new Residue( curResAtoms, curResCoords, curResFullName, m );
                m.appendResidue(newRes);
            }


            bufread.close();  // close the buffer
            
            //Assign the secondary structure we have read
            assignSecStruct(m, helixStarts, helixEnds, helixChains, sheetStarts, sheetEnds, sheetChains);
        }
        catch(FileNotFoundException e){
            System.err.println("ERROR: PDB file not found: "+PDBFile);
            System.err.println(e.getMessage());
            e.printStackTrace();
        }
        catch(Exception e){
            System.err.println(e.getMessage());
            e.printStackTrace();
        }

        
                //assign proline puckers?  if treated as DOF might handle along with regular dihedrals
        if(EnvironmentVars.assignTemplatesToStruct)
            assignTemplates(m);
                
        return m;
    }
    
    
    static void assignTemplates(Molecule m){
                
        for(int resNum=m.residues.size()-1; resNum>=0; resNum--){
            //go through residues backwards so we can delete some if needed
            
            Residue res = m.residues.get(resNum);
            
            if(acceptDwithLName){
                DAminoAcidHandler.tryRenamingAsD(res);
                //We accept D-amino acid named using the usual L names, but must change them here
                //so the right template name is used
            }
            
            boolean templateAssigned = res.assignTemplate();
            
            if(EnvironmentVars.deleteNonTemplateResidues && !templateAssigned){
                //residue unrecognized or incomplete...delete it
                String warningString = "Warning: deleting unrecognized or incomplete residue "
                        + m.residues.get(resNum).fullName;
                
                System.out.println( warningString );
                
                //also write to special log if there is one
                if(EnvironmentVars.deletedResWarningLog!=null)
                    EnvironmentVars.deletedResWarningLog.write(warningString);
                
                m.deleteResidue(resNum);
            }
        }

        HardCodedResidueInfo.markInterResBonds(m);//assigning templates marks intra-res bonds; we can now mark inter-res too
    }
            
    
    
    
    //parsing ATOM lines from a PDB file
    static String fullResidueName(String line){
        return line.substring(17,27);
    }
    
    
    static void readAtom(String curLine, ArrayList<Atom> atomList, ArrayList<double[]> coordList) {
        //read an ATOM line and store it in the list of atoms and of atom coordinates
        
        String tmpStg = curLine.substring(6,11).trim();  // Snag atom serial number
	int modelAtomNumber = (new Integer(tmpStg)).intValue();
	String atomName = curLine.substring(12,16).trim();  // Snag atom name
>>>>>>> 524d0b6b
	
	private static void deleteFilteredResidues(Molecule m, ArrayList<Integer> filter) {
		for( int index = 0; index < filter.size(); ++index ) {
			int resIndex = filter.get(index);
			
			m.deleteResidue(resIndex);
			
			for( int index2 = index; index2 < filter.size(); ++index2 )
				filter.set(index2, filter.get(index2)-1);
		}
	}



	static void assignTemplates(Molecule m){

		for(int resNum=m.residues.size()-1; resNum>=0; resNum--){
			//go through residues backwards so we can delete some if needed

			Residue res = m.residues.get(resNum);

			DAminoAcidHandler.tryRenamingAsD(res);//We accept D-amino acid named using the usual L names, but must change them here
			//so the right template name is used

			boolean templateAssigned = res.assignTemplate();

			if(EnvironmentVars.deleteNonTemplateResidues && !templateAssigned){
				//residue unrecognized or incomplete...delete it
				m.deleteResidue(resNum);
			}
		}

		HardCodedResidueInfo.markInterResBonds(m);//assigning templates marks intra-res bonds; we can now mark inter-res too
	}




	//parsing ATOM lines from a PDB file
	static String fullResidueName(String line){
		return line.substring(17,27);
	}


	static void readAtom(String curLine, ArrayList<Atom> atomList, ArrayList<double[]> coordList) {
		//read an ATOM line and store it in the list of atoms and of atom coordinates

		String tmpStg = curLine.substring(6,11).trim();  // Snag atom serial number
		int modelAtomNumber = (new Integer(tmpStg)).intValue();
		String atomName = curLine.substring(12,16).trim();  // Snag atom name

		tmpStg = curLine.substring(30,38);  // Snag x coord
		double x = (double) new Double(tmpStg).doubleValue();
		tmpStg = curLine.substring(38,46);  // Snag y coord
		double y = (double) new Double(tmpStg).doubleValue();
		tmpStg = curLine.substring(46,54);  // Snag z coord
		double z = (double) new Double(tmpStg).doubleValue();

		tmpStg = curLine.substring(60,66).trim();  // Snag B-factor
		double BFactor=0;
		if(!tmpStg.isEmpty())
			BFactor = (double) new Double(tmpStg).doubleValue();

		String elementType = curLine.substring(76,78).trim();  // Snag atom elementType
		// If we can't get element type from substring(76,78) snag
		//  the first character of the atom name
		if (elementType.equalsIgnoreCase(""))
			elementType = getEleType(curLine.substring(12,15));

		Atom newAtom = new Atom(atomName, elementType, BFactor, modelAtomNumber);
		double coords[] = new double[] {x,y,z};
		atomList.add(newAtom);
		coordList.add(coords);
	}



	// This function pulls the element type from
	//  the atom name
	private static String getEleType(String str){

		int start=0, end=-1;
		int i=0;
		while( (str.charAt(i)==' ') || ((str.charAt(i)>='0') && (str.charAt(i)<='9')) ) {
			i++;
		}
		start = i;
		end = i++;
		if (i<str.length())
			if((str.charAt(i)>='a') && (str.charAt(i)<='z'))
				end = i;
		return(str.substring(start,end+1));
	}


	private static void assignSecStruct(Molecule m, ArrayList<String> helixStarts, ArrayList<String> helixEnds,
			ArrayList<Character> helixChains, ArrayList<String> sheetStarts, ArrayList<String>sheetEnds,
			ArrayList<Character> sheetChains){

		//this isn't the most efficient, but I doubt it'll be a bottleneck
		int curSecStruct = Residue.LOOP;
		int curHelixNum = -1;//if we're in a helix or sheet, keep track of which one
		int curSheetNum = -1;

		for(Residue res : m.residues){
			//go through residues in molecule in order
			String curResNum = res.getPDBResNumber();
			char curChain = res.fullName.charAt(4);

			if(curSecStruct == Residue.LOOP){
				//look for the start of a helix or sheet
				for(int helixNum=0; helixNum<helixStarts.size(); helixNum++){
					if(helixChains.get(helixNum) == curChain){
						if(helixStarts.get(helixNum).equalsIgnoreCase(curResNum)){
							curHelixNum = helixNum;
							curSecStruct = Residue.HELIX;
						}
					}
				}
				for(int sheetNum=0; sheetNum<sheetStarts.size(); sheetNum++){
					if(sheetChains.get(sheetNum) == curChain){
						if(sheetStarts.get(sheetNum).equalsIgnoreCase(curResNum)){
							curSheetNum = sheetNum;
							curSecStruct = Residue.SHEET;
						}
					}
				}
			}

			res.secondaryStruct = curSecStruct;
			//if we're at the end residue of a helix or loop, stay in it for this residue
			//now check if we're at the end so the next residue can be something else

			if(curSecStruct == Residue.HELIX){
				//look for end of helix
				if(helixEnds.get(curHelixNum).equalsIgnoreCase(curResNum)){
					curHelixNum = -1;
					curSecStruct = Residue.LOOP;
				}
			}
			else if (curSecStruct == Residue.SHEET){ //sheet
				if(sheetEnds.get(curSheetNum).equalsIgnoreCase(curResNum)){
					curSheetNum = -1;
					curSecStruct = Residue.LOOP;
				}
			}
		}
	}


}<|MERGE_RESOLUTION|>--- conflicted
+++ resolved
@@ -11,15 +11,16 @@
 import java.io.BufferedReader;
 import java.io.FileInputStream;
 import java.io.FileNotFoundException;
+import java.io.IOException;
 import java.io.InputStreamReader;
 import java.util.ArrayList;
+import java.util.Collections;
 
 /**
  *
  * @author mhall44
  */
 public class PDBFileReader {
-<<<<<<< HEAD
 
 	public static Molecule readPDBFile( String PDBFile, KSTermini termini ){
 		//Take pretty much verbatim from PDBChemModel
@@ -153,188 +154,6 @@
 		return m;
 	}
 	
-=======
-    
-    
-    final static boolean acceptDwithLName = true;
-    //Accept D-amino acids named w/ the normal L-amino acid codes
-    
-    
-    public static Molecule readPDBFile( String PDBFile ){
-        //Take pretty much verbatim from PDBChemModel
-        //if templates not null, four things we may decide to do (should give options):
-        //1. Assign templates to residues 2. Rename atoms in matching residues to match templates
-        //(may even want to rename residues, for example to handle his better)
-        //3. Delete residues not matching any templates 4. Reconstruct residues partially matching templates
-        //need to thing hard about BB type genericness
-        //uses of atom renaming: 1. template matching for forcefield (can be done w/o renaming, just record matching/atom type)
-        //2. DOF applications may use atom names.  Two ways this happens: 
-        //-backbone atoms are used for mutations and perturbations.  So need standardized backbone naming scheme
-        //Can create templates for these.  
-        //-Sidechain atoms must match the rotamer library--for use when applying sidechain dihedrals.  
-        //(and bond angle changes if we end up implementing those)
-        //-SO LETS HAVE A SEPARATE TEMPLATE SCHEME FOR FLEXIBILITY, PROBABLY HARD-CODED FOR BB
-        //AND THEN WE CAN HAVE FORCE FIELD TEMPLATES, WHICH MUST MATCH THIS SCHEME
-        
-        
-        //read from PDB file...
-        //make each new residue as list of atoms
-        //assign a template to it (have flag to either delete or leave as non-interacting MISC res if can't assign)
-        //rename any templated atoms (though might store PDBName too...)
-        //idealize sidechains if indicated
-        
-        
-        Molecule m = new Molecule();
-        
-        try {
-            
-            FileInputStream is = new FileInputStream(PDBFile);
-            BufferedReader bufread = new BufferedReader(new InputStreamReader(is));
-            
-            String curLine = bufread.readLine();
-
-            ArrayList<String> helixStarts = new ArrayList<>();//Residues where helices start
-            ArrayList<String> helixEnds = new ArrayList<>();//Residues where they end
-            ArrayList<Character> helixChains = new ArrayList<>();
-            ArrayList<String> sheetStarts = new ArrayList<>();
-            ArrayList<String> sheetEnds = new ArrayList<>();
-            ArrayList<Character> sheetChains = new ArrayList<>();
-            //So for each helix/sheet, 
-            //we record its starting and ending residue numbers and its chain
-
-
-            ArrayList<Atom> curResAtoms = new ArrayList<>();
-            ArrayList<double[]> curResCoords = new ArrayList<>();//coordinates for these atoms
-            String curResFullName = "NONE";
-
-            while(curLine!=null){
-                
-                // First pad line to 80 characters
-                int lineLen = curLine.length();
-                for (int i=0; i < (80-lineLen); i++)
-                        curLine += " ";
-                
-
-                if ( (curLine.regionMatches(true,0,"ATOM  ",0,6)) || (curLine.regionMatches(true,0,"HETATM",0,6)) ){
-
-                    if( EnvironmentVars.deleteNonTemplateResidues ){//Ignore alternates other than A; treat A alternates as the real structure
-                        char alt = curLine.charAt(16);//This specifies which alternate the atom is (space if not an alternate)
-                        if( ( alt != ' ' ) && ( alt != 'A' ) ){
-                            curLine = bufread.readLine();
-                            continue;//skip the line and  go to the next one
-                        }
-                    }
-                    
-                    String fullResName = fullResidueName(curLine);
-                    
-                    if( (!fullResName.equalsIgnoreCase(curResFullName)) && !curResAtoms.isEmpty() ){
-                        
-                        Residue newRes = new Residue( curResAtoms, curResCoords, curResFullName, m );
-                        m.appendResidue(newRes);
-                        
-                        curResAtoms = new ArrayList<>();
-                        curResCoords = new ArrayList<>();
-                    }
-                    
-                    curResFullName = fullResName;
-
-                    readAtom(curLine,curResAtoms,curResCoords);
-                }
-
-                else if(curLine.regionMatches(true,0,"HELIX  ",0,7)){//Read helix records
-                    helixStarts.add( curLine.substring(21,25).trim() );
-                    helixEnds.add( curLine.substring(33,37).trim() );
-                    helixChains.add(curLine.charAt(19));
-                }
-                else if(curLine.regionMatches(true,0,"SHEET  ",0,7)){
-                    sheetStarts.add( curLine.substring(22,26).trim() );
-                    sheetEnds.add( curLine.substring(33,37).trim() );
-                    sheetChains.add(curLine.charAt(21));
-                }
-
-                curLine = bufread.readLine(); 
-            }
-            
-            //make last residue
-            if( ! curResAtoms.isEmpty() ){
-                Residue newRes = new Residue( curResAtoms, curResCoords, curResFullName, m );
-                m.appendResidue(newRes);
-            }
-
-
-            bufread.close();  // close the buffer
-            
-            //Assign the secondary structure we have read
-            assignSecStruct(m, helixStarts, helixEnds, helixChains, sheetStarts, sheetEnds, sheetChains);
-        }
-        catch(FileNotFoundException e){
-            System.err.println("ERROR: PDB file not found: "+PDBFile);
-            System.err.println(e.getMessage());
-            e.printStackTrace();
-        }
-        catch(Exception e){
-            System.err.println(e.getMessage());
-            e.printStackTrace();
-        }
-
-        
-                //assign proline puckers?  if treated as DOF might handle along with regular dihedrals
-        if(EnvironmentVars.assignTemplatesToStruct)
-            assignTemplates(m);
-                
-        return m;
-    }
-    
-    
-    static void assignTemplates(Molecule m){
-                
-        for(int resNum=m.residues.size()-1; resNum>=0; resNum--){
-            //go through residues backwards so we can delete some if needed
-            
-            Residue res = m.residues.get(resNum);
-            
-            if(acceptDwithLName){
-                DAminoAcidHandler.tryRenamingAsD(res);
-                //We accept D-amino acid named using the usual L names, but must change them here
-                //so the right template name is used
-            }
-            
-            boolean templateAssigned = res.assignTemplate();
-            
-            if(EnvironmentVars.deleteNonTemplateResidues && !templateAssigned){
-                //residue unrecognized or incomplete...delete it
-                String warningString = "Warning: deleting unrecognized or incomplete residue "
-                        + m.residues.get(resNum).fullName;
-                
-                System.out.println( warningString );
-                
-                //also write to special log if there is one
-                if(EnvironmentVars.deletedResWarningLog!=null)
-                    EnvironmentVars.deletedResWarningLog.write(warningString);
-                
-                m.deleteResidue(resNum);
-            }
-        }
-
-        HardCodedResidueInfo.markInterResBonds(m);//assigning templates marks intra-res bonds; we can now mark inter-res too
-    }
-            
-    
-    
-    
-    //parsing ATOM lines from a PDB file
-    static String fullResidueName(String line){
-        return line.substring(17,27);
-    }
-    
-    
-    static void readAtom(String curLine, ArrayList<Atom> atomList, ArrayList<double[]> coordList) {
-        //read an ATOM line and store it in the list of atoms and of atom coordinates
-        
-        String tmpStg = curLine.substring(6,11).trim();  // Snag atom serial number
-	int modelAtomNumber = (new Integer(tmpStg)).intValue();
-	String atomName = curLine.substring(12,16).trim();  // Snag atom name
->>>>>>> 524d0b6b
 	
 	private static void deleteFilteredResidues(Molecule m, ArrayList<Integer> filter) {
 		for( int index = 0; index < filter.size(); ++index ) {
