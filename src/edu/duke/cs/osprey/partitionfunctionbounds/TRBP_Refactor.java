--- conflicted
+++ resolved
@@ -39,17 +39,8 @@
 
     double[][][] logMessages;
 //    double[][][] messages;
-<<<<<<< HEAD
     int numMessages;
 
-=======
-
-    double[][][] expNormMessagesAtRot;
-    double[][] expNormMessages;
-    double[][] expNormPairMarginals;
-    double[] expNormNodeMarginals;
-
->>>>>>> 62bcba60
     boolean useLogDomain = true;
     boolean debug = true;
 
@@ -58,12 +49,10 @@
     double maxChange;
     double averageChange;
 
-<<<<<<< HEAD
+
     double accuracyWithinEdgeProb = 0.001;
     double accuracyBetweenEdgeProb = 0.001;
-    
-=======
->>>>>>> 62bcba60
+
     boolean verbose = true;
 
     public TRBP_Refactor(ReparamMRF mrf) {
@@ -84,7 +73,7 @@
         this.marginalProbabilities = new TupleMatrix(numNodes, numLabelsPerNode, Double.POSITIVE_INFINITY, 0.0);
         this.numMessages = 2 * getNumEdges(this.interactionGraph);
 
-<<<<<<< HEAD
+
         initializeEdgeWeights();
 
         runTRBP();
@@ -121,27 +110,8 @@
     
     int getNumEdges(boolean[][] interactionGraph) {
         int numEdges = 0;
-=======
-        runTRBP();
-    }
-
-    private void runTRBP() {
-
-        computeExpNormals();
-        computeExpNormals2();
-        for (int i = 0; i < 40; i++) {
-            updateMessagesSequentially(logMessages);
-            updateMarginals();
-            double currentlogZ = calcUBLogZ();
-            if (verbose) {
-                System.out.println("Average Change in Messages: " + this.maxChange + "  LogZUB: " + currentlogZ);
-            }
-        }
-    }
-
-    int getNumEdges(boolean[][] interactionGraph) {
-        int numEdges = 0;
-        for (int i = 0; i < this.numNodes; i++) {
+        for (int i = 0; i < this.numNodes; i++) {
+            MRFNode nodeI = this.nodeList.get(i);
             for (int j = 0; j < i; j++) {
                 if (interactionGraph[i][j]) {
                     numEdges++;
@@ -159,99 +129,6 @@
     double[][] initializeEdgeProbabilities(boolean[][] interactionGraph
     ) {
         return GraphUtils.getEdgeProbabilities(interactionGraph);
-    }
-
-    private void computeExpNormals2() {
-        this.expNormMessagesAtRot = new double[this.numNodes][this.numNodes][];
-        for (int i = 0; i < this.numNodes; i++) {
-            for (int j = 0; j < i; j++) {
-                if (this.interactionGraph[i][j]) {
-                    MRFNode nodeI = this.nodeList.get(i);
-                    MRFNode nodeJ = this.nodeList.get(j);
-                    expNormMessagesAtRot[i][j] = getExpNormMessage(nodeI, nodeJ);
-                    expNormMessagesAtRot[j][i] = getExpNormMessage(nodeJ, nodeI);
-                }
-            }
-        }
-
-    }
-
-    private double[] getExpNormMessage(MRFNode sendingNode, MRFNode receivingNode) {
-        double[] expNorm = new double[receivingNode.labelList.size()];
-        for (int rot = 0; rot < expNorm.length; rot++) {
-            MRFLabel label = receivingNode.labelList.get(rot);
-            double maxPotential = Double.NEGATIVE_INFINITY;
-            for (int rotS = 0; rotS < sendingNode.labelList.size(); rotS++) {
-                MRFLabel labelS = sendingNode.labelList.get(rotS);
-                double pairPot = getPairwisePotential(sendingNode, labelS, receivingNode, label);
-                double edgeProb = getEdgeProbability(sendingNode, receivingNode);
-                double labelSPot = getOneBodyPotential(sendingNode, labelS);
-                maxPotential = Math.max(maxPotential, (pairPot / edgeProb) + labelSPot);
-            }
-            expNorm[rot] = maxPotential;
-        }
-        return expNorm;
-    }
-
-    private void computeExpNormals() {
-        double[][] expNormMessage = new double[this.numNodes][this.numNodes];
-        double[][] expNormPairMarginal = new double[this.numNodes][this.numNodes];
-        double[] expNormNodeMarginal = new double[this.numNodes];
-        for (int i = 0; i < this.numNodes; i++) {
-            MRFNode nodeI = this.nodeList.get(i);
-            for (int nodeMarginal = 0; nodeMarginal < nodeI.labelList.size(); nodeMarginal++) {
-                MRFLabel label = nodeI.labelList.get(nodeMarginal);
-                double labelPot = getOneBodyPotential(nodeI, label);
-                expNormNodeMarginal[i] = Math.max(expNormNodeMarginal[i], labelPot);
-            }
-        }
-
->>>>>>> 62bcba60
-        for (int i = 0; i < this.numNodes; i++) {
-            MRFNode nodeI = this.nodeList.get(i);
-            for (int j = 0; j < i; j++) {
-<<<<<<< HEAD
-                if (interactionGraph[i][j]) {
-                    numEdges++;
-                }
-            }
-        }
-        return numEdges;
-    }
-
-    double[][][] initializeLogMessages(double initVal
-    ) {
-        return CreateMatrix.create3DMsgMat(numNodes, numLabelsPerNode, initVal);
-    }
-
-    double[][] initializeEdgeProbabilities(boolean[][] interactionGraph
-    ) {
-        return GraphUtils.getEdgeProbabilities(interactionGraph);
-=======
-                MRFNode nodeJ = this.nodeList.get(j);
-                for (int rotIindex = 0; rotIindex < nodeI.labelList.size(); rotIindex++) {
-                    for (int rotJindex = 0; rotJindex < nodeJ.labelList.size(); rotJindex++) {
-                        MRFLabel rotI = nodeI.labelList.get(rotIindex);
-                        MRFLabel rotJ = nodeJ.labelList.get(rotJindex);
-                        double pairPot = getPairwisePotential(nodeI, rotI, nodeJ, rotJ);
-                        double edgeProbability = getEdgeProbability(nodeI, nodeJ);
-                        double labelJPot = getOneBodyPotential(nodeJ, rotJ);
-                        double labelIPot = getOneBodyPotential(nodeI, rotI);
-                        double toBeExponentiateJI = (pairPot / edgeProbability) + labelJPot;
-                        double toBeExponentiateIJ = (pairPot / edgeProbability) + labelIPot;
-                        double toBeExponentiatedMarginal = (pairPot / edgeProbability) + labelIPot + labelJPot;
-                        expNormMessage[j][i] = Math.max(expNormMessage[j][i], toBeExponentiateJI);
-                        expNormMessage[i][j] = Math.max(expNormMessage[i][j], toBeExponentiateIJ);
-                        expNormPairMarginal[i][j] = Math.max(expNormPairMarginal[i][j], toBeExponentiatedMarginal);
-                        expNormPairMarginal[j][i] = expNormPairMarginal[i][j];
-                    }
-                }
-            }
-        }
-        this.expNormMessages = expNormMessage;
-        this.expNormPairMarginals = expNormPairMarginal;
-        this.expNormNodeMarginals = expNormNodeMarginal;
->>>>>>> 62bcba60
     }
 
     private double getEdgeProbability(MRFNode nodeI, MRFNode nodeJ) {
@@ -291,18 +168,10 @@
                 //Get change in log messages
                 double change = Math.abs(newLogMessage - previousLogMessage);
                 averageChangeInMessage += change;
-<<<<<<< HEAD
             }
         }
         //Update average change
         this.averageChange = averageChangeInMessage / this.numMessages;
-=======
-                numMessagesUpdated++;
-            }
-        }
-        //Update average change
-        this.averageChange = averageChangeInMessage / numMessagesUpdated;
->>>>>>> 62bcba60
     }
 
     private void updateMarginals() {
@@ -317,7 +186,6 @@
                     MRFNode nodeI = this.nodeList.get(i);
                     MRFNode nodeJ = this.nodeList.get(j);
                     updateEdgeMarginal(nodeI, nodeJ);
-<<<<<<< HEAD
                 }
             }
         }
@@ -468,183 +336,24 @@
             for (int sendingLabelIndex = 0; sendingLabelIndex < sendingNode.labelList.size(); sendingLabelIndex++) {
                 MRFLabel sendingLabel = sendingNode.labelList.get(sendingLabelIndex);
 
-=======
-                }
-            }
-        }
-    }
-
-    private void updateNodeMarginal(MRFNode node) {
-        double partFunct = 0;
-        for (int labelIndex = 0; labelIndex < node.labelList.size(); labelIndex++) {
-            MRFLabel label = node.labelList.get(labelIndex);
-
-            double labelPot = getOneBodyPotential(node, label);
-            double normalizedPot = (labelPot - this.expNormNodeMarginals[node.index]) / this.constRT;
-
-            double sumWeightedLogMessages = 0.0;
-            for (MRFNode neighbor : this.nodeList) {
-                if (this.interactionGraph[node.index][neighbor.index]) {
-                    double edgeProb = getEdgeProbability(node, neighbor);
-                    double logMessageNeighborToNode = getLogMessage(neighbor, node, label);
-                    sumWeightedLogMessages += edgeProb * logMessageNeighborToNode;
-                }
-            }
-            double expWeightedMessages = Math.exp(sumWeightedLogMessages);
-            double nonNormalizedLogMarginal = normalizedPot + sumWeightedLogMessages;
-            double nonNormalizedMarginal = Math.exp(nonNormalizedLogMarginal);
-            this.marginalProbabilities.setOneBody(node.index, labelIndex, nonNormalizedMarginal);
-            partFunct += nonNormalizedMarginal;
-        }
-        for (int labelIndex = 0; labelIndex < node.labelList.size(); labelIndex++) {
-            MRFLabel label = node.labelList.get(labelIndex);
-            double nonNormalizedMarginal = this.marginalProbabilities.getOneBody(node.index, labelIndex);
-            this.marginalProbabilities.setOneBody(node.index, labelIndex, nonNormalizedMarginal / partFunct);
-        }
-    }
-
-    private void updateEdgeMarginal(MRFNode nodeI, MRFNode nodeJ) {
-        double partFunc = 0;
-        for (int labelIndexI = 0; labelIndexI < nodeI.labelList.size(); labelIndexI++) {
-            for (int labelIndexJ = 0; labelIndexJ < nodeJ.labelList.size(); labelIndexJ++) {
-                MRFLabel labelI = nodeI.labelList.get(labelIndexI);
-                MRFLabel labelJ = nodeJ.labelList.get(labelIndexJ);
-                double pairPot = getPairwisePotential(nodeI, labelI, nodeJ, labelJ);
-                double edgeProb = getEdgeProbability(nodeI, nodeJ);
-                double labelIPot = getOneBodyPotential(nodeI, labelI);
-                double labelJPot = getOneBodyPotential(nodeJ, labelJ);
-
-                double normalizedPot = ((pairPot / edgeProb) + labelIPot + labelJPot - this.expNormPairMarginals[nodeI.index][nodeJ.index]) / this.constRT;
-                double sumWeightedLogMessages = getSumLogMessage(nodeI, labelI, nodeJ) + getSumLogMessage(nodeJ, labelJ, nodeI);
-
-                double nonNormalizedLogMarginal = normalizedPot + sumWeightedLogMessages;
-                double nonNormalizedMarginal = Math.exp(nonNormalizedLogMarginal);
-                partFunc += nonNormalizedMarginal;
-                this.marginalProbabilities.setPairwise(nodeI.index, labelIndexI, nodeJ.index, labelIndexJ, nonNormalizedMarginal);
-            }
-        }
-        for (int labelIndexI = 0; labelIndexI < nodeI.labelList.size(); labelIndexI++) {
-            for (int labelIndexJ = 0; labelIndexJ < nodeJ.labelList.size(); labelIndexJ++) {
-                double unNormalized = this.marginalProbabilities.getPairwise(nodeI.index, labelIndexI, nodeJ.index, labelIndexJ);
-                double normalized = unNormalized / partFunc;
-                this.marginalProbabilities.setPairwise(nodeI.index, labelIndexI, nodeJ.index, labelIndexJ, normalized);
-            }
-        }
-    }
-
-    /**
-     * Returns a message ordering
-     *
-     * @return a message ordering of the form
-     * int[messageNum][senderNum,receiverNum]
-     */
-    int[][] getMessagePassingOrdering() {
-        int numMessages = 2 * getNumEdges(this.interactionGraph);
-        int[][] messagePassingOrdering = new int[numMessages][];
-
-        int currentMessage = 0;
-        //First send messages by going from node 1 to node N and sending all 
-        //messages backwards (ie. node 2 sends messages to nodes 1 and 0)
-        for (int i = 1; i < this.numNodes; i++) {
-            for (int j = i - 1; j >= 0; j--) {
-                if (interactionGraph[i][j]) {
-                    messagePassingOrdering[currentMessage] = new int[2];
-                    messagePassingOrdering[currentMessage][0] = i;
-                    messagePassingOrdering[currentMessage][1] = j;
-                    currentMessage++;
-                }
-            }
-        }
-        //Now we send messages by going from nodes N-1 to 0 and sending all
-        //messages forwards (i.e. node N-2 sends messages to nodes N-1 and N)
-        for (int i = this.numNodes - 2; i >= 0; i--) {
-            for (int j = i + 1; j < this.numNodes; j++) {
-                if (interactionGraph[i][j]) {
-                    messagePassingOrdering[currentMessage] = new int[2];
-                    messagePassingOrdering[currentMessage][0] = i;
-                    messagePassingOrdering[currentMessage][1] = j;
-                    currentMessage++;
-                }
-            }
-        }
-        return messagePassingOrdering;
-    }
-
-    double[] getUpdatedMessages(MRFNode sendingNode, MRFNode receivingNode
-    ) {
-        double[] updatedMessages = new double[receivingNode.labelList.size()];
-        double partitionFunction = 0.0;
-        for (MRFLabel receivingLabel : receivingNode.labelList) {
-            double nonNormalizedMessage = 0.;
-            for (MRFLabel sendingLabel : sendingNode.labelList) {
->>>>>>> 62bcba60
                 //compute everything between the curly brackets in eq 39. of TRBP Paper
                 //We do this in the log domain and exponentiate aftern
                 double pairwisePot = getPairwisePotential(sendingNode, sendingLabel, receivingNode, receivingLabel);
                 double edgeProbability = getEdgeProbability(receivingNode, sendingNode);
                 double sendingLabelPot = getOneBodyPotential(sendingNode, sendingLabel);
 
-<<<<<<< HEAD
 //                double normalized = ((pairwisePot / edgeProbability) + sendingLabelPot - getExpNormMessagesAtRot(sendingNode, receivingNode, index));
                 double sumLogMessages = getSumLogMessage(sendingNode, sendingLabel, receivingNode);
-=======
-                double normalized = ((pairwisePot / edgeProbability) + sendingLabelPot - getExpNormMessages(sendingNode, receivingNode)) / this.constRT;
-                double sumLogMessages = getSumLogMessage(sendingNode, sendingLabel, receivingNode);
-
-                double exponential = Math.exp(normalized + sumLogMessages);
-
-                nonNormalizedMessage += exponential;
-            }
-            partitionFunction += nonNormalizedMessage;
-            int messageIndex = receivingNode.labelList.indexOf(receivingLabel);
-            updatedMessages[messageIndex] = nonNormalizedMessage;
-        }
-        //Normalize by subtracting the largest logMessage;
-        for (int i = 0; i < updatedMessages.length; i++) {
-            updatedMessages[i] = updatedMessages[i] / partitionFunction;
-        }
-        return updatedMessages;
-    }
-
-    double[] getUpdatedLogMessage(MRFNode sendingNode, MRFNode receivingNode
-    ) {
-        double[] updatedLogMessages = new double[receivingNode.labelList.size()];
-        double largestLogMessage = Double.NEGATIVE_INFINITY;
-        for (MRFLabel receivingLabel : receivingNode.labelList) {
-            int index = receivingNode.labelList.indexOf(receivingLabel);
-            double normalizer = Double.NEGATIVE_INFINITY;
-            double[] toBeSummed = new double[sendingNode.labelList.size()];
-            for (int sendingLabelIndex = 0; sendingLabelIndex < sendingNode.labelList.size(); sendingLabelIndex++) {
-                MRFLabel sendingLabel = sendingNode.labelList.get(sendingLabelIndex);
-
-                //compute everything between the curly brackets in eq 39. of TRBP Paper
-                //We do this in the log domain and exponentiate aftern
-                double pairwisePot = getPairwisePotential(sendingNode, sendingLabel, receivingNode, receivingLabel);
-                double edgeProbability = getEdgeProbability(receivingNode, sendingNode);
-                double sendingLabelPot = getOneBodyPotential(sendingNode, sendingLabel);
-
-//                double normalized = ((pairwisePot / edgeProbability) + sendingLabelPot - getExpNormMessagesAtRot(sendingNode, receivingNode, index));
-                double sumLogMessages = getSumLogMessage(sendingNode, sendingLabel, receivingNode);
->>>>>>> 62bcba60
                 toBeSummed[sendingLabelIndex] = (((pairwisePot / edgeProbability) + sendingLabelPot) / constRT) + sumLogMessages;
                 normalizer = Math.max(normalizer, toBeSummed[sendingLabelIndex]);
                 //              double exponential = Math.exp((normalized / constRT) + sumLogMessages);
                 //                sum += exponential;
-<<<<<<< HEAD
             }
             double sum = 0.;
             for (int sendingLabelIndex = 0; sendingLabelIndex < sendingNode.labelList.size(); sendingLabelIndex++) {
                 toBeSummed[sendingLabelIndex] -= normalizer;
                 sum += Math.exp(toBeSummed[sendingLabelIndex]);
             }
-=======
-            }
-            double sum = 0.;
-            for (int sendingLabelIndex = 0; sendingLabelIndex < sendingNode.labelList.size(); sendingLabelIndex++) {
-                toBeSummed[sendingLabelIndex] -= normalizer;
-                sum += Math.exp(toBeSummed[sendingLabelIndex]);
-            }
->>>>>>> 62bcba60
             double nonNormalizedLogMessage = Math.log(sum) + normalizer;
             largestLogMessage = Math.max(largestLogMessage, nonNormalizedLogMessage);
             int messageIndex = receivingNode.labelList.indexOf(receivingLabel);
@@ -662,13 +371,6 @@
         for (int i = 0; i < updatedLogMessages.length; i++) {
             updatedLogMessages[i] -= logPart;
         }
-<<<<<<< HEAD
-=======
-        double sum = 0;
-        for (double logMessage : updatedLogMessages) {
-            sum += Math.exp(logMessage);
-        }
->>>>>>> 62bcba60
         return updatedLogMessages;
     }
 
@@ -729,14 +431,11 @@
                 MRFNode nodeJ = this.nodeList.get(j);
                 if (interactionGraph[i][j]) {
                     double edgeProb = getEdgeProbability(nodeI, nodeJ);
-<<<<<<< HEAD
                     double mutualInf = getMutualInformation(nodeI, nodeJ);
                     //Update Edge Weights to Save Computational Cost
                     this.edgeWeights[i][j] = -mutualInf;
 
                     entropy -= edgeProb * mutualInf;
-=======
-                    entropy -= edgeProb * getMutualInformation(nodeI, nodeJ);
                 }
             }
         }
@@ -761,32 +460,6 @@
                 double entropyAtRot = (-1.0) * prob * Math.log(prob);
                 if (Double.isFinite(entropyAtRot)) {
                     entropy += entropyAtRot;
->>>>>>> 62bcba60
-                }
-            }
-        }
-        return entropy;
-<<<<<<< HEAD
-    }
-
-    private double getSingleNodeEnthalpy(MRFNode node) {
-        double enthalpy = 0.0;
-        for (int rot = 0; rot < node.labelList.size(); rot++) {
-            double E = this.emat.getOneBody(node.nodeNum, node.labelList.get(rot).labelNum);
-            double prob = this.marginalProbabilities.getOneBody(node.index, rot);
-            enthalpy += E * prob;
-        }
-        return enthalpy;
-    }
-
-    private double getSingleNodeEntropy(MRFNode node) {
-        double entropy = 0.0;
-        for (int rot = 0; rot < node.labelList.size(); rot++) {
-            double prob = this.marginalProbabilities.getOneBody(node.index, rot);
-            if (prob != 0.0) {
-                double entropyAtRot = (-1.0) * prob * Math.log(prob);
-                if (Double.isFinite(entropyAtRot)) {
-                    entropy += entropyAtRot;
                 }
             }
         }
@@ -848,56 +521,6 @@
         return this.logMessages[sendingNode.index][receivingNode.index][receivingNode.labelList.indexOf(receivingLabel)];
     }
 
-=======
-    }
-
-    private double getMutualInformation(MRFNode nodeI, MRFNode nodeJ) {
-        double mutualInf = 0.0;
-        for (int rotI = 0; rotI < nodeI.labelList.size(); rotI++) {
-            for (int rotJ = 0; rotJ < nodeJ.labelList.size(); rotJ++) {
-                double probIJ = this.marginalProbabilities.getPairwise(nodeI.index, rotI, nodeJ.index, rotJ);
-                double probI = this.marginalProbabilities.getOneBody(nodeI.index, rotI);
-                double probJ = this.marginalProbabilities.getOneBody(nodeJ.index, rotJ);
-
-                if ((probIJ != 0.0) && (probI != 0.0) && (probJ != 0.0)) {
-                    double mutualInfAtRotPair = probIJ * Math.log(probIJ / (probI * probJ));
-                    if (Double.isFinite(mutualInfAtRotPair)) {
-                        mutualInf += probIJ * Math.log(probIJ / (probI * probJ));
-                    }
-                }
-            }
-        }
-        return mutualInf;
-    }
-
-    private double getPairwiseNodeEnthalpy(MRFNode nodeI, MRFNode nodeJ) {
-        double enthalpy = 0.0;
-        for (int rotI = 0; rotI < nodeI.labelList.size(); rotI++) {
-            for (int rotJ = 0; rotJ < nodeJ.labelList.size(); rotJ++) {
-                double E = emat.getPairwise(nodeI.nodeNum, nodeI.labelList.get(rotI).labelNum, nodeJ.nodeNum, nodeJ.labelList.get(rotJ).labelNum);
-                double prob = this.marginalProbabilities.getPairwise(nodeI.index, rotI, nodeJ.index, rotJ);
-                enthalpy += E * prob;
-            }
-        }
-        return enthalpy;
-    }
-
-    double getLogMessage(MRFNode sendingNode, MRFNode receivingNode, MRFLabel receivingLabel
-    ) {
-        return this.logMessages[sendingNode.index][receivingNode.index][receivingNode.labelList.indexOf(receivingLabel)];
-    }
-
-    double getExpNormMessages(MRFNode sendingNode, MRFNode receivingNode
-    ) {
-        return this.expNormMessages[sendingNode.index][receivingNode.index];
-    }
-
-    double getExpNormMessagesAtRot(MRFNode sendingNode, MRFNode receivingNode, int receivingLabelIndex
-    ) {
-        return this.expNormMessagesAtRot[sendingNode.index][receivingNode.index][receivingLabelIndex];
-    }
-
->>>>>>> 62bcba60
     double getPairwisePotential(MRFNode nodeI, MRFLabel labelI, MRFNode nodeJ, MRFLabel labelJ
     ) {
         return -this.emat.getPairwise(nodeI.nodeNum, labelI.labelNum, nodeJ.nodeNum, labelJ.labelNum);
