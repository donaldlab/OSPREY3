/*
<<<<<<< HEAD
 ** This file is part of OSPREY 3.0
 **
 ** OSPREY Protein Redesign Software Version 3.0
 ** Copyright (C) 2001-2018 Bruce Donald Lab, Duke University
 **
 ** OSPREY is free software: you can redistribute it and/or modify
 ** it under the terms of the GNU General Public License version 2
 ** as published by the Free Software Foundation.
 **
 ** You should have received a copy of the GNU General Public License
 ** along with OSPREY.  If not, see <http://www.gnu.org/licenses/>.
 **
 ** OSPREY relies on grants for its development, and since visibility
 ** in the scientific literature is essential for our success, we
 ** ask that users of OSPREY cite our papers. See the CITING_OSPREY
 ** document in this distribution for more information.
 **
 ** Contact Info:
 **    Bruce Donald
 **    Duke University
 **    Department of Computer Science
 **    Levine Science Research Center (LSRC)
 **    Durham
 **    NC 27708-0129
 **    USA
 **    e-mail: www.cs.duke.edu/brd/
 **
 ** <signature of Bruce Donald>, Mar 1, 2018
 ** Bruce Donald, Professor of Computer Science
 */
=======
** This file is part of OSPREY 3.0
** 
** OSPREY Protein Redesign Software Version 3.0
** Copyright (C) 2001-2018 Bruce Donald Lab, Duke University
** 
** OSPREY is free software: you can redistribute it and/or modify
** it under the terms of the GNU General Public License version 2
** as published by the Free Software Foundation.
** 
** You should have received a copy of the GNU General Public License
** along with OSPREY.  If not, see <http://www.gnu.org/licenses/>.
** 
** OSPREY relies on grants for its development, and since visibility
** in the scientific literature is essential for our success, we
** ask that users of OSPREY cite our papers. See the CITING_OSPREY
** document in this distribution for more information.
** 
** Contact Info:
**    Bruce Donald
**    Duke University
**    Department of Computer Science
**    Levine Science Research Center (LSRC)
**    Durham
**    NC 27708-0129
**    USA
**    e-mail: www.cs.duke.edu/brd/
** 
** <signature of Bruce Donald>, Mar 1, 2018
** Bruce Donald, Professor of Computer Science
*/
>>>>>>> 1436969d

package edu.duke.cs.osprey.ematrix.epic;

import cern.colt.matrix.DoubleMatrix1D;
import edu.duke.cs.osprey.energy.EnergyFunction;
import edu.duke.cs.osprey.energy.MultiTermEnergyFunction;
import edu.duke.cs.osprey.energy.forcefield.ForcefieldParams;
import edu.duke.cs.osprey.energy.forcefield.ResPairCache.ResPair;
import edu.duke.cs.osprey.energy.forcefield.ResPairEnergy;
import edu.duke.cs.osprey.energy.forcefield.ResidueForcefieldEnergy;
import edu.duke.cs.osprey.energy.forcefield.SingleResEnergy;
import edu.duke.cs.osprey.energy.forcefield.SparseFFEnergy;
import edu.duke.cs.osprey.minimization.MoleculeModifierAndScorer;
import edu.duke.cs.osprey.structure.Atom;
import edu.duke.cs.osprey.structure.Molecule;
import edu.duke.cs.osprey.structure.Residue;
import edu.duke.cs.osprey.tools.ObjectIO;
import edu.duke.cs.osprey.tools.VectorAlgebra;
import java.io.Serializable;
import java.util.ArrayList;

/**
 *
 * Sparse Atom-Pair Energies
 * This is a listing of atom-pair energies for just a small number of the atom pairs
 * involved in an interactions
 *
 * @author mhall44
 */
public class SAPE implements Serializable {

    //We want to be able to evaluate these SAPE in two cases:
    //as a stand-alone energy term, or 
    //as a term in an MolecEObjFunction where the molecule DOFs are set once
    //and then used for all SAPE and other terms directly calculated from conformation

    //stuff for standalone evaluation
    //Molecule mStandalone;//PROBABLY JUST HANDLE W/I OBJ FCN
    MoleculeModifierAndScorer mofStandalone;//objective function that sets the molecule DOFs and 
    //returns the energy

    //stuff for shared-molecule evaluation
    //we assume the shared molecule has the same residue numbers as the original molecule!

    //information sufficient to regenerate a force-field energy, given a molecule
    ForcefieldParams ffParams;
    ArrayList<int[]> interactingRes;//list of pairs of interacting residues
    ArrayList<ArrayList<int[]>> atomPairList;//for each pair of interacting residues, list of interacting atom pairs
    EnergyFunction sharedMolecEnergyFunction = null;//energy function linked to the shared molecule



    public SAPE (MoleculeModifierAndScorer objFcn, double distCutoff, DoubleMatrix1D[] sampAbs){
        //We'll initialize the SAPE for standalone work, and also
        //initialize information sufficient to reinitialize with a shared molecule


        //The standalone molecule and energy function for SAPE will belong only to the SAPE object
        //(we'll deep-copy, deleting fields not needed for SAPE)
        EnergyFunction mainEF = objFcn.getEfunc();
        objFcn.setEfunc(null);
        mofStandalone = (MoleculeModifierAndScorer) ObjectIO.deepCopy(objFcn);
        objFcn.setEfunc(mainEF);


        Molecule standaloneMolec = mofStandalone.getMolec();
        //compressMolecule(standaloneMolec);//if needed...see comments below (compressSVE)

        ffParams = null;
        findFFParams(mainEF);//get forcefield params from some component of mainEF
        if(ffParams==null){
            throw new RuntimeException("ERROR: Trying to approximate energy function with SAPE but can't find any forcefield-type energies");
        }

        pickAtomPairs(mainEF,distCutoff,sampAbs);//select which atom-pairs to include in SAPE

        //now make a standalone energy function including only these pairs
        EnergyFunction standaloneEFcn = makeSparseEFcn( standaloneMolec );
        mofStandalone.setEfunc(standaloneEFcn);
    }
    
    

    
    /*
    static ContSCObjFunction compressSVE(ContSCObjFunction of, SparseVDWEnergy sve){
        //store of and m as copies in their current state!
        //we temporarily remove the biggest things to avoid running out of memory during deepCopy
        //return copied objective function
            
        EnergyFunction storeEF = of.efunc;
        of.efunc = null;
        
        ContSCObjFunction retObjFcn = null;
        
        try{retObjFcn = (ContSCObjFunction)KSParser.deepCopy(of);}
        catch(Exception e){
            System.err.println("woah sveOF deepCopy failed");
            System.err.println(e.getMessage());
        }
        //ans.sveOF.efunc = null;
        of.m.bondedMatrix = storeBondedMatrix;
        of.m.nonBonded = storeNonBonded;
        of.efunc = storeEF;

        //won't need these big objects that aren't needed to setDOFs...
        retObjFcn.de = null;
        retObjFcn.strandRot = null;//won't need this

        sve.m = retObjFcn.m;

        //now clear out the atoms we won't need for more compact storage...
        //we need atoms in residues that are either (1) flexible, or (2) 
        //involved in perturbations that affect flexible residues
        HashSet<Residue> resNeeded = new HashSet<>();
        for(Residue res : sve.m.residue){
            if(res.flexible){
                resNeeded.add(res);
                for(int p : res.perts){
                    for(int molResNum : sve.m.perts[p].resDirectlyAffected){
                        //the resDirectlyAffected need to be complete
                        //because they are used to apply the perturbation
                        resNeeded.add(sve.m.residue[molResNum]);
                    }
                }
            }
        }

        for(Residue res : sve.m.residue){

            if(!resNeeded.contains(res)){

                for(int atNum=0; atNum<res.numberOfAtoms; atNum++){
                    int molAtNum = res.atom[atNum].moleculeAtomNumber;
                    res.atom[atNum] = null;
                    sve.m.atom[molAtNum] = null;
                }
            }
        }

        //since we are only using sve.m for sveOF.setDOFs and sve.getEnergy()
        //we can delete unnecessary bulky parts of the molecule
        //sve.m.bondedMatrix = null;//this is now removed before deepCopy
        //sve.m.nonBonded = null;
        sve.m.gradient = null;
        sve.m.connected = null;
        sve.m.connected12 = null;
        sve.m.connected13 = null;
        sve.m.connected14 = null;


        sve.DOFVals = retObjFcn.curDOFVals;
        
        return retObjFcn;
    }
    */





    private void pickAtomPairs(EnergyFunction EFToApprox, double distCutoff, DoubleMatrix1D[] sampAbs){
        //given the interacting residues in forcefield-type energy-function we're approximating,
        //pick the atom pairs to include

        //first figure out the interacting residues
        interactingRes = new ArrayList<>();
        addInteractingRes(EFToApprox);

        if(interactingRes.isEmpty()){
            throw new RuntimeException("ERROR: Trying to get SAPE approximation of energy function with no electrostatic/VDW interactions");
        }


        Molecule molec = mofStandalone.getMolec();

        //now pick the interacting atoms for each pairs of residues
        //based on the distances between them at each sample
        ArrayList<boolean[][]> atomPairsCloseEnough = new ArrayList<>();
        for(int resPair[] : interactingRes){
            Residue res1 = molec.residues.get(resPair[0]);
            Residue res2 = molec.residues.get(resPair[1]);
            atomPairsCloseEnough.add(new boolean[res1.atoms.size()][res2.atoms.size()]);
        }

        //For each pair of atoms at each residue pair whose interactions we're considering,
        //figure out if that atom pair is close enough to count in any of the samples
        for(DoubleMatrix1D samp : sampAbs){
            mofStandalone.setDOFs(samp);//apply the sample geometry to the molecule
            for(int resPairNum=0; resPairNum<interactingRes.size(); resPairNum++){

                Residue res1 = molec.residues.get(interactingRes.get(resPairNum)[0]);
                Residue res2 = molec.residues.get(interactingRes.get(resPairNum)[1]);

                for(int at1=0; at1<res1.atoms.size(); at1++){
                    for(int at2=0; at2<res2.atoms.size(); at2++){

                        if(res1==res2 && at2>=at1)//avoid double-counting in intra interactions
                            break;//(and also no need to include the interaction of an atom with itself)

                        double dist = VectorAlgebra.distance(res1.coords, at1, res2.coords, at2);

                        if(dist<distCutoff)
                            atomPairsCloseEnough.get(resPairNum)[at1][at2] = true;
                    }
                }
            }
        }

        //now convert the boolean matrices to lists of atom pairs
        atomPairList = new ArrayList<>();
        for(boolean[][] closenessMatrix : atomPairsCloseEnough){
            ArrayList<int[]> atomPairsAtResPair = new ArrayList<>();

            for(int at1=0; at1<closenessMatrix.length; at1++){
                for(int at2=0; at2<closenessMatrix[at1].length; at2++){

                    if(closenessMatrix[at1][at2]){
                        atomPairsAtResPair.add(new int[] {at1,at2});
                    }
                }
            }

            atomPairList.add(atomPairsAtResPair);
        }


        //finally, remove residue pairs that ended up not interacting
        for(int resPairNum = interactingRes.size()-1; resPairNum>=0; resPairNum--){
            //traverse backwards to avoid messing up numbering
            if(atomPairList.get(resPairNum).isEmpty()){
                atomPairList.remove(resPairNum);
                interactingRes.remove(resPairNum);
            }
        }
    }


    private void addInteractingRes(EnergyFunction EFToApprox) {
        //pick out the interacting residues in the energy function, and add them to interactingRes

        if(EFToApprox instanceof MultiTermEnergyFunction){//need to recurse to terms
            for( EnergyFunction term : ((MultiTermEnergyFunction)EFToApprox).getTerms() ){
                addInteractingRes(term);
            }
        }

        //we could be approximating either a single-residue or residue-pair energy
        else if(EFToApprox instanceof SingleResEnergy){
            Residue res = ((SingleResEnergy)EFToApprox).getRes();

            interactingRes.add( new int[] {res.indexInMolecule, res.indexInMolecule} );
        }

        else if(EFToApprox instanceof ResPairEnergy){
            Residue res1 = ((ResPairEnergy)EFToApprox).getRes1();
            Residue res2 = ((ResPairEnergy)EFToApprox).getRes2();

            interactingRes.add( new int[] {res1.indexInMolecule, res2.indexInMolecule} );
        }

        else if(EFToApprox instanceof ResidueForcefieldEnergy){
            for(ResPair rp : ((ResidueForcefieldEnergy)EFToApprox).resPairs){
                interactingRes.add( new int[] {rp.resIndex1,rp.resIndex2} );
            }
        }

        //other types of energies not approximated in SAPE.  
    }


    private void findFFParams(EnergyFunction EFToApprox){
        //Given the energy function we're approximating, choose forcefield parameters for this SAPE object
        //we expect that EFToApprox has at least some terms containing force-field type parameters
        //we'll look recursively for a forcefield type energy as in addInteractingRes
        //we call this function when ffParams is null and needs to be filled in

        if(EFToApprox instanceof ResidueForcefieldEnergy){
            ffParams = ((ResidueForcefieldEnergy)EFToApprox).resPairCache.ffparams;
            return;
        }

        if(EFToApprox instanceof MultiTermEnergyFunction){//need to recurse to terms
            for( EnergyFunction term : ((MultiTermEnergyFunction)EFToApprox).getTerms() ){
                findFFParams(term);
                if(ffParams!=null)//found params
                    return;
            }
        }

        //we could be approximating either a single-residue or residue-pair energy
        else if(EFToApprox instanceof SingleResEnergy)
            ffParams = ((SingleResEnergy)EFToApprox).getFFParams();
        else if(EFToApprox instanceof ResPairEnergy)
            ffParams = ((ResPairEnergy)EFToApprox).getFFParams();
    }



    EnergyFunction makeSparseEFcn(Molecule m){
        //generate a forcefield energy function for the atom pairs of interest
        //that evaluates the energy based on the conformation of m

        MultiTermEnergyFunction ans = new MultiTermEnergyFunction();//we'll make a term for each interacting residue pair

        for(int resPairNum=0; resPairNum<interactingRes.size(); resPairNum++){

            int[] resPair = interactingRes.get(resPairNum);

            Residue res1 = m.residues.get(resPair[0]);
            Residue res2 = m.residues.get(resPair[1]);

            ArrayList<Atom[]> interactingAtomPairs = new ArrayList<>();
            for(int atNumPair[] : atomPairList.get(resPairNum)){
                Atom atom1 = res1.atoms.get(atNumPair[0]);
                Atom atom2 = res2.atoms.get(atNumPair[1]);
                interactingAtomPairs.add( new Atom[] {atom1,atom2} );
            }

            SparseFFEnergy sparseE = new SparseFFEnergy( interactingAtomPairs, ffParams );
            ans.addTerm(sparseE);
        }

        return ans;
    }





    public void assignSharedMolecule(Molecule m){
        sharedMolecEnergyFunction = makeSparseEFcn(m);
    }



    public double getEnergyStandalone(DoubleMatrix1D coordVals){
        return mofStandalone.getValue(coordVals);
    }


    public double getEnergySharedMolec(){
        //in this case, we assume the shared molecule is already in the right conformation
        if(sharedMolecEnergyFunction==null)
            throw new RuntimeException("ERROR: Haven't initialized shared-molecule energy function for SAPE");

        return sharedMolecEnergyFunction.getEnergy();
    }

}<|MERGE_RESOLUTION|>--- conflicted
+++ resolved
@@ -1,5 +1,4 @@
 /*
-<<<<<<< HEAD
  ** This file is part of OSPREY 3.0
  **
  ** OSPREY Protein Redesign Software Version 3.0
@@ -30,38 +29,6 @@
  ** <signature of Bruce Donald>, Mar 1, 2018
  ** Bruce Donald, Professor of Computer Science
  */
-=======
-** This file is part of OSPREY 3.0
-** 
-** OSPREY Protein Redesign Software Version 3.0
-** Copyright (C) 2001-2018 Bruce Donald Lab, Duke University
-** 
-** OSPREY is free software: you can redistribute it and/or modify
-** it under the terms of the GNU General Public License version 2
-** as published by the Free Software Foundation.
-** 
-** You should have received a copy of the GNU General Public License
-** along with OSPREY.  If not, see <http://www.gnu.org/licenses/>.
-** 
-** OSPREY relies on grants for its development, and since visibility
-** in the scientific literature is essential for our success, we
-** ask that users of OSPREY cite our papers. See the CITING_OSPREY
-** document in this distribution for more information.
-** 
-** Contact Info:
-**    Bruce Donald
-**    Duke University
-**    Department of Computer Science
-**    Levine Science Research Center (LSRC)
-**    Durham
-**    NC 27708-0129
-**    USA
-**    e-mail: www.cs.duke.edu/brd/
-** 
-** <signature of Bruce Donald>, Mar 1, 2018
-** Bruce Donald, Professor of Computer Science
-*/
->>>>>>> 1436969d
 
 package edu.duke.cs.osprey.ematrix.epic;
 
@@ -94,13 +61,13 @@
 public class SAPE implements Serializable {
 
     //We want to be able to evaluate these SAPE in two cases:
-    //as a stand-alone energy term, or 
+    //as a stand-alone energy term, or
     //as a term in an MolecEObjFunction where the molecule DOFs are set once
     //and then used for all SAPE and other terms directly calculated from conformation
 
     //stuff for standalone evaluation
     //Molecule mStandalone;//PROBABLY JUST HANDLE W/I OBJ FCN
-    MoleculeModifierAndScorer mofStandalone;//objective function that sets the molecule DOFs and 
+    MoleculeModifierAndScorer mofStandalone;//objective function that sets the molecule DOFs and
     //returns the energy
 
     //stuff for shared-molecule evaluation
@@ -142,21 +109,21 @@
         EnergyFunction standaloneEFcn = makeSparseEFcn( standaloneMolec );
         mofStandalone.setEfunc(standaloneEFcn);
     }
-    
-    
-
-    
+
+
+
+
     /*
     static ContSCObjFunction compressSVE(ContSCObjFunction of, SparseVDWEnergy sve){
         //store of and m as copies in their current state!
         //we temporarily remove the biggest things to avoid running out of memory during deepCopy
         //return copied objective function
-            
+
         EnergyFunction storeEF = of.efunc;
         of.efunc = null;
-        
+
         ContSCObjFunction retObjFcn = null;
-        
+
         try{retObjFcn = (ContSCObjFunction)KSParser.deepCopy(of);}
         catch(Exception e){
             System.err.println("woah sveOF deepCopy failed");
@@ -166,15 +133,12 @@
         of.m.bondedMatrix = storeBondedMatrix;
         of.m.nonBonded = storeNonBonded;
         of.efunc = storeEF;
-
         //won't need these big objects that aren't needed to setDOFs...
         retObjFcn.de = null;
         retObjFcn.strandRot = null;//won't need this
-
         sve.m = retObjFcn.m;
-
         //now clear out the atoms we won't need for more compact storage...
-        //we need atoms in residues that are either (1) flexible, or (2) 
+        //we need atoms in residues that are either (1) flexible, or (2)
         //involved in perturbations that affect flexible residues
         HashSet<Residue> resNeeded = new HashSet<>();
         for(Residue res : sve.m.residue){
@@ -189,11 +153,8 @@
                 }
             }
         }
-
         for(Residue res : sve.m.residue){
-
             if(!resNeeded.contains(res)){
-
                 for(int atNum=0; atNum<res.numberOfAtoms; atNum++){
                     int molAtNum = res.atom[atNum].moleculeAtomNumber;
                     res.atom[atNum] = null;
@@ -201,7 +162,6 @@
                 }
             }
         }
-
         //since we are only using sve.m for sveOF.setDOFs and sve.getEnergy()
         //we can delete unnecessary bulky parts of the molecule
         //sve.m.bondedMatrix = null;//this is now removed before deepCopy
@@ -211,10 +171,8 @@
         sve.m.connected12 = null;
         sve.m.connected13 = null;
         sve.m.connected14 = null;
-
-
         sve.DOFVals = retObjFcn.curDOFVals;
-        
+
         return retObjFcn;
     }
     */
@@ -329,7 +287,7 @@
             }
         }
 
-        //other types of energies not approximated in SAPE.  
+        //other types of energies not approximated in SAPE.
     }
 
 
