--- conflicted
+++ resolved
@@ -1,5 +1,4 @@
 /*
-<<<<<<< HEAD
  ** This file is part of OSPREY 3.0
  **
  ** OSPREY Protein Redesign Software Version 3.0
@@ -30,38 +29,6 @@
  ** <signature of Bruce Donald>, Mar 1, 2018
  ** Bruce Donald, Professor of Computer Science
  */
-=======
-** This file is part of OSPREY 3.0
-** 
-** OSPREY Protein Redesign Software Version 3.0
-** Copyright (C) 2001-2018 Bruce Donald Lab, Duke University
-** 
-** OSPREY is free software: you can redistribute it and/or modify
-** it under the terms of the GNU General Public License version 2
-** as published by the Free Software Foundation.
-** 
-** You should have received a copy of the GNU General Public License
-** along with OSPREY.  If not, see <http://www.gnu.org/licenses/>.
-** 
-** OSPREY relies on grants for its development, and since visibility
-** in the scientific literature is essential for our success, we
-** ask that users of OSPREY cite our papers. See the CITING_OSPREY
-** document in this distribution for more information.
-** 
-** Contact Info:
-**    Bruce Donald
-**    Duke University
-**    Department of Computer Science
-**    Levine Science Research Center (LSRC)
-**    Durham
-**    NC 27708-0129
-**    USA
-**    e-mail: www.cs.duke.edu/brd/
-** 
-** <signature of Bruce Donald>, Mar 1, 2018
-** Bruce Donald, Professor of Computer Science
-*/
->>>>>>> 1436969d
 
 package edu.duke.cs.osprey.tupexp;
 
@@ -108,7 +75,7 @@
 
 
     double computeResid(double fitVal, double trueVal){
-        //compute the residual given the true value of a sample and the value of 
+        //compute the residual given the true value of a sample and the value of
         //the fit at that sample
         double penalizedError;
         //if(trueVal<=thresh)//DEBUG!!!!  TURNING OFF MOD LSQ
@@ -126,7 +93,7 @@
 
         return penalizedError*penalizedError;
     }
-    
+
     /*double[] goodRegionBoundsForSample(double trueVal){
         //given the true value for a sample, return the bounds on the "good region"
         //for the fit value for that sample
@@ -139,7 +106,7 @@
             bounds[0] = thresh + (1-k)*(trueVal-thresh);
             bounds[1] = thresh + (1+k)*(trueVal-thresh);
         }
-        
+
         return bounds;
     }*/
 
@@ -160,7 +127,7 @@
         int numSamp = samp.size();
         for(int s=0; s<numSamp; s++)
             goodRegionBounds.add(goodRegionBoundsForSample(trueVals[s]));
-        
+
         return new IterativeCGTupleFitter(tim, samp, numTuples, goodRegionBounds);*/
     }
 
