--- conflicted
+++ resolved
@@ -1,7 +1,37 @@
+/*
+ ** This file is part of OSPREY 3.0
+ **
+ ** OSPREY Protein Redesign Software Version 3.0
+ ** Copyright (C) 2001-2018 Bruce Donald Lab, Duke University
+ **
+ ** OSPREY is free software: you can redistribute it and/or modify
+ ** it under the terms of the GNU General Public License version 2
+ ** as published by the Free Software Foundation.
+ **
+ ** You should have received a copy of the GNU General Public License
+ ** along with OSPREY.  If not, see <http://www.gnu.org/licenses/>.
+ **
+ ** OSPREY relies on grants for its development, and since visibility
+ ** in the scientific literature is essential for our success, we
+ ** ask that users of OSPREY cite our papers. See the CITING_OSPREY
+ ** document in this distribution for more information.
+ **
+ ** Contact Info:
+ **    Bruce Donald
+ **    Duke University
+ **    Department of Computer Science
+ **    Levine Science Research Center (LSRC)
+ **    Durham
+ **    NC 27708-0129
+ **    USA
+ **    e-mail: www.cs.duke.edu/brd/
+ **
+ ** <signature of Bruce Donald>, Mar 1, 2018
+ ** Bruce Donald, Professor of Computer Science
+ */
+
 package edu.duke.cs.osprey.multistatekstar;
 
-import java.lang.management.ManagementFactory;
-import java.lang.management.MemoryUsage;
 import java.math.BigDecimal;
 import java.util.ArrayList;
 import java.util.Comparator;
@@ -9,367 +39,239 @@
 
 import edu.duke.cs.osprey.confspace.SearchProblem;
 import edu.duke.cs.osprey.control.ParamSet;
-<<<<<<< HEAD
 import edu.duke.cs.osprey.gmec.GMECConfEnergyCalculator;
-=======
-import edu.duke.cs.osprey.energy.MultiTermEnergyFunction;
->>>>>>> 59601e88
 import edu.duke.cs.osprey.multistatekstar.KStarScore.KStarScoreType;
-import edu.duke.cs.osprey.parallelism.ThreadParallelism;
 import edu.duke.cs.osprey.tools.ObjectIO;
-import edu.duke.cs.osprey.tools.Stopwatch;
 
 /**
- * 
+ *
  * @author Adegoke Ojewole (ao68@duke.edu)
  * multi state k* tree
  *
  */
 public class MSKStarTree {
-	
-	public static boolean DEBUG = false;
-
-	protected LMB objFcn;//we are minimizing objFcn
-	protected LMB[] msConstr;
-	protected LMB[][] sConstr;
-
-	protected ArrayList<ArrayList<ArrayList<Integer>>> mutable2StateResNums;
-	//mutable2StateResNum.get(state) maps levels in this tree to flexible positions for state
-
-	protected ArrayList<ArrayList<ArrayList<ArrayList<String>>>> AATypeOptions;
-	// MultiStateKStarTreeNode.assignments Assigns each level an index in 
-	// AATypeOptions.get(level), and thus an AA type
-	//If -1, then no assignment yet
-
-	protected int numTreeLevels;//maximum number of mutable/flexible residues.
-	//+1 if minimization is allowed
-
-	protected int numMaxMut;//number of mutations allowed away from wtSeq (-1 means no cap)
-	protected ArrayList<String[]> wtSeqs;//bound state wild type sequences for each state
-
-	protected int numStates;//how many states there are
-	//states have the same mutable residues & options for AA residues,
-	//but not necessarily for non AA residues
-
-	protected SearchProblem searchCont[][];//SearchProblems describing them; each state has >= 3 SearchProblems
-	protected SearchProblem searchDisc[][];
-
-	protected ConfEnergyCalculator.Async[][] ecalcsCont;//energy calculators for continuous emats
-	protected ConfEnergyCalculator.Async[][] ecalcsDisc;//energy calculators for discrete emats
-
-<<<<<<< HEAD
-	GMECConfEnergyCalculator.Async[][] ecalcsCont;//energy calculators for continuous emats
-	GMECConfEnergyCalculator.Async[][] ecalcsDisc;//energy calculators for discrete emats
-=======
-	protected ParamSet msParams;//multistate spec params
-	protected MSConfigFileParser[] cfps;//config file parsers for each state
->>>>>>> 59601e88
-
-	protected PriorityQueue<MSKStarNode> pq;
-
-	protected int numSeqsWanted;
-	protected int numSeqsReturned;
-	protected int numCompleted;
-
-	protected int numExpanded;
-	protected int numExtracted;
-	protected int numSelfExpanded;
-	protected int numFullyDefined;
-	protected int numPruned;
-	
-	protected BigDecimal prevScore;
-	protected String prevSeq;
-
-	protected Stopwatch stopwatch;
-
-	public MSKStarTree(
-			int numTreeLevels,
-			int numStates,
-			int numMaxMut,
-			int numSeqsWanted,
-			LMB objFcn,
-			LMB[] msConstr,
-			LMB[][] sConstr,
-			ArrayList<ArrayList<ArrayList<Integer>>> mutable2StateResNums,
-			ArrayList<ArrayList<ArrayList<ArrayList<String>>>> AATypeOptions,  
-			ArrayList<String[]> wtSeqs, 
-			SearchProblem[][] searchCont,
-			SearchProblem[][] searchDisc,
-			GMECConfEnergyCalculator.Async[][] ecalcsCont,
-			GMECConfEnergyCalculator.Async[][] ecalcsDisc,
-			ParamSet msParams,
-			MSConfigFileParser[] cfps
-			) {
-
-		this.objFcn = objFcn;
-		this.msConstr = msConstr;
-		this.sConstr = sConstr;
-		this.AATypeOptions = AATypeOptions;
-		this.numMaxMut = numMaxMut;
-		this.numSeqsWanted = numSeqsWanted;
-		this.wtSeqs = wtSeqs;
-		this.numTreeLevels = numTreeLevels;
-		this.numStates = numStates;
-		this.searchCont = searchCont;
-		this.searchDisc = searchDisc;
-		this.ecalcsCont = ecalcsCont;
-		this.ecalcsDisc = ecalcsDisc;
-		this.mutable2StateResNums = mutable2StateResNums;
-
-		this.cfps = cfps;
-		this.msParams = msParams;
-
-		this.numExtracted = 0;
-		this.numExpanded = 0;
-		this.numSelfExpanded = 0;
-		this.numFullyDefined = 0;
-		this.numPruned = 0;
-		this.numSeqsReturned = 0;
-		this.numCompleted = 0;
-		this.pq = null;
-
-		this.prevScore = null;//only the root is allowed a null score 
-		this.prevSeq = "";
-		
-		this.stopwatch = new Stopwatch().start();
-	}
-
-	private void initQueue(MSKStarNode node) {
-		pq = new PriorityQueue<MSKStarNode>(1024, new Comparator<MSKStarNode>() {
-			@Override
-			public int compare(MSKStarNode m1, MSKStarNode m2) {
-				return m1.getScore().compareTo(m2.getScore()) < 0 ? -1 : 1;
-			}
-		});
-
-		pq.add(node);
-	}
-
-	private boolean canPrune(MSKStarNode curNode) {
-		//after some deliberation, i think this is correct. getkstarscores always
-		//correctly maps to the lower bound, since the formulation of LMBs always
-		//transforms the expression to something bounded above by 0, which is the desired behavior
-		//check all global constraints
-		for(LMB lmb : msConstr) {
-			if(lmb.eval(curNode.getStateKStarScores(lmb)).compareTo(BigDecimal.ZERO) >= 0) {
-				return true;
-			}
-		}
-		return false;
-	}
-
-	private ArrayList<MSKStarNode> getChildren(MSKStarNode curNode) {
-		ArrayList<MSKStarNode> ans = new ArrayList<>();
-
-		//pick next position to expand
-		if(!curNode.isFullyAssigned()) {
-			ans.addAll(curNode.splitUnassigned());
-			for(MSKStarNode child : ans) {		
-				if(child.isFinal()) numFullyDefined++;
-			}
-		}
-
-		else {
-			ans.addAll(curNode.splitFullyAssigned());
-			for(MSKStarNode child : ans) {
-				if(!curNode.isFinal() && child.isFinal()) numFullyDefined++;
-			}
-		}
-
-		ans.trimToSize();
-		return ans;
-	}
-
-	private void initNodeStaticVars(MSKStarNode root) {
-		//initialize MSKStarNode
-		MSKStarNode.OBJ_FUNC = this.objFcn;
-		MSKStarNode.WT_SEQS = this.wtSeqs;
-		MSKStarNode.NUM_MAX_MUT = this.numMaxMut;
-		MSKStarNode.MS_PARAMS = this.msParams;
-		MSKStarNode.SEARCH_CONT = this.searchCont;
-		MSKStarNode.SEARCH_DISC = this.searchDisc;
-		MSKStarNode.ECALCS_CONT = this.ecalcsCont;
-		MSKStarNode.ECALCS_DISC = this.ecalcsDisc;
-		MSKStarNode.RESIDUE_ORDER = ResidueOrderFactory.getResidueOrder(this.msParams, root.getStateKStarSearch(this.objFcn));
-		
-		int astarThreads = this.msParams.getInt("ASTARTHREADS");
-		ThreadParallelism.setNumThreads(astarThreads);
-		MSKStarNode.PARALLEL_EXPANSION = astarThreads > 1 && !doMinimize(cfps) ? true : false;
-		MSKStarNode.SUBLINEAR_AT_LEAF_NODES = this.msParams.getBool("SUBLINEARATLEAFNODES");
-		
-		MultiTermEnergyFunction.setVerbose(false);
-		MultiTermEnergyFunction.setNumThreads(astarThreads);
-		
-		MSKStarTree.DEBUG = false;
-		MSSearchProblem.DEBUG = false;
-		ResidueOrderMeta.DEBUG = false;
-		ResidueOrderGMECProxy.DEBUG = false;
-		PartitionFunctionDiscrete.DEBUG = false;
-		
-		MSKStarNode.DEBUG = true;
-	}
-	
-	private static boolean doMinimize(MSConfigFileParser[] cfps) {
-		for(MSConfigFileParser cfp : cfps) {
-			if(cfp.getParams().getBool("DOMINIMIZE")) return true;
-		}
-		return false;
-	}
-
-	private MSKStarNode getRootNode() {
-
-		KStarScore[] kssLB = new KStarScore[numStates];
-		KStarScore[] kssUB = new KStarScore[numStates];
-		KStarScoreType[] types = null;
-
-		for(int state=0;state<numStates;++state) {
-			boolean doMinimize = cfps[state].params.getBool("DOMINIMIZE");
-			if(doMinimize)
-				types = new KStarScoreType[]{KStarScoreType.MinimizedLowerBound, KStarScoreType.MinimizedUpperBound};
-			else
-				types = new KStarScoreType[]{KStarScoreType.DiscreteLowerBound, KStarScoreType.DiscreteUpperBound};
-
-			KStarScore[] scores = getRootKStarBounds(state, types);
-			kssLB[state] = scores[0];
-			kssUB[state] = scores[1];
-		}
-
-		MSKStarNode ans = new MSKStarNode(kssLB, kssUB);
-		//ans.setScore(objFcn);//set score per the objective function
-		BigDecimal rootScore = null;
-		ans.setScore(rootScore);
-		
-		initNodeStaticVars(ans);
-		
-		ans.isRoot(true);
-		return ans;
-	}
-
-<<<<<<< HEAD
-	private KStarScore[] getRootKStarScores(int state, KStarScoreType[] types) {
-		boolean doMinimize = cfps[state].params.getBool("DOMINIMIZE");
-		//[0] is lb, [1] is ub
-		KStarScore[] ans = new KStarScore[types.length];
-
-		ParamSet sParams = cfps[state].params;
-		int numPartFuncs = sParams.getInt("NUMUBSTATES")+1;
-=======
-	private KStarScore[] getRootKStarBounds(int state, KStarScoreType[] types) {
-		boolean doMinimize = cfps[state].getParams().getBool("DOMINIMIZE");
-		//[0] is lb, [1] is ub
-		KStarScore[] ans = new KStarScore[types.length];
-
-		ParamSet sParams = cfps[state].getParams();
-		int numPartFuncs = sParams.getInt("NUMOFSTRANDS")+1;
->>>>>>> 59601e88
-
-		for(int i=0;i<types.length;++i) {
-
-			KStarScoreType type = types[i];
-			if(type == null) continue;
-
-			MSSearchProblem[] seqSearchCont = doMinimize ? new MSSearchProblem[numPartFuncs] : null;
-			MSSearchProblem[] seqSearchDisc = new MSSearchProblem[numPartFuncs];
-
-			for(int subState=0;subState<numPartFuncs;++subState) {
-
-				MSSearchSettings spSet = new MSSearchSettings();
-				spSet.AATypeOptions = AATypeOptions.get(state).get(subState);
-				ArrayList<String> mutRes = new ArrayList<>();
-				for(int j=0;j<mutable2StateResNums.get(state).get(subState).size();++j) mutRes.add("-1");
-				mutRes.trimToSize();
-				spSet.mutRes = mutRes;
-				spSet.stericThreshold = sParams.getDouble("STERICTHRESH");
-				spSet.pruningWindow = sParams.getDouble("IVAL") + sParams.getDouble("EW");
-
-				if(doMinimize) seqSearchCont[subState] = new MSSearchProblem(searchCont[state][subState], spSet);
-				seqSearchDisc[subState] = new MSSearchProblem(searchDisc[state][subState], (MSSearchSettings) ObjectIO.deepCopy(spSet));
-			}
-
-			ans[i] = MSKStarFactory.makeKStarScore(
-					msParams, state, cfps[state], sConstr[state],
-					seqSearchCont, seqSearchDisc,
-					ecalcsCont[state], ecalcsDisc[state], type
-					);
-		}
-
-		return ans;
-	}
-
-	public String nextSeq() {
-		if(pq==null)
-			initQueue(getRootNode());
-
-		MSKStarNode curNode = null;
-		while(true) {
-			curNode = pq.poll();
-
-			if(curNode==null) {
-				System.out.println("Multi-State K* tree empty...returning empty signal");
-				return null;
-			}
-			
-			numExtracted++;
-			
-			if(prevScore != null && prevScore.compareTo(curNode.getScore())>0) {
-				String errorMsg = String.format("ERROR: A* scores must "
-						+ "be non-decreasing.\nlastScore: %12e, lastSeq: %s\n"
-						+ "curScore: %12e, curSeq: %s\n"
-						+ "last-cur: %12e", 
-						prevScore, prevSeq, 
-						curNode.getScore(), curNode.getSequence(0),
-						prevScore.subtract(curNode.getScore()));
-				System.out.println(errorMsg);
-				throw new RuntimeException(errorMsg);
-			}
-			
-			prevScore = curNode.getScore();
-			prevSeq = curNode.getSequence(0);
-			
-			//if(numExpanded % 8==0) 
-			reportProgress(curNode);
-
-			if(canPrune(curNode)) {
-				numPruned++;
-				continue;
-			}
-
-			else {
-				if(curNode.isLeafNode()) {
-					numSeqsReturned++;
-					reportProgress(curNode);
-					return curNode.toString();
-				}
-
-				//expand
-				ArrayList<MSKStarNode> children = getChildren(curNode);
-				//score can get revised downwards for numerical precision reasons
-				if(curNode.scoreRevisedDownwards()) {
-					prevScore = curNode.getScore();
-					curNode.scoreRevisedDownwards(false);
-				}
-				
-				//count number pruned by local constraints
-				numPruned += curNode.getNumPruned();
-				//expansion is either a refinement of the same node or creation
-				//of completely new nodes
-				if(children.size()==1 && curNode.equals(children.get(0))) numSelfExpanded++;
-				numExpanded++;
-
-				for(MSKStarNode child : children) {
-					if(child.isLeafNode()) numCompleted++;
-				}
-
-				pq.addAll(children);
-			}
-		}
-	}
-
-	private void reportProgress(MSKStarNode curNode) {
-		MemoryUsage heapMem = ManagementFactory.getMemoryMXBean().getHeapMemoryUsage();
-		System.out.println(String.format("level: %d/%d, score: %12e, size: %d, extracted: %d, expanded: %d, self-expanded: %d, pruned: %d, defined: %d, completed: %d, returned: %d/%d, time: %6s, heapMem: %.0f%%",
-				curNode.getNumAssignedResidues(), numTreeLevels, curNode.getScore(), pq.size(), numExtracted, numExpanded, numSelfExpanded, numPruned, numFullyDefined, numCompleted,
-				numSeqsReturned, numSeqsWanted, stopwatch.getTime(2), 100f*heapMem.getUsed()/heapMem.getMax()));
-	}
+
+    int numTreeLevels;//number of residues with sequence
+    //changes+1 level if we are doing continuous minimization
+
+    LMB objFcn;//we are minimizing objFcn
+    LMB[] msConstr;
+    LMB[][] sConstr;
+
+    ArrayList<ArrayList<ArrayList<Integer>>> mutable2StateResNums;
+    //mutable2StateResNum.get(state) maps levels in this tree to flexible positions for state
+
+    ArrayList<ArrayList<ArrayList<ArrayList<String>>>> AATypeOptions;
+    // MultiStateKStarTreeNode.assignments Assigns each level an index in
+    // AATypeOptions.get(level), and thus an AA type
+    //If -1, then no assignment yet
+
+    int numMaxMut;//number of mutations allowed away from wtSeq (-1 means no cap)
+    ArrayList<String[]> wtSeqs;//bound state wild type sequences for each state
+
+    int numStates;//how many states there are
+    //states have the same mutable residues & options for AA residues,
+    //but not necessarily for non AA residues
+
+    SearchProblem searchCont[][];//SearchProblems describing them; each state has >= 3 SearchProblems
+    SearchProblem searchDisc[][];
+
+    GMECConfEnergyCalculator.Async[][] ecalcsCont;//energy calculators for continuous emats
+    GMECConfEnergyCalculator.Async[][] ecalcsDisc;//energy calculators for discrete emats
+
+    ParamSet msParams;//multistate spec params
+    MSConfigFileParser[] cfps;//config file parsers for each state
+
+    PriorityQueue<MSKStarNode> pq;
+
+    int numSeqsWanted;
+    int numSeqsReturned;
+
+    int numExpanded;
+    int numPruned;
+
+    public MSKStarTree(
+            int numTreeLevels,
+            int numStates,
+            int numMaxMut,
+            int numSeqsWanted,
+            LMB objFcn,
+            LMB[] msConstr,
+            LMB[][] sConstr,
+            ArrayList<ArrayList<ArrayList<Integer>>> mutable2StateResNums,
+            ArrayList<ArrayList<ArrayList<ArrayList<String>>>> AATypeOptions,
+            ArrayList<String[]> wtSeqs,
+            SearchProblem[][] searchCont,
+            SearchProblem[][] searchDisc,
+            GMECConfEnergyCalculator.Async[][] ecalcsCont,
+            GMECConfEnergyCalculator.Async[][] ecalcsDisc,
+            ParamSet msParams,
+            MSConfigFileParser[] cfps
+    ) {
+
+        this.numTreeLevels = numTreeLevels;
+        this.objFcn = objFcn;
+        this.msConstr = msConstr;
+        this.sConstr = sConstr;
+        this.AATypeOptions = AATypeOptions;
+        this.numMaxMut = numMaxMut;
+        this.numSeqsWanted = numSeqsWanted;
+        this.wtSeqs = wtSeqs;
+        this.numStates = numStates;
+        this.searchCont = searchCont;
+        this.searchDisc = searchDisc;
+        this.ecalcsCont = ecalcsCont;
+        this.ecalcsDisc = ecalcsDisc;
+        this.mutable2StateResNums = mutable2StateResNums;
+
+        this.cfps = cfps;
+        this.msParams = msParams;
+
+        numExpanded = 0;
+        numPruned = 0;
+        numSeqsReturned = 0;
+        pq = null;
+    }
+
+    private void initQueue(MSKStarNode node) {
+        pq = new PriorityQueue<MSKStarNode>(1024, new Comparator<MSKStarNode>() {
+            @Override
+            public int compare(MSKStarNode m1, MSKStarNode m2) {
+                return m1.getScore().compareTo(m2.getScore()) < 0 ? -1 : 1;
+            }
+        });
+
+        pq.add(node);
+    }
+
+    private boolean canPrune(MSKStarNode curNode) {
+        //first check whether state specific constraints are satisfied
+        if(!curNode.constrSatisfied()) return true;
+        //now check global constraints
+        for(LMB lmb : msConstr) {
+            if(lmb.eval(curNode.getStateKStarScores(lmb)).compareTo(BigDecimal.ZERO) > 0)
+                return true;
+        }
+        return false;
+    }
+
+    private ArrayList<MSKStarNode> getChildren(MSKStarNode curNode) {
+        ArrayList<MSKStarNode> ans = new ArrayList<>();
+
+        //pick next position to expand
+        if(!curNode.isFullyAssigned())
+            ans.addAll(curNode.split(msParams));
+
+        else {
+
+        }
+
+        //create search problems and score children
+        //sequential...short circuit if one state fails
+        //parallel...might do more work than necessary
+        ans.trimToSize();
+        return ans;
+    }
+
+    private MSKStarNode getRootNode() {
+
+        //initialize MSKStarNode
+        MSKStarNode.OBJ_FUNC = this.objFcn;
+        MSKStarNode.WT_SEQS = this.wtSeqs;
+        MSKStarNode.NUM_MAX_MUT = this.numMaxMut;
+
+        KStarScore[] kssLB = new KStarScore[numStates];
+        KStarScore[] kssUB = new KStarScore[numStates];
+        KStarScoreType[] types = null;
+
+        for(int state=0;state<numStates;++state) {
+            boolean doMinimize = cfps[state].params.getBool("DOMINIMIZE");
+            if(doMinimize)
+                types = new KStarScoreType[]{KStarScoreType.MinimizedLowerBound, KStarScoreType.MinimizedUpperBound};
+            else
+                types = new KStarScoreType[]{KStarScoreType.DiscreteLowerBound, KStarScoreType.DiscreteUpperBound};
+
+            KStarScore[] scores = getRootKStarScores(state, types);
+            kssLB[state] = scores[0];
+            kssUB[state] = scores[1];
+        }
+
+        MSKStarNode ans = new MSKStarNode(kssLB, kssUB);
+        ans.setScore(objFcn);//set score per the objective function
+        return ans;
+    }
+
+    private KStarScore[] getRootKStarScores(int state, KStarScoreType[] types) {
+        boolean doMinimize = cfps[state].params.getBool("DOMINIMIZE");
+        //[0] is lb, [1] is ub
+        KStarScore[] ans = new KStarScore[types.length];
+
+        ParamSet sParams = cfps[state].params;
+        int numPartFuncs = sParams.getInt("NUMUBSTATES")+1;
+
+        for(int i=0;i<types.length;++i) {
+
+            KStarScoreType type = types[i];
+            if(type == null) continue;
+
+            MSSearchProblem[] seqSearchCont = doMinimize ? new MSSearchProblem[numPartFuncs] : null;
+            MSSearchProblem[] seqSearchDisc = new MSSearchProblem[numPartFuncs];
+
+            for(int subState=0;subState<numPartFuncs;++subState) {
+
+                MSSearchSettings spSet = new MSSearchSettings();
+                spSet.AATypeOptions = AATypeOptions.get(state).get(subState);
+                ArrayList<String> mutRes = new ArrayList<>();
+                for(int j=0;j<mutable2StateResNums.get(state).get(subState).size();++j) mutRes.add("-1");
+                mutRes.trimToSize();
+                spSet.mutRes = mutRes;
+                spSet.stericThreshold = sParams.getDouble("STERICTHRESH");
+                spSet.pruningWindow = sParams.getDouble("IVAL") + sParams.getDouble("EW");
+
+                if(doMinimize) seqSearchCont[subState] = new MSSearchProblem(searchCont[state][subState], spSet);
+                seqSearchDisc[subState] = new MSSearchProblem(searchDisc[state][subState], (MSSearchSettings) ObjectIO.deepCopy(spSet));
+            }
+
+            ans[i] = MSKStarFactory.makeKStarScore(
+                    msParams, state, cfps[state], sConstr[state],
+                    seqSearchCont, seqSearchDisc,
+                    ecalcsCont[state], ecalcsDisc[state], type
+            );
+        }
+
+        return ans;
+    }
+
+    public String nextSeq() {
+
+        if(pq==null) {
+            initQueue(getRootNode());
+        }
+
+        MSKStarNode curNode;
+        while(true) {
+            curNode = pq.poll();
+
+            if(curNode==null) {
+                System.out.println("Multi-State K* tree empty...returning empty signal");
+                return null;
+            }
+
+            else if(canPrune(curNode)) {
+                numPruned++;
+                continue;
+            }
+
+            else {
+                if(curNode.isLeafNode()) return curNode.toString();
+
+                //expand
+                ArrayList<MSKStarNode> children = getChildren(curNode);
+                numExpanded++;
+
+                pq.addAll(children);
+            }
+        }
+    }
 
 }