package edu.duke.cs.osprey.multistatekstar;

import java.math.BigDecimal;
import java.util.ArrayList;
import java.util.Comparator;
import java.util.PriorityQueue;

import edu.duke.cs.osprey.confspace.SearchProblem;
import edu.duke.cs.osprey.control.ParamSet;
<<<<<<< HEAD
import edu.duke.cs.osprey.gmec.ConfEnergyCalculator;
import edu.duke.cs.osprey.multistatekstar.ResidueOrder.ResidueOrderType;
=======
import edu.duke.cs.osprey.multistatekstar.KStarScore.KStarScoreType;
import edu.duke.cs.osprey.tools.ObjectIO;
>>>>>>> b61d6762

/**
 * 
 * @author Adegoke Ojewole (ao68@duke.edu)
 * multi state k* tree
 *
 */
public class MSKStarTree {

	int numTreeLevels;//number of residues with sequence
	//changes+1 level if we are doing continuous minimization

	LMB objFcn;//we are minimizing objFcn
	LMB[] msConstr;
	LMB[][] sConstr;

	ArrayList<ArrayList<ArrayList<Integer>>> mutable2StateResNums;
	//mutable2StateResNum.get(state) maps levels in this tree to flexible positions for state

	ArrayList<ArrayList<ArrayList<ArrayList<String>>>> AATypeOptions;
	// MultiStateKStarTreeNode.assignments Assigns each level an index in 
	// AATypeOptions.get(level), and thus an AA type
	//If -1, then no assignment yet

	int numMaxMut;//number of mutations allowed away from wtSeq (-1 means no cap)
	ArrayList<String[]> wtSeqs;//bound state wild type sequences for each state

	int numStates;//how many states there are
	//states have the same mutable residues & options for AA residues,
	//but not necessarily for non AA residues

	SearchProblem searchCont[][];//SearchProblems describing them; each state has >= 3 SearchProblems
	SearchProblem searchDisc[][];

	ConfEnergyCalculator.Async[][] ecalcsCont;//energy calculators for continuous emats
	ConfEnergyCalculator.Async[][] ecalcsDisc;//energy calculators for discrete emats

	ParamSet msParams;//multistate spec params
	MSConfigFileParser[] cfps;//config file parsers for each state

	PriorityQueue<MSKStarNode> pq;

	int numSeqsWanted;
	int numSeqsReturned;

	int numExpanded;
	int numPruned;

	public MSKStarTree(
			int numTreeLevels,
			int numStates,
			int numMaxMut,
			int numSeqsWanted,
			LMB objFcn,
			LMB[] msConstr,
			LMB[][] sConstr,
			ArrayList<ArrayList<ArrayList<Integer>>> mutable2StateResNums,
			ArrayList<ArrayList<ArrayList<ArrayList<String>>>> AATypeOptions,  
			ArrayList<String[]> wtSeqs, 
			SearchProblem[][] searchCont,
			SearchProblem[][] searchDisc,
			ConfEnergyCalculator.Async[][] ecalcsCont,
			ConfEnergyCalculator.Async[][] ecalcsDisc,
			ParamSet msParams,
			MSConfigFileParser[] cfps
			) {

		this.numTreeLevels = numTreeLevels;
		this.objFcn = objFcn;
		this.msConstr = msConstr;
		this.sConstr = sConstr;
		this.AATypeOptions = AATypeOptions;
		this.numMaxMut = numMaxMut;
		this.numSeqsWanted = numSeqsWanted;
		this.wtSeqs = wtSeqs;
		this.numStates = numStates;
		this.searchCont = searchCont;
		this.searchDisc = searchDisc;
		this.ecalcsCont = ecalcsCont;
		this.ecalcsDisc = ecalcsDisc;
		this.mutable2StateResNums = mutable2StateResNums;

		this.cfps = cfps;
		this.msParams = msParams;

		numExpanded = 0;
		numPruned = 0;
		numSeqsReturned = 0;
		pq = null;
	}

	private void initQueue(MSKStarNode node) {
		pq = new PriorityQueue<MSKStarNode>(1024, new Comparator<MSKStarNode>() {
			@Override
			public int compare(MSKStarNode m1, MSKStarNode m2) {
				return m1.getScore().compareTo(m2.getScore()) < 0 ? -1 : 1;
			}
		});

		pq.add(node);
	}

	private boolean canPrune(MSKStarNode curNode) {
		//first check whether state specific constraints are satisfied
		if(!curNode.constrSatisfied()) return true;
		//now check global constraints
		for(LMB lmb : msConstr) {
			if(lmb.eval(curNode.getStateKStarScores(lmb)).compareTo(BigDecimal.ZERO) > 0)
				return true;
		}
		return false;
	}

	private ArrayList<MSKStarNode> getChildren(MSKStarNode curNode) {
		ArrayList<MSKStarNode> ans = new ArrayList<>();
		
		//pick next position to expand
		if(!curNode.isFullyAssigned())
			ans.addAll(curNode.split(msParams));
		
		else {
			
		}
		
		//create search problems and score children
		//sequential...short circuit if one state fails
		//parallel...might do more work than necessary
		ans.trimToSize();
		return ans;
	}

	private MSKStarNode getRootNode() {
		
		//initialize MSKStarNode
		MSKStarNode.OBJ_FUNC = this.objFcn;
		MSKStarNode.WT_SEQS = this.wtSeqs;
		MSKStarNode.NUM_MAX_MUT = this.numMaxMut;
		
		KStarScore[] kssLB = new KStarScore[numStates];
		KStarScore[] kssUB = new KStarScore[numStates];
		KStarScoreType[] types = null;

		for(int state=0;state<numStates;++state) {
			boolean doMinimize = cfps[state].getParams().getBool("DOMINIMIZE");
			if(doMinimize)
				types = new KStarScoreType[]{KStarScoreType.MinimizedLowerBound, KStarScoreType.MinimizedUpperBound};
			else
				types = new KStarScoreType[]{KStarScoreType.DiscreteLowerBound, KStarScoreType.DiscreteUpperBound};

			KStarScore[] scores = getRootKStarScores(state, types);
			kssLB[state] = scores[0];
			kssUB[state] = scores[1];
		}

		MSKStarNode ans = new MSKStarNode(kssLB, kssUB);
		ans.setScore(objFcn);//set score per the objective function
		return ans;
	}

	private KStarScore[] getRootKStarScores(int state, KStarScoreType[] types) {
		boolean doMinimize = cfps[state].getParams().getBool("DOMINIMIZE");
		//[0] is lb, [1] is ub
		KStarScore[] ans = new KStarScore[types.length];

		ParamSet sParams = cfps[state].getParams();
		int numPartFuncs = sParams.getInt("NUMUBSTATES")+1;

		for(int i=0;i<types.length;++i) {

			KStarScoreType type = types[i];
			if(type == null) continue;

			MSSearchProblem[] seqSearchCont = doMinimize ? new MSSearchProblem[numPartFuncs] : null;
			MSSearchProblem[] seqSearchDisc = new MSSearchProblem[numPartFuncs];

			for(int subState=0;subState<numPartFuncs;++subState) {

				MSSearchSettings spSet = new MSSearchSettings();
				spSet.AATypeOptions = AATypeOptions.get(state).get(subState);
				ArrayList<String> mutRes = new ArrayList<>();
				for(int j=0;j<mutable2StateResNums.get(state).get(subState).size();++j) mutRes.add("-1");
				mutRes.trimToSize();
				spSet.mutRes = mutRes;
				spSet.stericThreshold = sParams.getDouble("STERICTHRESH");
				spSet.pruningWindow = sParams.getDouble("IVAL") + sParams.getDouble("EW");

				if(doMinimize) seqSearchCont[subState] = new MSSearchProblem(searchCont[state][subState], spSet);
				seqSearchDisc[subState] = new MSSearchProblem(searchDisc[state][subState], (MSSearchSettings) ObjectIO.deepCopy(spSet));
			}

			ans[i] = MSKStarFactory.makeKStarScore(
					msParams, state, cfps[state], sConstr[state],
					seqSearchCont, seqSearchDisc,
					ecalcsCont[state], ecalcsDisc[state], type
					);
		}

		return ans;
	}

	public String nextSeq() {

		if(pq==null) {
			initQueue(getRootNode());
		}

		MSKStarNode curNode;
		while(true) {
			curNode = pq.poll();

			if(curNode==null) {
				System.out.println("Multi-State K* tree empty...returning empty signal");
				return null;
			}

			else if(canPrune(curNode)) {
				numPruned++;
				continue;
			}

			else {
				if(curNode.isLeafNode()) return curNode.toString();

				//expand
				ArrayList<MSKStarNode> children = getChildren(curNode);
				numExpanded++;

				pq.addAll(children);
			}
		}
	}

}<|MERGE_RESOLUTION|>--- conflicted
+++ resolved
@@ -7,13 +7,9 @@
 
 import edu.duke.cs.osprey.confspace.SearchProblem;
 import edu.duke.cs.osprey.control.ParamSet;
-<<<<<<< HEAD
 import edu.duke.cs.osprey.gmec.ConfEnergyCalculator;
-import edu.duke.cs.osprey.multistatekstar.ResidueOrder.ResidueOrderType;
-=======
 import edu.duke.cs.osprey.multistatekstar.KStarScore.KStarScoreType;
 import edu.duke.cs.osprey.tools.ObjectIO;
->>>>>>> b61d6762
 
 /**
  * 
@@ -157,7 +153,7 @@
 		KStarScoreType[] types = null;
 
 		for(int state=0;state<numStates;++state) {
-			boolean doMinimize = cfps[state].getParams().getBool("DOMINIMIZE");
+			boolean doMinimize = cfps[state].params.getBool("DOMINIMIZE");
 			if(doMinimize)
 				types = new KStarScoreType[]{KStarScoreType.MinimizedLowerBound, KStarScoreType.MinimizedUpperBound};
 			else
@@ -174,11 +170,11 @@
 	}
 
 	private KStarScore[] getRootKStarScores(int state, KStarScoreType[] types) {
-		boolean doMinimize = cfps[state].getParams().getBool("DOMINIMIZE");
+		boolean doMinimize = cfps[state].params.getBool("DOMINIMIZE");
 		//[0] is lb, [1] is ub
 		KStarScore[] ans = new KStarScore[types.length];
 
-		ParamSet sParams = cfps[state].getParams();
+		ParamSet sParams = cfps[state].params;
 		int numPartFuncs = sParams.getInt("NUMUBSTATES")+1;
 
 		for(int i=0;i<types.length;++i) {
