package edu.duke.cs.osprey.multistatekstar;

import java.math.BigDecimal;
import java.math.BigInteger;
import edu.duke.cs.osprey.confspace.ConfSearch.ScoredConf;
import edu.duke.cs.osprey.ematrix.EnergyMatrix;
import edu.duke.cs.osprey.gmec.ConfSearchFactory;
import edu.duke.cs.osprey.gmec.GMECConfEnergyCalculator.Async;
import edu.duke.cs.osprey.pruning.PruningMatrix;

/**
 * 
 * @author Adegoke Ojewole (ao68@duke.edu)
 *
 */
public class PartitionFunctionDiscrete extends PartitionFunctionMinimized {

	public static boolean DEBUG = false;

	public PartitionFunctionDiscrete(
			EnergyMatrix emat, 
			PruningMatrix pmat, 
			PruningMatrix invmat, 
			ConfSearchFactory confSearchFactory,
			Async ecalc
			) {
		super(emat, pmat, invmat, confSearchFactory, ecalc);
	}
	
	private ScoredConf findRigidGMEC() {
		return energyConfs.next();
	}
	
	@Override
	public void init(double targetEpsilon) {
		super.init(targetEpsilon);
		scoreConfs = null;
		
		//only applies to the final object
		if(computeGMECRatio) {
			ScoredConf conf = findRigidGMEC();
			double gmecEnergy = conf == null ? Double.POSITIVE_INFINITY : conf.getScore();
			values.qstar = boltzmann.calc(gmecEnergy);
			numConfsEvaluated++;
			if (confListener != null) {
				confListener.onConf(conf);
			}
			status = Status.Estimated;
		}
	}

	@Override
	public void compute(long maxNumConfs) {

		if (!status.canContinue()) {
			throw new IllegalStateException("can't continue from status " + status);
		}

		ScoredConf conf;
		BigDecimal scoreWeight;
		
		long stopAtConf = numConfsEvaluated + maxNumConfs;

		double lastScore = Double.NEGATIVE_INFINITY;

		while (true) {

			// should we keep going?
			if (!status.canContinue() || numConfsEvaluated >= stopAtConf) {
				break;
			}

<<<<<<< HEAD
			if ((conf = scoreConfs.nextConf()) == null) {
				if(status != Status.Estimated) status = Status.OutOfConformations;
=======
			if ((conf = energyConfs.next()) == null) {
				if(status != Status.Estimated) status = Status.NotEnoughConformations;
>>>>>>> 59601e88
				break;
			}

			numConfsEvaluated++;

<<<<<<< HEAD
			scoreWeight = boltzmann.calc(conf.getScore());

			if (scoreWeight.compareTo(BigDecimal.ZERO) == 0) {
				if(status != Status.Estimated) status = Status.OutOfLowEnergies;
				break;
			}

			if(status == Status.Estimating) {

				numConfsToScore = numConfsToScore.subtract(BigInteger.ONE);

				values.qstar = values.qstar.add(scoreWeight);
				values.qprime = updateQprime(scoreWeight);

				// report progress if needed
				if (isReportingProgress && numConfsEvaluated % 1024 == 0) {
					phase1Output(conf);
				}

				// report confs if needed
				if (confListener != null) {
					confListener.onConf(conf);
				}

				// update status if needed
				if (getEffectiveEpsilon() <= targetEpsilon) {
					status = Status.Estimated;
					phase1Output(conf);//just to let the user know we reached epsilon
				}
			}
		}
	}

	public void compute(BigDecimal targetScoreWeights) {

		if (!status.canContinue()) {
			throw new IllegalStateException("can't continue from status " + status);
		}

		ScoredConf conf;
		BigDecimal scoreWeight;

		while (true) {

			// should we keep going?
			if (!status.canContinue() || qstarScoreWeights.compareTo(targetScoreWeights) >= 0) {
				break;
			}

			if ((conf = scoreConfs.nextConf()) == null) {
				if(status != Status.Estimated) status = Status.OutOfConformations;
				break;
			}

			numConfsEvaluated++;

=======
			if(DEBUG) {
				if(conf.getScore() < lastScore)
					throw new RuntimeException("ERROR: scores must be non-decreasing: score: "+conf.getScore()+ ", lastScore: "+lastScore);
				lastScore = conf.getScore();
			}

>>>>>>> 59601e88
			scoreWeight = boltzmann.calc(conf.getScore());
			numConfsToScore = numConfsToScore.subtract(BigInteger.ONE);

			if (scoreWeight.compareTo(BigDecimal.ZERO) == 0) {
<<<<<<< HEAD
				if(status != Status.Estimated) status = Status.OutOfLowEnergies;
=======
				values.qprime = updateQprime(scoreWeight);
				double effectiveEpsilon = getEffectiveEpsilon();	
				if (!Double.isNaN(effectiveEpsilon) && effectiveEpsilon <= targetEpsilon) status = Status.Estimated;
				else if(status != Status.Estimated) status = Status.NotEnoughFiniteEnergies;
>>>>>>> 59601e88
				break;
			}

			if(status == Status.Estimating) {

				values.qstar = values.qstar.add(scoreWeight);
				values.qprime = updateQprime(scoreWeight);

				// report progress if needed
				if (isReportingProgress && numConfsEvaluated % 1024 == 0) {
					confOutput(conf);
				}

				// report confs if needed
				if (confListener != null) {
					confListener.onConf(conf);
				}

				// update status if needed
				double effectiveEpsilon = getEffectiveEpsilon();
				if(Double.isNaN(effectiveEpsilon)) {
					status = Status.NotEnoughFiniteEnergies;
				}
				
				else if (effectiveEpsilon <= targetEpsilon) {
					status = Status.Estimated;
					if (isReportingProgress) confOutput(conf);//just to let the user know we reached epsilon
				}
				
				if(numConfsEvaluated % 1024 == 0) {
					if(checkConstraints() == false) {
						status = Status.ViolatedConstraints;
					}
				}
			}
		}
	}

	protected BigDecimal updateQprime(BigDecimal val) {
		return val.multiply(new BigDecimal(numConfsToScore.toString()));
	}

	protected double getEffectiveEpsilon() {
		return values.getEffectiveEpsilon();
	}
}<|MERGE_RESOLUTION|>--- conflicted
+++ resolved
@@ -1,7 +1,41 @@
+/*
+ ** This file is part of OSPREY 3.0
+ **
+ ** OSPREY Protein Redesign Software Version 3.0
+ ** Copyright (C) 2001-2018 Bruce Donald Lab, Duke University
+ **
+ ** OSPREY is free software: you can redistribute it and/or modify
+ ** it under the terms of the GNU General Public License version 2
+ ** as published by the Free Software Foundation.
+ **
+ ** You should have received a copy of the GNU General Public License
+ ** along with OSPREY.  If not, see <http://www.gnu.org/licenses/>.
+ **
+ ** OSPREY relies on grants for its development, and since visibility
+ ** in the scientific literature is essential for our success, we
+ ** ask that users of OSPREY cite our papers. See the CITING_OSPREY
+ ** document in this distribution for more information.
+ **
+ ** Contact Info:
+ **    Bruce Donald
+ **    Duke University
+ **    Department of Computer Science
+ **    Levine Science Research Center (LSRC)
+ **    Durham
+ **    NC 27708-0129
+ **    USA
+ **    e-mail: www.cs.duke.edu/brd/
+ **
+ ** <signature of Bruce Donald>, Mar 1, 2018
+ ** Bruce Donald, Professor of Computer Science
+ */
+
 package edu.duke.cs.osprey.multistatekstar;
 
 import java.math.BigDecimal;
 import java.math.BigInteger;
+
+import edu.duke.cs.osprey.confspace.ConfSearch;
 import edu.duke.cs.osprey.confspace.ConfSearch.ScoredConf;
 import edu.duke.cs.osprey.ematrix.EnergyMatrix;
 import edu.duke.cs.osprey.gmec.ConfSearchFactory;
@@ -9,48 +43,30 @@
 import edu.duke.cs.osprey.pruning.PruningMatrix;
 
 /**
- * 
+ *
  * @author Adegoke Ojewole (ao68@duke.edu)
  *
  */
 public class PartitionFunctionDiscrete extends PartitionFunctionMinimized {
 
-	public static boolean DEBUG = false;
-
 	public PartitionFunctionDiscrete(
-			EnergyMatrix emat, 
-			PruningMatrix pmat, 
-			PruningMatrix invmat, 
+			EnergyMatrix emat,
+			PruningMatrix pmat,
+			PruningMatrix invmat,
 			ConfSearchFactory confSearchFactory,
 			Async ecalc
-			) {
+	) {
 		super(emat, pmat, invmat, confSearchFactory, ecalc);
-	}
-	
-	private ScoredConf findRigidGMEC() {
-		return energyConfs.next();
-	}
-	
-	@Override
-	public void init(double targetEpsilon) {
-		super.init(targetEpsilon);
-		scoreConfs = null;
-		
-		//only applies to the final object
-		if(computeGMECRatio) {
-			ScoredConf conf = findRigidGMEC();
-			double gmecEnergy = conf == null ? Double.POSITIVE_INFINITY : conf.getScore();
-			values.qstar = boltzmann.calc(gmecEnergy);
-			numConfsEvaluated++;
-			if (confListener != null) {
-				confListener.onConf(conf);
-			}
-			status = Status.Estimated;
-		}
 	}
 
 	@Override
-	public void compute(long maxNumConfs) {
+	public void init(ConfSearch confSearch, BigInteger numConfsBeforePruning, double targetEpsilon) {
+		super.init(confSearch, numConfsBeforePruning, targetEpsilon);
+		energyConfs = null;
+	}
+
+	@Override
+	public void compute(int maxNumConfs) {
 
 		if (!status.canContinue()) {
 			throw new IllegalStateException("can't continue from status " + status);
@@ -58,10 +74,7 @@
 
 		ScoredConf conf;
 		BigDecimal scoreWeight;
-		
-		long stopAtConf = numConfsEvaluated + maxNumConfs;
-
-		double lastScore = Double.NEGATIVE_INFINITY;
+		int stopAtConf = numConfsEvaluated + maxNumConfs;
 
 		while (true) {
 
@@ -70,19 +83,13 @@
 				break;
 			}
 
-<<<<<<< HEAD
 			if ((conf = scoreConfs.nextConf()) == null) {
 				if(status != Status.Estimated) status = Status.OutOfConformations;
-=======
-			if ((conf = energyConfs.next()) == null) {
-				if(status != Status.Estimated) status = Status.NotEnoughConformations;
->>>>>>> 59601e88
 				break;
 			}
 
 			numConfsEvaluated++;
 
-<<<<<<< HEAD
 			scoreWeight = boltzmann.calc(conf.getScore());
 
 			if (scoreWeight.compareTo(BigDecimal.ZERO) == 0) {
@@ -139,37 +146,25 @@
 
 			numConfsEvaluated++;
 
-=======
-			if(DEBUG) {
-				if(conf.getScore() < lastScore)
-					throw new RuntimeException("ERROR: scores must be non-decreasing: score: "+conf.getScore()+ ", lastScore: "+lastScore);
-				lastScore = conf.getScore();
-			}
-
->>>>>>> 59601e88
 			scoreWeight = boltzmann.calc(conf.getScore());
-			numConfsToScore = numConfsToScore.subtract(BigInteger.ONE);
 
 			if (scoreWeight.compareTo(BigDecimal.ZERO) == 0) {
-<<<<<<< HEAD
 				if(status != Status.Estimated) status = Status.OutOfLowEnergies;
-=======
-				values.qprime = updateQprime(scoreWeight);
-				double effectiveEpsilon = getEffectiveEpsilon();	
-				if (!Double.isNaN(effectiveEpsilon) && effectiveEpsilon <= targetEpsilon) status = Status.Estimated;
-				else if(status != Status.Estimated) status = Status.NotEnoughFiniteEnergies;
->>>>>>> 59601e88
 				break;
 			}
 
 			if(status == Status.Estimating) {
+				// get the boltzmann weight
+				qstarScoreWeights = qstarScoreWeights.add(scoreWeight);
 
+				// update pfunc state
 				values.qstar = values.qstar.add(scoreWeight);
 				values.qprime = updateQprime(scoreWeight);
+				BigDecimal pdiff = targetScoreWeights.subtract(qstarScoreWeights);
 
 				// report progress if needed
 				if (isReportingProgress && numConfsEvaluated % 1024 == 0) {
-					confOutput(conf);
+					phase2Output(conf, pdiff);
 				}
 
 				// report confs if needed
@@ -178,20 +173,9 @@
 				}
 
 				// update status if needed
-				double effectiveEpsilon = getEffectiveEpsilon();
-				if(Double.isNaN(effectiveEpsilon)) {
-					status = Status.NotEnoughFiniteEnergies;
-				}
-				
-				else if (effectiveEpsilon <= targetEpsilon) {
+				if (getEffectiveEpsilon() <= targetEpsilon) {
 					status = Status.Estimated;
-					if (isReportingProgress) confOutput(conf);//just to let the user know we reached epsilon
-				}
-				
-				if(numConfsEvaluated % 1024 == 0) {
-					if(checkConstraints() == false) {
-						status = Status.ViolatedConstraints;
-					}
+					phase2Output(conf, pdiff);
 				}
 			}
 		}
