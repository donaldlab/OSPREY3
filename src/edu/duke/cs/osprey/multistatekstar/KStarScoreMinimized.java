package edu.duke.cs.osprey.multistatekstar;

import java.math.BigDecimal;
import java.math.RoundingMode;
import java.util.ArrayList;
import java.util.Arrays;
import java.util.HashMap;
import java.util.List;
import java.util.PriorityQueue;

import edu.duke.cs.osprey.confspace.ConfSearch.EnergiedConf;
import edu.duke.cs.osprey.confspace.ConfSearch.ScoredConf;
<<<<<<< HEAD
import edu.duke.cs.osprey.gmec.ConfSearchFactory;
=======
import edu.duke.cs.osprey.control.ConfSearchFactory;
import edu.duke.cs.osprey.control.GMECFinder;
>>>>>>> 59601e88
import edu.duke.cs.osprey.kstar.pfunc.PartitionFunction;
import edu.duke.cs.osprey.kstar.pfunc.PartitionFunction.Status;
import edu.duke.cs.osprey.kstar.pfunc.PartitionFunction.Values;
import edu.duke.cs.osprey.tools.BigDecimalUtil;

/**
 * @author Adegoke Ojewole (ao68@duke.edu)
 * 
 */

public class KStarScoreMinimized implements KStarScore {

	public MSKStarSettings settings;
	public PartitionFunctionMinimized[] partitionFunctions;
	public boolean[] initialized;
	public int numStates;
	protected boolean constrSatisfied;
	
	public static HashMap<Integer, HashMap<Integer, HashMap<String, PartitionFunctionMinimized>>> MEMOIZED_PFS;

	public KStarScoreMinimized(MSKStarSettings settings) {
		this.settings = settings;
		numStates = settings.search.length;
		partitionFunctions = new PartitionFunctionMinimized[numStates];
		initialized = new boolean[numStates];
		Arrays.fill(partitionFunctions, null);
		Arrays.fill(initialized, false);
		constrSatisfied = true;
	}

	public KStarScoreMinimized(MSKStarSettings settings, PartitionFunction[] other) {
		this(settings);
		for(int state=0;state<numStates;++state) {
			partitionFunctions[state] = (PartitionFunctionMinimized) other[state];
			if(other[state] != null) initialized[state] = true;
		}
	}

	@Override
	public MSKStarSettings getSettings() {
		return settings;
	}

	@Override
	public PartitionFunction getPartitionFunction(int state) {
		return partitionFunctions[state];
	}

	@Override
	public BigDecimal getDenominator() {
		PartitionFunction pf;
		BigDecimal ans = BigDecimal.ONE.setScale(64, RoundingMode.HALF_UP);
		for(int state=0;state<numStates-1;++state) {
			pf = partitionFunctions[state];
			if(pf==null || pf.getValues().qstar.compareTo(BigDecimal.ZERO)==0) {
				return BigDecimal.ZERO.setScale(64, RoundingMode.HALF_UP);
			}
			ans = ans.multiply(pf.getValues().qstar);
		}
		return ans;
	}
	
	public BigDecimal getDenominatorUB() {
		PartitionFunctionMinimized pf;
		BigDecimal ans = BigDecimal.ONE.setScale(64, RoundingMode.HALF_UP);
		for(int state=0;state<numStates-1;++state) {
			pf = partitionFunctions[state];
			if(pf==null || pf.getUpperBound().compareTo(BigDecimal.ZERO)==0) {
				return BigDecimal.ZERO.setScale(64, RoundingMode.HALF_UP);
			}
			ans = ans.multiply(pf.getUpperBound());
		}
		return ans;
	}

	@Override
	public BigDecimal getNumerator() {
		BigDecimal ans = partitionFunctions[numStates-1].getValues().qstar;
		if(ans == null) ans = BigDecimal.ZERO.setScale(64, RoundingMode.HALF_UP);
		return ans;
	}

	public BigDecimal toLog10(BigDecimal val) {
		if(val.compareTo(BigDecimal.ZERO)==0)
			return KStarScore.MIN_VALUE;

		return BigDecimalUtil.log10(val);
	}

	public BigDecimal getScore() {
		BigDecimal den = getDenominator();
		if(den.compareTo(BigDecimal.ZERO) == 0) return toLog10(den);
		PartitionFunction pf = partitionFunctions[numStates-1];
		BigDecimal ans = pf==null ? BigDecimal.ZERO : pf.getValues().qstar.setScale(64, RoundingMode.HALF_UP).divide(den, RoundingMode.HALF_UP);
		return toLog10(ans);
	}

	@Override
	public BigDecimal getLowerBoundScore() {
		return getScore();
	}
	
	private BigDecimal computeMaxScore() {
		BigDecimal den = getDenominator();
		if(den.compareTo(BigDecimal.ZERO) == 0) return toLog10(den);
		PartitionFunctionMinimized pf = (PartitionFunctionMinimized)partitionFunctions[numStates-1];
		if(pf==null) return toLog10(BigDecimal.ZERO.setScale(64, RoundingMode.HALF_UP));
		BigDecimal num = pf.getUpperBound().setScale(64, RoundingMode.HALF_UP);
		BigDecimal ans = num.divide(den, RoundingMode.HALF_UP);
		return toLog10(ans);
	}
	
	private BigDecimal computeMinScore() {
		BigDecimal den = getDenominatorUB();
		if(den.compareTo(BigDecimal.ZERO) == 0) return toLog10(den);
		PartitionFunctionMinimized pf = (PartitionFunctionMinimized)partitionFunctions[numStates-1];
		if(pf==null) return toLog10(BigDecimal.ZERO.setScale(64, RoundingMode.HALF_UP));
		BigDecimal num = pf.getValues().qstar.setScale(64, RoundingMode.HALF_UP);
		BigDecimal ans = num.divide(den, RoundingMode.HALF_UP);
		return toLog10(ans);
	}

	@Override
	public BigDecimal getUpperBoundScore() {
		if(isComputed()) return getScore();

		return computeMaxScore();
	}

	public String toString() {
		StringBuilder sb = new StringBuilder();
		//sb.append("Seq: "+settings.search[numStates-1].settings.getFormattedSequence()+", ");
		String seq = "";
		for(int state = 0; state < numStates-1; ++state) {
			seq += (settings.search[state].settings.getFormattedSequence()+" | ");
		}
		int ind = seq.lastIndexOf("|");
		if(ind>=0) seq = new StringBuilder(seq).replace(ind, ind+1,"").toString();
		seq = seq.trim();
		sb.append("Seq: "+seq+", ");
		
		sb.append(String.format("log10(score): %12e, ", getScore()));
		
		sb.append(String.format("range: [%12e, %12e], ", computeMinScore(), computeMaxScore()));
		
		for(int state=0;state<numStates;++state) {
			BigDecimal qstar = partitionFunctions[state]==null ? BigDecimal.ZERO : 
				partitionFunctions[state].getValues().qstar;
			sb.append(String.format("pf: %2d, q*: %12e, ", state, qstar));
		}
		String ans = sb.toString().trim();
		return ans.substring(0,ans.length()-1);
	}

	protected boolean computeMinGMEC() {
		return settings.cfp.getParams().getBool("DOMINIMIZE") && 
				(computeMinGMECRatio() || computeGMEC());
	}

	protected boolean computeMinGMECRatio() {
		return computeGMECRatio() && 
				settings.cfp.getParams().getBool("DOMINIMIZE");
	}

	protected boolean computeGMEC() {
		return settings.isFinal && (settings.computeGMEC || settings.cfp.getParams().getBool("ComputeGMEC"));
	}

	protected boolean computeGMECRatio() {
		return settings.isFinal &&
				settings.cfp.getParams().getBool("ComputeGMECRatio");
	}

	protected List<EnergiedConf> findMinGMEC(int state) {
		List<EnergiedConf> energiedConfs = null;
		try {
			if(settings.isReportingProgress) {
				System.out.println();
				System.out.println("computing GMEC");
			}

			GMECFinder gmecFinder = new GMECFinder();
			gmecFinder.setLogConfsToConsole(settings.isReportingProgress);
			gmecFinder.isReportingProgress(settings.isReportingProgress);
			gmecFinder.init(settings.cfp, 
					settings.search[state],
					MSKStarFactory.makeConfSearchFactory(settings.search[state], settings.cfp),
					settings.ecalcs[state]);
			energiedConfs = gmecFinder.calcGMEC(settings.search[state]);

			if(settings.isReportingProgress) {
				System.out.println();
				System.out.println("done computing GMEC");
			}
		} catch (Exception e) {
			e.printStackTrace(System.out);
			throw new RuntimeException(e);
		}

		return energiedConfs != null && energiedConfs.size() > 0 ? energiedConfs : null;
	}

	protected boolean init(int state) {		
		if(settings.isReportingProgress) {
			System.out.println();
			System.out.println("state"+state+": "+settings.search[state].settings.getFormattedSequence()+" "+settings.pfTypes[state]);
		}

		//find the gmec if we are asked to do so
		//it's important find gmec here, before the prunepmat step, since gmec finding
		//sets the ival to a level required to find the gmec
		List<EnergiedConf> minGMECConfs = computeMinGMEC() ? findMinGMEC(state) : null;

		if(settings.isReportingProgress) {
			System.out.println();
			System.out.println("pruning matrix...");
		}

		//first prune the pruning matrix
		boolean doPruning = isFinal() || settings.cfp.getParams().getBool("PRUNEPARTIALSEQCONFS");
		settings.search[state].prunePmat(doPruning, 
				settings.cfp.getParams().getInt("ALGOPTION")>=3,
				settings.isReportingProgress);

		if(settings.isReportingProgress) {
			System.out.println("...finished pruning matrix");
		}

		//make conf search factory (i.e. A* tree)
		ConfSearchFactory confSearchFactory = MSKStarFactory.makeConfSearchFactory(settings.search[state], settings.cfp);

		//create partition function
		partitionFunctions[state] = (PartitionFunctionMinimized) MSKStarFactory.makePartitionFunction( 
				settings.pfTypes[state],
				settings.search[state].emat, 
				settings.search[state].pruneMat,
				new PruningMatrixInverted(settings.search[state], settings.search[state].pruneMat),
				confSearchFactory,
				settings.ecalcs[state]
				);

		PartitionFunctionMinimized pf = partitionFunctions[state];
		pf.setReportProgress(settings.isReportingProgress);
		pf.setComputeMaxNumConfs(computeMaxNumConfs(state));

		pf.setComputeGMECRatio(computeGMECRatio());
		if(minGMECConfs != null) pf.setMinGMECConfs(minGMECConfs);
		
		//create priority queue for top confs if requested
		if(settings.isFinal) {

			pf.setScoreObj(state, this);
			
			if(settings.numTopConfsToSave > 0) {
				pf.topConfs = new PriorityQueue<ScoredConf>(
						settings.numTopConfsToSave, 
						new ConfComparator()
						);

				pf.maxNumTopConfs = settings.numTopConfsToSave;

				pf.setConfListener((ScoredConf conf) -> {
					pf.saveConf(conf);
				});
			}

		}

		//init partition function
		if(settings.isReportingProgress) {
			System.out.println();
			System.out.print("initializing partition function...");
		}

		pf.init(settings.targetEpsilon);
		
		//special case: if init results in epsilon due
		//to gmec computation then print top confs
		if(pf.getStatus() == Status.Estimated && settings.numTopConfsToSave > 0) {
			pf.writeTopConfs(settings.state, 
					settings.search[state], 
					settings.cfp.getParams().getValue("TopConfsDir"));
		}

		if(settings.isReportingProgress) {
			System.out.println(" done");
		}

		return true;
	}
	
	public boolean getMemoizedPartFunc(int state, int subState, MSSearchProblem search) {
		if(MSKStarSettings.memoizePFs(state, subState) == false) {
			return false;
		}
		
		String seq = search.settings.getFormattedSequence()+" "+settings.pfTypes[state];
		PartitionFunctionMinimized pf = KStarScoreMinimized.MEMOIZED_PFS.get(state).get(subState).get(seq);
		
		if(pf != null) {
			initialized[subState] = true;
			partitionFunctions[subState] = pf;
			
			if(settings.isReportingProgress) {
				System.out.println();
				System.out.println("state"+subState+": "+seq);
				System.out.println();
				System.out.println("retrieved memoized partition function");
				System.out.println(String.format("pf: %2d, q*: %12e", subState, pf.getValues().qstar));
				System.out.println();
				System.out.println("done");
			}
			
			return true;
		}
		
		return false;
	}
	
	public void memoizePartFunc(int state, int subState, MSSearchProblem search) {
		String seq = search.settings.getFormattedSequence()+" "+settings.pfTypes[state];
		PartitionFunctionMinimized pf = partitionFunctions[subState];
		KStarScoreMinimized.MEMOIZED_PFS.get(state).get(subState).put(seq, pf);
	}

	/**
	 * compute until maxNumConfs conformations have been processed
	 * @param maxNumConfs
	 */
	public void compute(long maxNumConfs) {

		for(int state=0;state<numStates;++state) {

			if(getMemoizedPartFunc(settings.state, state, settings.search[state]) && 
					constrSatisfied) {
				constrSatisfied = checkConstraints(state);
				continue;
			}
			
			if(!constrSatisfied) {//state-specific constraints 
				return;
			}

			if(!initialized[state]) {
				initialized[state] = init(state);
			}

			if(partitionFunctions[state].getStatus() != Status.Estimated) {
				compute(state, maxNumConfs);
				
				if(MSKStarSettings.memoizePFs(settings.state, state)) {
					memoizePartFunc(settings.state, state, settings.search[state]);
				}
			}
		}

		//check all constraints now. technically, we should only check constraints
		//that don't pertain to only one state, which we have already checked in compute(state)
		if(settings.isFinal && constrSatisfied) {
			constrSatisfied = checkConstraints();
		}

		if(isComputed()) {
			cleanup();
		}
	}

	/**
	 * compute only unbound states
	 * @param maxNumConfs
	 */
	@Override
	public void computeUnboundStates(long maxNumConfs) {
		for(int state=0;state<numStates-1;++state){
			
			if(getMemoizedPartFunc(settings.state, state, settings.search[state]) && 
					constrSatisfied) {
				constrSatisfied = checkConstraints(state);
				continue;
			}

			if(!constrSatisfied)//state-specific constraints
				return;

			if(!initialized[state]) {
				initialized[state] = init(state);
			}

			if(partitionFunctions[state].getStatus() != Status.Estimated) {
				compute(state, maxNumConfs);
				
				if(MSKStarSettings.memoizePFs(settings.state, state)) {
					memoizePartFunc(settings.state, state, settings.search[state]);
				}
			}

			//don't check all constraints, because we are not computing 
			//the bound state partition function
			if(settings.isFinal && constrSatisfied) {
				constrSatisfied = checkConstraints(state);
			}

			partitionFunctions[state].cleanup();
		}
	}

	public void computeBoundState(long maxNumConfs) {

		int state = numStates-1;
		
		if(getMemoizedPartFunc(settings.state, state, settings.search[state]) && 
				constrSatisfied) {
			constrSatisfied = checkConstraints(state);
			return;
		}
		
		if(!constrSatisfied)
			return;

		if(!initialized[state]) {
			initialized[state] = init(state);
		}

		if(partitionFunctions[state].getStatus() != Status.Estimated) {
			compute(state, maxNumConfs);
			
			if(MSKStarSettings.memoizePFs(settings.state, state)) {
				memoizePartFunc(settings.state, state, settings.search[state]);
			}
		}

		if(partitionFunctions[state].getStatus()==Status.Estimated) {//assumption: unbound states are complete
			if(settings.isFinal && constrSatisfied) 
				constrSatisfied = checkConstraints();
		}

		if(isComputed()) {
			cleanup();
		}
	}

	private void cleanup() {
		for(PartitionFunctionMinimized pf : partitionFunctions) {
			if(pf==null) continue;
			pf.cleanup();
		}
	}

	/**
	 * Unprune the pruning matrix until the new p* is small enough to give an
	 * epsilon approx
	 */
	private PartitionFunction phase2(int state, long maxNumConfs) {

		PartitionFunctionMinimized pf = partitionFunctions[state];
		BigDecimal qstar = pf.getValues().qstar;
		BigDecimal pstar;

		PartitionFunctionMinimized p2pf = null;
		MSSearchProblem search = settings.search[state];
		//double oldPruningWindow = search.settings.pruningWindow;
		//double oldStericThreshold = search.settings.stericThreshold;
		double effectiveEpsilon = 1.0;

		do {
			// unprune
			search.settings.pruningWindow += 0.15;

			boolean doPruning = isFinal() || settings.cfp.getParams().getBool("PRUNEPARTIALSEQCONFS");
			search.prunePmat(doPruning, 
					settings.cfp.getParams().getInt("ALGOPTION")>=3,
					settings.isReportingProgress);

			// else, we got the additional number of confs, so we proceed
			//make conf search factory (i.e. A* tree)
			ConfSearchFactory confSearchFactory = MSKStarFactory.makeConfSearchFactory(search, settings.cfp);

			//create partition function
			p2pf = (PartitionFunctionMinimized) MSKStarFactory.makePartitionFunction( 
					settings.pfTypes[state],
					search.emat, 
					search.pruneMat,
					new PruningMatrixInverted(search, search.pruneMat),
					confSearchFactory,
					settings.ecalcs[state]
					);

			p2pf.setReportProgress(settings.isReportingProgress);
			p2pf.setMinGMECConfs(pf.getMinGMECConfs());
			p2pf.setComputeMaxNumConfs(pf.getComputeMaxNumConfs());
			p2pf.setScoreObj(state, pf.score);
			p2pf.init(settings.targetEpsilon);

			pstar = p2pf.getValues().pstar;

			// NaN means qstar and pstar are both 0
			effectiveEpsilon = Values.getEffectiveEpsilon(qstar, BigDecimal.ZERO, pstar);

		} while(!Double.isNaN(effectiveEpsilon) && 
				effectiveEpsilon > settings.targetEpsilon &&
				search.settings.pruningWindow < search.settings.stericThreshold);

		/*
		// we can optionally prune to a steric threshold of 100
		final double maxStericThresh = 100.0;
		if(effectiveEpsilon > settings.targetEpsilon && search.settings.stericThreshold < maxStericThresh) {
			// we have not been successful within the limits of the steric threshold, 
			// so unprune to max steric threshold and proceed
			search.settings.pruningWindow = maxStericThresh;
			search.settings.stericThreshold = maxStericThresh;

			boolean doPruning = isFinal() || settings.cfp.getParams().getBool("PRUNEPARTIALSEQCONFS");
			search.prunePmat(doPruning, 
					settings.cfp.getParams().getInt("ALGOPTION")>=3,
					settings.isReportingProgress);

			// else, we got the additional number of confs, so we proceed
			//make conf search factory (i.e. A* tree)
			ConfSearchFactory confSearchFactory = MSKStarFactory.makeConfSearchFactory(search, settings.cfp);

			//create partition function
			p2pf = (PartitionFunctionMinimized) MSKStarFactory.makePartitionFunction( 
					settings.pfTypes[state],
					search.emat, 
					search.pruneMat,
					new PruningMatrixInverted(search, search.pruneMat),
					confSearchFactory,
					settings.ecalcs[state]
					);

			p2pf.setReportProgress(settings.isReportingProgress);
			p2pf.setMinGMEC(pf.getMinGMEC());
			p2pf.init(settings.targetEpsilon);
		}
		 */

		p2pf.compute(maxNumConfs);
		p2pf.setStatus(Status.Estimated);

		return p2pf;
	}

	//in the bound state, can override maxNumConfs with value from config
	private boolean computeMaxNumConfs(int state) {
		return settings.isFinal && state==numStates-1 && settings.cfp.getParams().getBool("ComputeMaxNumConfs");
	}

	protected void compute(int state, long maxNumConfs) {			
		PartitionFunctionMinimized pf = partitionFunctions[state];

		//in the bound state, can override maxNumConfs with value from config
		boolean computeMaxNumConfs = computeMaxNumConfs(state);
		if(computeMaxNumConfs) maxNumConfs = settings.cfp.getParams().getInt("MaxNumConfs");

		pf.compute(maxNumConfs);

		if(pf.getStatus() == Status.Estimated) {
			//yay!
		}
		
		else if(pf.getStatus() == Status.ViolatedConstraints) {
			constrSatisfied = false;
			pf.getValues().qstar = BigDecimal.ZERO;
			if(settings.isReportingProgress) System.out.println("WARNING: constraint not satisfied... pruning sequence");
			pf.setStatus(Status.Estimated);
		}

		else if(pf.getStatus() == Status.NotEnoughFiniteEnergies) {
			pf.setStatus(Status.Estimated);
		}

		else if(computeMaxNumConfs && pf.getNumConfsEvaluated() >= maxNumConfs) {
			pf.setStatus(Status.Estimated);
		}

		//we are not trying to compute the partition function to completion
		else if(!computeMaxNumConfs && pf.getStatus() == Status.Estimating) {
			return;
		}

		//no more q conformations, and we have not reached epsilon
		else if(pf.getStatus() == Status.NotEnoughConformations) {

			if(settings.isReportingProgress) System.out.print("Attempting phase 2 ... ");

			PartitionFunctionMinimized p2pf = (PartitionFunctionMinimized) phase2(state, maxNumConfs);
			partitionFunctions[state] = p2pf;

			if(settings.isReportingProgress) System.out.println("success");
		}

		if(isFinal()) {//final is a superset of fully defined
			if(constrSatisfied) constrSatisfied = checkConstraints(state);
			if(constrSatisfied && settings.numTopConfsToSave > 0) {
				pf.writeTopConfs(settings.state, settings.search[state], settings.cfp.getParams().getValue("TopConfsDir"));
			}
		}
	}

	protected ArrayList<LMB> getLMBsForState(int state, boolean negCoeff) {
		ArrayList<LMB> ans = new ArrayList<>();
		for(LMB constr : getLMBsForState(state)) {
			if(negCoeff && constr.getCoeffs()[state].compareTo(BigDecimal.ZERO)<0) ans.add(constr);
			else if(!negCoeff && constr.getCoeffs()[state].compareTo(BigDecimal.ZERO)>0) ans.add(constr);
		}
		ans.trimToSize();
		return ans;
	}

	/**
	 * returns constraints that ONLY involve the specified state
	 * @param state
	 * @return
	 */
	protected ArrayList<LMB> getLMBsForState(int state) {
		ArrayList<LMB> ans = new ArrayList<>();
		if(settings.constraints==null) return ans;

		for(int l=0;l<settings.constraints.length;++l) {
			BigDecimal[] coeffs = settings.constraints[l].coeffs;
			if(coeffs[state].compareTo(BigDecimal.ZERO)==0) continue;
			boolean addConstr = true;
			for(int c=0;c<coeffs.length;++c) {
				if(c!=state && coeffs[c].compareTo(BigDecimal.ZERO)!=0) {
					addConstr = false;
					break;
				}
			}
			if(addConstr)
				ans.add(settings.constraints[l]);
		}
		ans.trimToSize();
		return ans;
	}
	
	private BigDecimal[] getStateVals(Boolean negCoeffs) {
		BigDecimal[] stateVals = new BigDecimal[numStates];
		for(int s=0;s<numStates;++s) {
			PartitionFunctionMinimized pf = partitionFunctions[s];
			if(pf == null) {
				stateVals[s] = BigDecimal.ZERO;
			}
			else {
				if(negCoeffs == null) {
					stateVals[s] = pf.getValues().qstar;
				}
				else {
					stateVals[s] = negCoeffs == true ? pf.getUpperBound() : pf.getLowerBound();
				}
			}
		}
		
		for(int s=0;s<numStates;++s) stateVals[s] = toLog10(stateVals[s]);
		return stateVals;
	}

	private boolean checkConstraints(ArrayList<LMB> constraints, Boolean negCoeff) {
		for(LMB constr : constraints) {
			BigDecimal[] stateVals = getStateVals(negCoeff);

			//can short circuit computation of k* score if any of the unbound
			//states does not satisfy constraints
			if(constr.eval(stateVals).compareTo(BigDecimal.ZERO) >= 0)
				return false;
		}
		return true;
	}

	/**
	 * see if partition function satisfies either lower or upper bound 
	 * constraints involving this state only
	 * @param state
	 * @param lbConstr: true=lb, false=ub
	 * @return
	 */
	@Override
	public boolean checkConstraints(int state, Boolean negCoeff) {
		return checkConstraints(getLMBsForState(state, negCoeff), negCoeff);
	}

	/**
	 * see if partition function satisfies constraints involving this state only
	 * @param state
	 * @return
	 */
	@Override
	public boolean checkConstraints(int state) {
		return checkConstraints(getLMBsForState(state), null);
	}

	private boolean checkConstraints() {
		if(!constrSatisfied) return constrSatisfied;
		if(settings.constraints==null) return true;

		BigDecimal[] stateVals = new BigDecimal[numStates];

		for(int c=0;c<settings.constraints.length;++c){
			LMB constr = settings.constraints[c];	
			for(int s=0;s<numStates;++s){
				PartitionFunctionMinimized pf = partitionFunctions[s];
				stateVals[s] = pf == null ? BigDecimal.ZERO : pf.getValues().qstar;
				stateVals[s] = toLog10(stateVals[s]);
			}

			if(constr.eval(stateVals).compareTo(BigDecimal.ZERO) >= 0)
				return false;
		}
		return true;
	}

	@Override
	public boolean constrSatisfied() {
		return constrSatisfied;
	}

	@Override
	public boolean isFullyProcessed() {
		if(!settings.isFinal) return false;
		return isComputed();
	}

	@Override
	public boolean isComputed() {
		int nulls = 0;
		for(PartitionFunctionMinimized pf : partitionFunctions) {
			if(pf==null) nulls++;
			else if(pf.getStatus() != Status.Estimated) return false;
		}
		//all non-null pfs are estimated; the reason why we skipped a pf must
		//be that a constraint is not satified
		if(nulls>0) {
			if(!constrSatisfied) return true;
			//otherwise, we erroneously skipped a partition function
			else throw new RuntimeException("ERROR: illegally skipped a partition function computation");
		}
		return true;
	}

	@Override
	public boolean isFinal() {
		return settings.isFinal;
	}

	@Override
	public boolean isFullyAssigned() {
		return settings.search[numStates-1].isFullyAssigned();
	}

	@Override
	public ArrayList<MSSearchProblem> getUpperBoundSearch() {
		ArrayList<MSSearchProblem> ans = new ArrayList<>();
		for(int i=0; i<numStates; ++i) {
			PartitionFunctionMinimized pf = partitionFunctions[i];
			if(pf.getClass().getSimpleName().toLowerCase().contains("upperbound")) {
				ans.add(settings.search[i]);
			}
		}
		return ans;
	}

}<|MERGE_RESOLUTION|>--- conflicted
+++ resolved
@@ -1,40 +1,60 @@
+/*
+ ** This file is part of OSPREY 3.0
+ **
+ ** OSPREY Protein Redesign Software Version 3.0
+ ** Copyright (C) 2001-2018 Bruce Donald Lab, Duke University
+ **
+ ** OSPREY is free software: you can redistribute it and/or modify
+ ** it under the terms of the GNU General Public License version 2
+ ** as published by the Free Software Foundation.
+ **
+ ** You should have received a copy of the GNU General Public License
+ ** along with OSPREY.  If not, see <http://www.gnu.org/licenses/>.
+ **
+ ** OSPREY relies on grants for its development, and since visibility
+ ** in the scientific literature is essential for our success, we
+ ** ask that users of OSPREY cite our papers. See the CITING_OSPREY
+ ** document in this distribution for more information.
+ **
+ ** Contact Info:
+ **    Bruce Donald
+ **    Duke University
+ **    Department of Computer Science
+ **    Levine Science Research Center (LSRC)
+ **    Durham
+ **    NC 27708-0129
+ **    USA
+ **    e-mail: www.cs.duke.edu/brd/
+ **
+ ** <signature of Bruce Donald>, Mar 1, 2018
+ ** Bruce Donald, Professor of Computer Science
+ */
+
 package edu.duke.cs.osprey.multistatekstar;
 
 import java.math.BigDecimal;
 import java.math.RoundingMode;
 import java.util.ArrayList;
 import java.util.Arrays;
-import java.util.HashMap;
-import java.util.List;
 import java.util.PriorityQueue;
-
-import edu.duke.cs.osprey.confspace.ConfSearch.EnergiedConf;
 import edu.duke.cs.osprey.confspace.ConfSearch.ScoredConf;
-<<<<<<< HEAD
 import edu.duke.cs.osprey.gmec.ConfSearchFactory;
-=======
-import edu.duke.cs.osprey.control.ConfSearchFactory;
-import edu.duke.cs.osprey.control.GMECFinder;
->>>>>>> 59601e88
 import edu.duke.cs.osprey.kstar.pfunc.PartitionFunction;
 import edu.duke.cs.osprey.kstar.pfunc.PartitionFunction.Status;
-import edu.duke.cs.osprey.kstar.pfunc.PartitionFunction.Values;
-import edu.duke.cs.osprey.tools.BigDecimalUtil;
+import edu.duke.cs.osprey.pruning.PruningMatrix;
 
 /**
  * @author Adegoke Ojewole (ao68@duke.edu)
- * 
+ *
  */
 
 public class KStarScoreMinimized implements KStarScore {
 
 	public MSKStarSettings settings;
 	public PartitionFunctionMinimized[] partitionFunctions;
-	public boolean[] initialized;
+	protected boolean[] initialized;
 	public int numStates;
 	protected boolean constrSatisfied;
-	
-	public static HashMap<Integer, HashMap<Integer, HashMap<String, PartitionFunctionMinimized>>> MEMOIZED_PFS;
 
 	public KStarScoreMinimized(MSKStarSettings settings) {
 		this.settings = settings;
@@ -46,415 +66,124 @@
 		constrSatisfied = true;
 	}
 
-	public KStarScoreMinimized(MSKStarSettings settings, PartitionFunction[] other) {
-		this(settings);
-		for(int state=0;state<numStates;++state) {
-			partitionFunctions[state] = (PartitionFunctionMinimized) other[state];
-			if(other[state] != null) initialized[state] = true;
-		}
-	}
-
 	@Override
 	public MSKStarSettings getSettings() {
 		return settings;
 	}
 
-	@Override
-	public PartitionFunction getPartitionFunction(int state) {
-		return partitionFunctions[state];
-	}
-
-	@Override
-	public BigDecimal getDenominator() {
+	protected BigDecimal getDenom() {
 		PartitionFunction pf;
 		BigDecimal ans = BigDecimal.ONE.setScale(64, RoundingMode.HALF_UP);
 		for(int state=0;state<numStates-1;++state) {
 			pf = partitionFunctions[state];
-			if(pf==null || pf.getValues().qstar.compareTo(BigDecimal.ZERO)==0) {
-				return BigDecimal.ZERO.setScale(64, RoundingMode.HALF_UP);
-			}
+			if(pf==null || pf.getValues().qstar.compareTo(BigDecimal.ZERO)==0)
+				return BigDecimal.ZERO;
 			ans = ans.multiply(pf.getValues().qstar);
 		}
 		return ans;
 	}
-	
-	public BigDecimal getDenominatorUB() {
-		PartitionFunctionMinimized pf;
-		BigDecimal ans = BigDecimal.ONE.setScale(64, RoundingMode.HALF_UP);
-		for(int state=0;state<numStates-1;++state) {
-			pf = partitionFunctions[state];
-			if(pf==null || pf.getUpperBound().compareTo(BigDecimal.ZERO)==0) {
-				return BigDecimal.ZERO.setScale(64, RoundingMode.HALF_UP);
-			}
-			ans = ans.multiply(pf.getUpperBound());
-		}
-		return ans;
-	}
-
-	@Override
-	public BigDecimal getNumerator() {
-		BigDecimal ans = partitionFunctions[numStates-1].getValues().qstar;
-		if(ans == null) ans = BigDecimal.ZERO.setScale(64, RoundingMode.HALF_UP);
-		return ans;
-	}
-
-	public BigDecimal toLog10(BigDecimal val) {
-		if(val.compareTo(BigDecimal.ZERO)==0)
-			return KStarScore.MIN_VALUE;
-
-		return BigDecimalUtil.log10(val);
-	}
 
 	public BigDecimal getScore() {
-		BigDecimal den = getDenominator();
-		if(den.compareTo(BigDecimal.ZERO) == 0) return toLog10(den);
+		BigDecimal den = getDenom();
+		if(den.compareTo(BigDecimal.ZERO) == 0) return BigDecimal.ZERO;
 		PartitionFunction pf = partitionFunctions[numStates-1];
-		BigDecimal ans = pf==null ? BigDecimal.ZERO : pf.getValues().qstar.setScale(64, RoundingMode.HALF_UP).divide(den, RoundingMode.HALF_UP);
-		return toLog10(ans);
+		return pf==null ? BigDecimal.ZERO : pf.getValues().qstar.divide(den, RoundingMode.HALF_UP);
 	}
 
 	@Override
 	public BigDecimal getLowerBoundScore() {
 		return getScore();
 	}
-	
-	private BigDecimal computeMaxScore() {
-		BigDecimal den = getDenominator();
-		if(den.compareTo(BigDecimal.ZERO) == 0) return toLog10(den);
-		PartitionFunctionMinimized pf = (PartitionFunctionMinimized)partitionFunctions[numStates-1];
-		if(pf==null) return toLog10(BigDecimal.ZERO.setScale(64, RoundingMode.HALF_UP));
-		BigDecimal num = pf.getUpperBound().setScale(64, RoundingMode.HALF_UP);
-		BigDecimal ans = num.divide(den, RoundingMode.HALF_UP);
-		return toLog10(ans);
-	}
-	
-	private BigDecimal computeMinScore() {
-		BigDecimal den = getDenominatorUB();
-		if(den.compareTo(BigDecimal.ZERO) == 0) return toLog10(den);
-		PartitionFunctionMinimized pf = (PartitionFunctionMinimized)partitionFunctions[numStates-1];
-		if(pf==null) return toLog10(BigDecimal.ZERO.setScale(64, RoundingMode.HALF_UP));
-		BigDecimal num = pf.getValues().qstar.setScale(64, RoundingMode.HALF_UP);
-		BigDecimal ans = num.divide(den, RoundingMode.HALF_UP);
-		return toLog10(ans);
-	}
 
 	@Override
 	public BigDecimal getUpperBoundScore() {
-		if(isComputed()) return getScore();
-
-		return computeMaxScore();
+		BigDecimal den = getDenom();
+		if(den.compareTo(BigDecimal.ZERO) == 0) return BigDecimal.ZERO;
+		PartitionFunction pf = partitionFunctions[numStates-1];
+		if(pf==null) return BigDecimal.ZERO;
+		BigDecimal num = pf.getValues().qstar;
+		if(pf.getStatus()!=Status.Estimated) num = num.add(pf.getValues().qprime).add(pf.getValues().pstar);
+		return num.divide(den, RoundingMode.HALF_UP);
 	}
 
 	public String toString() {
 		StringBuilder sb = new StringBuilder();
-		//sb.append("Seq: "+settings.search[numStates-1].settings.getFormattedSequence()+", ");
-		String seq = "";
-		for(int state = 0; state < numStates-1; ++state) {
-			seq += (settings.search[state].settings.getFormattedSequence()+" | ");
-		}
-		int ind = seq.lastIndexOf("|");
-		if(ind>=0) seq = new StringBuilder(seq).replace(ind, ind+1,"").toString();
-		seq = seq.trim();
-		sb.append("Seq: "+seq+", ");
-		
-		sb.append(String.format("log10(score): %12e, ", getScore()));
-		
-		sb.append(String.format("range: [%12e, %12e], ", computeMinScore(), computeMaxScore()));
-		
+		sb.append("Seq: "+settings.search[numStates-1].settings.getFormattedSequence()+", ");
+		sb.append(String.format("score: %12e, ", getScore()));
 		for(int state=0;state<numStates;++state) {
-			BigDecimal qstar = partitionFunctions[state]==null ? BigDecimal.ZERO : 
-				partitionFunctions[state].getValues().qstar;
+			BigDecimal qstar = partitionFunctions[state]==null ? BigDecimal.ZERO :
+					partitionFunctions[state].getValues().qstar;
 			sb.append(String.format("pf: %2d, q*: %12e, ", state, qstar));
 		}
 		String ans = sb.toString().trim();
 		return ans.substring(0,ans.length()-1);
 	}
 
-	protected boolean computeMinGMEC() {
-		return settings.cfp.getParams().getBool("DOMINIMIZE") && 
-				(computeMinGMECRatio() || computeGMEC());
-	}
-
-	protected boolean computeMinGMECRatio() {
-		return computeGMECRatio() && 
-				settings.cfp.getParams().getBool("DOMINIMIZE");
-	}
-
-	protected boolean computeGMEC() {
-		return settings.isFinal && (settings.computeGMEC || settings.cfp.getParams().getBool("ComputeGMEC"));
-	}
-
-	protected boolean computeGMECRatio() {
-		return settings.isFinal &&
-				settings.cfp.getParams().getBool("ComputeGMECRatio");
-	}
-
-	protected List<EnergiedConf> findMinGMEC(int state) {
-		List<EnergiedConf> energiedConfs = null;
-		try {
-			if(settings.isReportingProgress) {
-				System.out.println();
-				System.out.println("computing GMEC");
-			}
-
-			GMECFinder gmecFinder = new GMECFinder();
-			gmecFinder.setLogConfsToConsole(settings.isReportingProgress);
-			gmecFinder.isReportingProgress(settings.isReportingProgress);
-			gmecFinder.init(settings.cfp, 
-					settings.search[state],
-					MSKStarFactory.makeConfSearchFactory(settings.search[state], settings.cfp),
-					settings.ecalcs[state]);
-			energiedConfs = gmecFinder.calcGMEC(settings.search[state]);
-
-			if(settings.isReportingProgress) {
-				System.out.println();
-				System.out.println("done computing GMEC");
-			}
-		} catch (Exception e) {
-			e.printStackTrace(System.out);
-			throw new RuntimeException(e);
-		}
-
-		return energiedConfs != null && energiedConfs.size() > 0 ? energiedConfs : null;
-	}
-
-	protected boolean init(int state) {		
-		if(settings.isReportingProgress) {
-			System.out.println();
-			System.out.println("state"+state+": "+settings.search[state].settings.getFormattedSequence()+" "+settings.pfTypes[state]);
-		}
-
-		//find the gmec if we are asked to do so
-		//it's important find gmec here, before the prunepmat step, since gmec finding
-		//sets the ival to a level required to find the gmec
-		List<EnergiedConf> minGMECConfs = computeMinGMEC() ? findMinGMEC(state) : null;
-
-		if(settings.isReportingProgress) {
-			System.out.println();
-			System.out.println("pruning matrix...");
-		}
-
+	protected boolean init(int state) {
 		//first prune the pruning matrix
-		boolean doPruning = isFinal() || settings.cfp.getParams().getBool("PRUNEPARTIALSEQCONFS");
-		settings.search[state].prunePmat(doPruning, 
-				settings.cfp.getParams().getInt("ALGOPTION")>=3,
-				settings.isReportingProgress);
-
-		if(settings.isReportingProgress) {
-			System.out.println("...finished pruning matrix");
-		}
+		settings.search[state].prunePmat();
 
 		//make conf search factory (i.e. A* tree)
 		ConfSearchFactory confSearchFactory = MSKStarFactory.makeConfSearchFactory(settings.search[state], settings.cfp);
 
 		//create partition function
-		partitionFunctions[state] = (PartitionFunctionMinimized) MSKStarFactory.makePartitionFunction( 
+		partitionFunctions[state] = (PartitionFunctionMinimized) MSKStarFactory.makePartitionFunction(
 				settings.pfTypes[state],
-				settings.search[state].emat, 
+				settings.search[state].emat,
 				settings.search[state].pruneMat,
 				new PruningMatrixInverted(settings.search[state], settings.search[state].pruneMat),
 				confSearchFactory,
 				settings.ecalcs[state]
-				);
-
-		PartitionFunctionMinimized pf = partitionFunctions[state];
-		pf.setReportProgress(settings.isReportingProgress);
-		pf.setComputeMaxNumConfs(computeMaxNumConfs(state));
-
-		pf.setComputeGMECRatio(computeGMECRatio());
-		if(minGMECConfs != null) pf.setMinGMECConfs(minGMECConfs);
-		
+		);
+
+		partitionFunctions[state].setReportProgress(settings.isReportingProgress);
+
+		//init partition function
+		partitionFunctions[state].init(null, null, settings.targetEpsilon);
+
 		//create priority queue for top confs if requested
-		if(settings.isFinal) {
-
-			pf.setScoreObj(state, this);
-			
-			if(settings.numTopConfsToSave > 0) {
-				pf.topConfs = new PriorityQueue<ScoredConf>(
-						settings.numTopConfsToSave, 
-						new ConfComparator()
-						);
-
-				pf.maxNumTopConfs = settings.numTopConfsToSave;
-
-				pf.setConfListener((ScoredConf conf) -> {
-					pf.saveConf(conf);
-				});
-			}
-
-		}
-
-		//init partition function
-		if(settings.isReportingProgress) {
-			System.out.println();
-			System.out.print("initializing partition function...");
-		}
-
-		pf.init(settings.targetEpsilon);
-		
-		//special case: if init results in epsilon due
-		//to gmec computation then print top confs
-		if(pf.getStatus() == Status.Estimated && settings.numTopConfsToSave > 0) {
-			pf.writeTopConfs(settings.state, 
-					settings.search[state], 
-					settings.cfp.getParams().getValue("TopConfsDir"));
-		}
-
-		if(settings.isReportingProgress) {
-			System.out.println(" done");
+		if(settings.search[state].isFullyAssigned() && settings.numTopConfsToSave > 0) {
+
+			partitionFunctions[state].topConfs = new PriorityQueue<ScoredConf>(
+					settings.numTopConfsToSave,
+					new ConfComparator()
+			);
+
+			partitionFunctions[state].maxNumTopConfs = settings.numTopConfsToSave;
+
+			final int pfState = state;
+			partitionFunctions[state].setConfListener((ScoredConf conf) -> {
+				partitionFunctions[pfState].saveConf(conf);
+			});
+
 		}
 
 		return true;
-	}
-	
-	public boolean getMemoizedPartFunc(int state, int subState, MSSearchProblem search) {
-		if(MSKStarSettings.memoizePFs(state, subState) == false) {
-			return false;
-		}
-		
-		String seq = search.settings.getFormattedSequence()+" "+settings.pfTypes[state];
-		PartitionFunctionMinimized pf = KStarScoreMinimized.MEMOIZED_PFS.get(state).get(subState).get(seq);
-		
-		if(pf != null) {
-			initialized[subState] = true;
-			partitionFunctions[subState] = pf;
-			
-			if(settings.isReportingProgress) {
-				System.out.println();
-				System.out.println("state"+subState+": "+seq);
-				System.out.println();
-				System.out.println("retrieved memoized partition function");
-				System.out.println(String.format("pf: %2d, q*: %12e", subState, pf.getValues().qstar));
-				System.out.println();
-				System.out.println("done");
-			}
-			
-			return true;
-		}
-		
-		return false;
-	}
-	
-	public void memoizePartFunc(int state, int subState, MSSearchProblem search) {
-		String seq = search.settings.getFormattedSequence()+" "+settings.pfTypes[state];
-		PartitionFunctionMinimized pf = partitionFunctions[subState];
-		KStarScoreMinimized.MEMOIZED_PFS.get(state).get(subState).put(seq, pf);
 	}
 
 	/**
 	 * compute until maxNumConfs conformations have been processed
 	 * @param maxNumConfs
 	 */
-	public void compute(long maxNumConfs) {
-
-		for(int state=0;state<numStates;++state) {
-
-			if(getMemoizedPartFunc(settings.state, state, settings.search[state]) && 
-					constrSatisfied) {
-				constrSatisfied = checkConstraints(state);
-				continue;
-			}
-			
-			if(!constrSatisfied) {//state-specific constraints 
+	public void compute(int maxNumConfs) {
+
+		for(int state=0;state<numStates;++state){
+
+			if(!constrSatisfied)
 				return;
-			}
-
-			if(!initialized[state]) {
+
+			if(!initialized[state])
 				initialized[state] = init(state);
-			}
-
-			if(partitionFunctions[state].getStatus() != Status.Estimated) {
-				compute(state, maxNumConfs);
-				
-				if(MSKStarSettings.memoizePFs(settings.state, state)) {
-					memoizePartFunc(settings.state, state, settings.search[state]);
-				}
-			}
+
+			compute(state, maxNumConfs);
 		}
 
 		//check all constraints now. technically, we should only check constraints
 		//that don't pertain to only one state, which we have already checked in compute(state)
-		if(settings.isFinal && constrSatisfied) {
+		if(settings.isFinal && constrSatisfied)
 			constrSatisfied = checkConstraints();
-		}
-
-		if(isComputed()) {
-			cleanup();
-		}
-	}
-
-	/**
-	 * compute only unbound states
-	 * @param maxNumConfs
-	 */
-	@Override
-	public void computeUnboundStates(long maxNumConfs) {
-		for(int state=0;state<numStates-1;++state){
-			
-			if(getMemoizedPartFunc(settings.state, state, settings.search[state]) && 
-					constrSatisfied) {
-				constrSatisfied = checkConstraints(state);
-				continue;
-			}
-
-			if(!constrSatisfied)//state-specific constraints
-				return;
-
-			if(!initialized[state]) {
-				initialized[state] = init(state);
-			}
-
-			if(partitionFunctions[state].getStatus() != Status.Estimated) {
-				compute(state, maxNumConfs);
-				
-				if(MSKStarSettings.memoizePFs(settings.state, state)) {
-					memoizePartFunc(settings.state, state, settings.search[state]);
-				}
-			}
-
-			//don't check all constraints, because we are not computing 
-			//the bound state partition function
-			if(settings.isFinal && constrSatisfied) {
-				constrSatisfied = checkConstraints(state);
-			}
-
-			partitionFunctions[state].cleanup();
-		}
-	}
-
-	public void computeBoundState(long maxNumConfs) {
-
-		int state = numStates-1;
-		
-		if(getMemoizedPartFunc(settings.state, state, settings.search[state]) && 
-				constrSatisfied) {
-			constrSatisfied = checkConstraints(state);
-			return;
-		}
-		
-		if(!constrSatisfied)
-			return;
-
-		if(!initialized[state]) {
-			initialized[state] = init(state);
-		}
-
-		if(partitionFunctions[state].getStatus() != Status.Estimated) {
-			compute(state, maxNumConfs);
-			
-			if(MSKStarSettings.memoizePFs(settings.state, state)) {
-				memoizePartFunc(settings.state, state, settings.search[state]);
-			}
-		}
-
-		if(partitionFunctions[state].getStatus()==Status.Estimated) {//assumption: unbound states are complete
-			if(settings.isFinal && constrSatisfied) 
-				constrSatisfied = checkConstraints();
-		}
-
-		if(isComputed()) {
-			cleanup();
-		}
+
+		cleanup();
 	}
 
 	private void cleanup() {
@@ -465,153 +194,76 @@
 	}
 
 	/**
-	 * Unprune the pruning matrix until the new p* is small enough to give an
-	 * epsilon approx
-	 */
-	private PartitionFunction phase2(int state, long maxNumConfs) {
-
+	 * compute until a conf score boltzmann weight of minbound has been processed.
+	 * this is used in the second phase to process confs from p*
+	 */
+	private PartitionFunction phase2(int state) {
+		// we have p* / q* = epsilon1 > target epsilon
+		// we want p1* / q* <= target epsilon
+		// therefore, p1* <= q* x target epsilon
+		// we take p1* as our new value of p* and shift 
+		// the pairwise lower bound probability mass 
+		// of p* - p1* to q*.
+		// this is accomplished by enumerating confs in p*
+		// until BoltzmannE(sum_scoreWeights) >= p* - p1*
+
+		PartitionFunction pf = partitionFunctions[state];
+		BigDecimal targetScoreWeights;
+		double epsilon = pf.getValues().getEffectiveEpsilon();
+		double targetEpsilon = settings.targetEpsilon;
+		BigDecimal qstar = pf.getValues().qstar;
+		BigDecimal qprime = pf.getValues().qprime;
+		BigDecimal pstar = pf.getValues().pstar;
+
+		if(epsilon==1.0) {
+			targetScoreWeights = pstar;
+		}
+
+		else {
+			targetScoreWeights = BigDecimal.valueOf(targetEpsilon/(1.0-targetEpsilon));
+			targetScoreWeights = targetScoreWeights.multiply(qstar);
+			targetScoreWeights = (pstar.add(qprime)).subtract(targetScoreWeights);
+		}
+
+		ConfSearchFactory confSearchFactory = MSKStarFactory.makeConfSearchFactory(settings.search[state], settings.cfp);
+
+		PruningMatrix invmat = ((PartitionFunctionMinimized)pf).invmat;
+
+		PartitionFunctionMinimized p2pf = (PartitionFunctionMinimized) MSKStarFactory.makePartitionFunction(
+				settings.pfTypes[state],
+				settings.search[state].emat,
+				invmat,
+				new PruningMatrixNull(invmat),
+				confSearchFactory,
+				settings.ecalcs[state]
+		);
+
+		p2pf.init(null, null, targetEpsilon);//enumerating over pstar, energies can be high
+		p2pf.getValues().qstar = qstar;//keep old qstar
+		p2pf.compute(targetScoreWeights);
+		return p2pf;
+	}
+
+	protected void compute(int state, int maxNumConfs) {
+		if(settings.isReportingProgress)
+			System.out.println("state"+state+": "+settings.search[state].settings.getFormattedSequence());
 		PartitionFunctionMinimized pf = partitionFunctions[state];
-		BigDecimal qstar = pf.getValues().qstar;
-		BigDecimal pstar;
-
-		PartitionFunctionMinimized p2pf = null;
-		MSSearchProblem search = settings.search[state];
-		//double oldPruningWindow = search.settings.pruningWindow;
-		//double oldStericThreshold = search.settings.stericThreshold;
-		double effectiveEpsilon = 1.0;
-
-		do {
-			// unprune
-			search.settings.pruningWindow += 0.15;
-
-			boolean doPruning = isFinal() || settings.cfp.getParams().getBool("PRUNEPARTIALSEQCONFS");
-			search.prunePmat(doPruning, 
-					settings.cfp.getParams().getInt("ALGOPTION")>=3,
-					settings.isReportingProgress);
-
-			// else, we got the additional number of confs, so we proceed
-			//make conf search factory (i.e. A* tree)
-			ConfSearchFactory confSearchFactory = MSKStarFactory.makeConfSearchFactory(search, settings.cfp);
-
-			//create partition function
-			p2pf = (PartitionFunctionMinimized) MSKStarFactory.makePartitionFunction( 
-					settings.pfTypes[state],
-					search.emat, 
-					search.pruneMat,
-					new PruningMatrixInverted(search, search.pruneMat),
-					confSearchFactory,
-					settings.ecalcs[state]
-					);
-
-			p2pf.setReportProgress(settings.isReportingProgress);
-			p2pf.setMinGMECConfs(pf.getMinGMECConfs());
-			p2pf.setComputeMaxNumConfs(pf.getComputeMaxNumConfs());
-			p2pf.setScoreObj(state, pf.score);
-			p2pf.init(settings.targetEpsilon);
-
-			pstar = p2pf.getValues().pstar;
-
-			// NaN means qstar and pstar are both 0
-			effectiveEpsilon = Values.getEffectiveEpsilon(qstar, BigDecimal.ZERO, pstar);
-
-		} while(!Double.isNaN(effectiveEpsilon) && 
-				effectiveEpsilon > settings.targetEpsilon &&
-				search.settings.pruningWindow < search.settings.stericThreshold);
-
-		/*
-		// we can optionally prune to a steric threshold of 100
-		final double maxStericThresh = 100.0;
-		if(effectiveEpsilon > settings.targetEpsilon && search.settings.stericThreshold < maxStericThresh) {
-			// we have not been successful within the limits of the steric threshold, 
-			// so unprune to max steric threshold and proceed
-			search.settings.pruningWindow = maxStericThresh;
-			search.settings.stericThreshold = maxStericThresh;
-
-			boolean doPruning = isFinal() || settings.cfp.getParams().getBool("PRUNEPARTIALSEQCONFS");
-			search.prunePmat(doPruning, 
-					settings.cfp.getParams().getInt("ALGOPTION")>=3,
-					settings.isReportingProgress);
-
-			// else, we got the additional number of confs, so we proceed
-			//make conf search factory (i.e. A* tree)
-			ConfSearchFactory confSearchFactory = MSKStarFactory.makeConfSearchFactory(search, settings.cfp);
-
-			//create partition function
-			p2pf = (PartitionFunctionMinimized) MSKStarFactory.makePartitionFunction( 
-					settings.pfTypes[state],
-					search.emat, 
-					search.pruneMat,
-					new PruningMatrixInverted(search, search.pruneMat),
-					confSearchFactory,
-					settings.ecalcs[state]
-					);
-
-			p2pf.setReportProgress(settings.isReportingProgress);
-			p2pf.setMinGMEC(pf.getMinGMEC());
-			p2pf.init(settings.targetEpsilon);
-		}
-		 */
-
-		p2pf.compute(maxNumConfs);
-		p2pf.setStatus(Status.Estimated);
-
-		return p2pf;
-	}
-
-	//in the bound state, can override maxNumConfs with value from config
-	private boolean computeMaxNumConfs(int state) {
-		return settings.isFinal && state==numStates-1 && settings.cfp.getParams().getBool("ComputeMaxNumConfs");
-	}
-
-	protected void compute(int state, long maxNumConfs) {			
-		PartitionFunctionMinimized pf = partitionFunctions[state];
-
-		//in the bound state, can override maxNumConfs with value from config
-		boolean computeMaxNumConfs = computeMaxNumConfs(state);
-		if(computeMaxNumConfs) maxNumConfs = settings.cfp.getParams().getInt("MaxNumConfs");
-
 		pf.compute(maxNumConfs);
 
-		if(pf.getStatus() == Status.Estimated) {
-			//yay!
-		}
-		
-		else if(pf.getStatus() == Status.ViolatedConstraints) {
-			constrSatisfied = false;
-			pf.getValues().qstar = BigDecimal.ZERO;
-			if(settings.isReportingProgress) System.out.println("WARNING: constraint not satisfied... pruning sequence");
-			pf.setStatus(Status.Estimated);
-		}
-
-		else if(pf.getStatus() == Status.NotEnoughFiniteEnergies) {
-			pf.setStatus(Status.Estimated);
-		}
-
-		else if(computeMaxNumConfs && pf.getNumConfsEvaluated() >= maxNumConfs) {
-			pf.setStatus(Status.Estimated);
-		}
-
-		//we are not trying to compute the partition function to completion
-		else if(!computeMaxNumConfs && pf.getStatus() == Status.Estimating) {
-			return;
-		}
-
 		//no more q conformations, and we have not reached epsilon
-		else if(pf.getStatus() == Status.NotEnoughConformations) {
-
-			if(settings.isReportingProgress) System.out.print("Attempting phase 2 ... ");
-
-			PartitionFunctionMinimized p2pf = (PartitionFunctionMinimized) phase2(state, maxNumConfs);
-			partitionFunctions[state] = p2pf;
-
-			if(settings.isReportingProgress) System.out.println("success");
-		}
-
-		if(isFinal()) {//final is a superset of fully defined
+		double effectiveEpsilon = pf.getValues().getEffectiveEpsilon();
+		if(!Double.isNaN(effectiveEpsilon) && effectiveEpsilon > settings.targetEpsilon) {
+			PartitionFunctionMinimized p2pf = (PartitionFunctionMinimized) phase2(state);
+			pf.getValues().qstar = p2pf.getValues().qstar;
+			if(settings.search[state].isFullyAssigned() && settings.numTopConfsToSave > 0)
+				pf.saveEConfs(p2pf.topConfs);
+		}
+
+		pf.setStatus(Status.Estimated);
+
+		if(settings.isFinal) {//final is a superset of fully defined
 			if(constrSatisfied) constrSatisfied = checkConstraints(state);
-			if(constrSatisfied && settings.numTopConfsToSave > 0) {
-				pf.writeTopConfs(settings.state, settings.search[state], settings.cfp.getParams().getValue("TopConfsDir"));
-			}
+			if(settings.numTopConfsToSave > 0) pf.writeTopConfs(settings.state, settings.search[state]);
 		}
 	}
 
@@ -626,7 +278,7 @@
 	}
 
 	/**
-	 * returns constraints that ONLY involve the specified state
+	 * returns constraints that ONLY involve the spacified state
 	 * @param state
 	 * @return
 	 */
@@ -650,35 +302,18 @@
 		ans.trimToSize();
 		return ans;
 	}
-	
-	private BigDecimal[] getStateVals(Boolean negCoeffs) {
-		BigDecimal[] stateVals = new BigDecimal[numStates];
-		for(int s=0;s<numStates;++s) {
-			PartitionFunctionMinimized pf = partitionFunctions[s];
-			if(pf == null) {
-				stateVals[s] = BigDecimal.ZERO;
+
+	private boolean checkConstraints(ArrayList<LMB> constraints) {
+		for(LMB constr : constraints) {
+			BigDecimal[] stateVals = new BigDecimal[numStates];
+			for(int s=0;s<numStates;++s){
+				PartitionFunctionMinimized pf = partitionFunctions[s];
+				stateVals[s] = pf == null ? BigDecimal.ZERO : pf.getValues().qstar;
 			}
-			else {
-				if(negCoeffs == null) {
-					stateVals[s] = pf.getValues().qstar;
-				}
-				else {
-					stateVals[s] = negCoeffs == true ? pf.getUpperBound() : pf.getLowerBound();
-				}
-			}
-		}
-		
-		for(int s=0;s<numStates;++s) stateVals[s] = toLog10(stateVals[s]);
-		return stateVals;
-	}
-
-	private boolean checkConstraints(ArrayList<LMB> constraints, Boolean negCoeff) {
-		for(LMB constr : constraints) {
-			BigDecimal[] stateVals = getStateVals(negCoeff);
 
 			//can short circuit computation of k* score if any of the unbound
 			//states does not satisfy constraints
-			if(constr.eval(stateVals).compareTo(BigDecimal.ZERO) >= 0)
+			if(constr.eval(stateVals).compareTo(BigDecimal.ZERO) > 0)
 				return false;
 		}
 		return true;
@@ -691,9 +326,8 @@
 	 * @param lbConstr: true=lb, false=ub
 	 * @return
 	 */
-	@Override
-	public boolean checkConstraints(int state, Boolean negCoeff) {
-		return checkConstraints(getLMBsForState(state, negCoeff), negCoeff);
+	protected boolean checkConstraints(int state, boolean negCoeff) {
+		return checkConstraints(getLMBsForState(state, negCoeff));
 	}
 
 	/**
@@ -701,9 +335,8 @@
 	 * @param state
 	 * @return
 	 */
-	@Override
-	public boolean checkConstraints(int state) {
-		return checkConstraints(getLMBsForState(state), null);
+	protected boolean checkConstraints(int state) {
+		return checkConstraints(getLMBsForState(state));
 	}
 
 	private boolean checkConstraints() {
@@ -713,14 +346,13 @@
 		BigDecimal[] stateVals = new BigDecimal[numStates];
 
 		for(int c=0;c<settings.constraints.length;++c){
-			LMB constr = settings.constraints[c];	
+			LMB constr = settings.constraints[c];
 			for(int s=0;s<numStates;++s){
 				PartitionFunctionMinimized pf = partitionFunctions[s];
 				stateVals[s] = pf == null ? BigDecimal.ZERO : pf.getValues().qstar;
-				stateVals[s] = toLog10(stateVals[s]);
 			}
 
-			if(constr.eval(stateVals).compareTo(BigDecimal.ZERO) >= 0)
+			if(constr.eval(stateVals).compareTo(BigDecimal.ZERO) > 0)
 				return false;
 		}
 		return true;
@@ -734,11 +366,6 @@
 	@Override
 	public boolean isFullyProcessed() {
 		if(!settings.isFinal) return false;
-		return isComputed();
-	}
-
-	@Override
-	public boolean isComputed() {
 		int nulls = 0;
 		for(PartitionFunctionMinimized pf : partitionFunctions) {
 			if(pf==null) nulls++;
@@ -746,12 +373,9 @@
 		}
 		//all non-null pfs are estimated; the reason why we skipped a pf must
 		//be that a constraint is not satified
-		if(nulls>0) {
-			if(!constrSatisfied) return true;
-			//otherwise, we erroneously skipped a partition function
-			else throw new RuntimeException("ERROR: illegally skipped a partition function computation");
-		}
-		return true;
+		if(nulls>0 && !constrSatisfied) return true;
+		//otherwise, we erroneously skipped a partition function
+		throw new RuntimeException("ERROR: illegally skipped a partition function computation");
 	}
 
 	@Override
@@ -763,17 +387,4 @@
 	public boolean isFullyAssigned() {
 		return settings.search[numStates-1].isFullyAssigned();
 	}
-
-	@Override
-	public ArrayList<MSSearchProblem> getUpperBoundSearch() {
-		ArrayList<MSSearchProblem> ans = new ArrayList<>();
-		for(int i=0; i<numStates; ++i) {
-			PartitionFunctionMinimized pf = partitionFunctions[i];
-			if(pf.getClass().getSimpleName().toLowerCase().contains("upperbound")) {
-				ans.add(settings.search[i]);
-			}
-		}
-		return ans;
-	}
-
 }