--- conflicted
+++ resolved
@@ -1,3 +1,35 @@
+/*
+ ** This file is part of OSPREY 3.0
+ **
+ ** OSPREY Protein Redesign Software Version 3.0
+ ** Copyright (C) 2001-2018 Bruce Donald Lab, Duke University
+ **
+ ** OSPREY is free software: you can redistribute it and/or modify
+ ** it under the terms of the GNU General Public License version 2
+ ** as published by the Free Software Foundation.
+ **
+ ** You should have received a copy of the GNU General Public License
+ ** along with OSPREY.  If not, see <http://www.gnu.org/licenses/>.
+ **
+ ** OSPREY relies on grants for its development, and since visibility
+ ** in the scientific literature is essential for our success, we
+ ** ask that users of OSPREY cite our papers. See the CITING_OSPREY
+ ** document in this distribution for more information.
+ **
+ ** Contact Info:
+ **    Bruce Donald
+ **    Duke University
+ **    Department of Computer Science
+ **    Levine Science Research Center (LSRC)
+ **    Durham
+ **    NC 27708-0129
+ **    USA
+ **    e-mail: www.cs.duke.edu/brd/
+ **
+ ** <signature of Bruce Donald>, Mar 1, 2018
+ ** Bruce Donald, Professor of Computer Science
+ */
+
 package edu.duke.cs.osprey.multistatekstar;
 
 import java.math.BigDecimal;
@@ -8,6 +40,7 @@
 
 import edu.duke.cs.osprey.confspace.Strand;
 import edu.duke.cs.osprey.control.ParamSet;
+import edu.duke.cs.osprey.restypes.DAminoAcidHandler;
 import edu.duke.cs.osprey.structure.Molecule;
 import edu.duke.cs.osprey.structure.PDBIO;
 import edu.duke.cs.osprey.structure.Residue;
@@ -15,27 +48,19 @@
 
 /**
  * @author Adegoke Ojewole (ao68@duke.edu)
- * 
+ *
  */
 public class InputValidation {
 
 	ArrayList<ArrayList<ArrayList<ArrayList<String>>>> AATypeOptions;
 	ArrayList<ArrayList<ArrayList<Integer>>> state2MutableResNums;
-	
+
 	public InputValidation(ArrayList<ArrayList<ArrayList<ArrayList<String>>>> AATypeOptions,
-			ArrayList<ArrayList<ArrayList<Integer>>> state2MutableResNums) {
+						   ArrayList<ArrayList<ArrayList<Integer>>> state2MutableResNums) {
 		this.AATypeOptions = AATypeOptions;
 		this.state2MutableResNums = state2MutableResNums;
 	}
-	
-	public void handleStaticMembers(ParamSet msParams) {
-		if(msParams.getDouble("TIMEOUTHRS")<=0)
-			throw new RuntimeException("ERROR: the value of TIMEOUTHRS must be > 0");
-		
-		if(msParams.getDouble("PRUNINGTIMEOUTHRS")<=0)
-			throw new RuntimeException("ERROR: the value of PRUNINGTIMEOUTHRS must be > 0");
-	}
-	
+
 	public void handleObjFcn(ParamSet msParams, LMB objFcn) {
 		if(objFcn.getCoeffs().length != msParams.getInt("NUMSTATES"))
 			throw new RuntimeException("ERROR: the number of OBJFCN coefficients must equal NUMSTATES");
@@ -43,28 +68,24 @@
 			if(coeff.compareTo(BigDecimal.ZERO)==0)
 				throw new RuntimeException("ERROR: objective function coefficient cannot be 0");
 	}
-	
+
 	public void handleConstraints(ParamSet msParams, LMB[] constraints) {
 		for(LMB constr : constraints) {
 			if(constr.getCoeffs().length != msParams.getInt("NUMSTATES"))
 				throw new RuntimeException("ERROR: the number of constraint coefficients must equal NUMSTATES");
 		}
 	}
-	
+
 	public void handleAATypeOptions(int state, int subState, MSConfigFileParser stateCfp) {
 		//Given the config file parser for a state, make sure AATypeOptions
 		//matches the allowed AA types for this state
 
-<<<<<<< HEAD
 		Molecule wtMolec = new Strand.Builder(PDBIO.readFile(stateCfp.params.getValue("PDBName"))).build().mol;
-=======
-		Molecule wtMolec = PDBFileReader.readPDBFile( stateCfp.getParams().getValue("PDBName") );
->>>>>>> 59601e88
 
 		ArrayList<Integer> mutRes = state2MutableResNums.get(state).get(subState);
 		ArrayList<ArrayList<String>> subStateAAOptions = stateCfp.getAllowedAAs(mutRes);
 
-		if(AATypeOptions==null) 
+		if(AATypeOptions==null)
 			AATypeOptions = new ArrayList<>();
 
 		for(int mutPos=0; mutPos<mutRes.size(); mutPos++) {
@@ -89,120 +110,87 @@
 			//check for correspondence in AAs among states
 			ArrayList<String> defaultSubStateResOptions = AATypeOptions.get(0).get(subState).get(mutPos);
 
-			//corresponding pos must have same number of AAs across states
 			if(defaultSubStateResOptions.size()!=subStateResOptions.size()){
 				throw new RuntimeException("ERROR: Current state has "+
 						subStateResOptions.size()+" AA types allowed for position "+mutPos
 						+" compared to "+defaultSubStateResOptions.size()+" for previous states");
 			}
 
-			/*
-			//enforce correspondence in AAs among states
 			for(int a=0;a<defaultSubStateResOptions.size();++a){
 				String aa1 = defaultSubStateResOptions.get(a);
 				String aa2 = subStateResOptions.get(a);
 
 				//only amino acids must correspond between states
-				if(!DAminoAcidHandler.isStandardLAminoAcid(aa1) || 
+				if(!DAminoAcidHandler.isStandardLAminoAcid(aa1) ||
 						!DAminoAcidHandler.isStandardLAminoAcid(aa2)) continue;
 
 				if(!aa1.equalsIgnoreCase(aa2))
 					throw new RuntimeException("ERROR: Current state has AA type "+
 							aa2+" where previous states have AA type "+aa1+", at position "+mutPos);
 			}
-			*/
-			
-		}
-	}
-	
-	/**
-	 * must use the same value of DOMINIMIZE for all states
-	 * @param cfps
-	 */
-	public void handleDoMinimize(MSConfigFileParser[] cfps) {
-		boolean doMinimize = cfps[0].getParams().getBool("DOMINIMIZE");
-		for(int state=0;state<cfps.length;++state) {
-			MSConfigFileParser sCfp = cfps[state];
-			if(sCfp==null) continue;
-			ParamSet sParams = sCfp.getParams();
-			
-			boolean imindee = sParams.getBool("IMINDEE");
-			boolean sDoMinimize = sParams.getBool("DOMINIMIZE");
-			if(imindee != sDoMinimize)
-				throw new RuntimeException("ERROR: IMINDEE must have the same value as DOMINIMIZE");
-			
-			if(doMinimize!=sDoMinimize)
-				throw new RuntimeException("ERROR: DOMINIMIZE must have the same value in all states");
-		}
-	}
-	
+		}
+	}
+
 	public void handleStateParams(int state, ParamSet sParams, ParamSet msParams) {
 		//parameter sanity check
+		boolean imindee = sParams.getBool("IMINDEE");
+		boolean doMinimize = sParams.getBool("DOMINIMIZE");
+		if(imindee != doMinimize)
+			throw new RuntimeException("ERROR: IMINDEE must have the same value as DOMINIMIZE");
+
 		double epsilon = sParams.getDouble("EPSILON");
-		if(epsilon >= 1 || epsilon < 0) 
-			throw new RuntimeException("ERROR: EPSILON must be >= 0 and < 1"); 
-		
+		if(epsilon >= 1 || epsilon < 0)
+			throw new RuntimeException("ERROR: EPSILON must be >= 0 and < 1");
+
 		//check number of constraints
-		int numUbConstr = sParams.getInt("NUMSTRANDCONSTR");
-		ArrayList<String> ubConstr = sParams.searchParams("STRANDCONSTR");
-		ubConstr.remove("NUMSTRANDCONSTR");
+		int numUbConstr = sParams.getInt("NUMUBCONSTR");
+		ArrayList<String> ubConstr = sParams.searchParams("UBCONSTR");
+		ubConstr.remove("NUMUBCONSTR");
 		if(numUbConstr != ubConstr.size())
-			throw new RuntimeException("ERROR: NUMSTRANDCONSTR != number of listed constraints");
-
-		int numUbStates = sParams.getInt("NUMOFSTRANDS");
-		if(numUbStates<2) throw new RuntimeException("ERROR: NUMOFSTRANDS must be >=2");
-
-		String ubStateMutNums = sParams.getValue("STRANDMUTNUMS");
+			throw new RuntimeException("ERROR: NUMUBCONSTR != number of listed constraints");
+
+		int numUbStates = sParams.getInt("NUMUBSTATES");
+		if(numUbStates<2) throw new RuntimeException("ERROR: NUMUBSTATES must be >=2");
+
+		String ubStateMutNums = sParams.getValue("UBSTATEMUTNUMS");
 		StringTokenizer st = new StringTokenizer(ubStateMutNums);
 		if(st.countTokens() != numUbStates) throw new RuntimeException("ERROR: "
-				+ "the number of tokens in STRANDMUTNUMS should be the same as "
-				+ "NUMOFSTRANDS");
-
-		ArrayList<String> strandInfo = sParams.searchParams("STRAND");
-		ArrayList<String> remove = new ArrayList<>();
-		for(String str : strandInfo) {
-			Integer val = -1;
-			try {
-				val = Integer.valueOf(str.replace("STRAND", ""));
-			} catch (Exception e) {
-			} finally {
-				if(val == -1) remove.add(str);
-			}
-		}
-		strandInfo.removeAll(remove);
-		if(numUbStates!=strandInfo.size())
-			throw new RuntimeException("ERROR: need a STRAND line for each NUMOFSTRANDS");
+				+ "the number of tokens in UBSTATEMUTNUMS should be the same as "
+				+ "NUMUBSTATES");
+
+		if(numUbStates!=sParams.searchParams("UBSTATELIMITS").size())
+			throw new RuntimeException("ERROR: need an UBSTATELIMITS line for each NUMUBSTATES");
 
 		int numMutsRes = 0;
 		while(st.hasMoreTokens()) numMutsRes += Integer.valueOf(st.nextToken());
 		if(numMutsRes != msParams.getInt("NUMMUTRES")) throw new RuntimeException("ERROR: "
-				+"STRANDMUTNUMS does not sum up to NUMMUTRES");
+				+"UBSTATEMUTNUMS does not sum up to NUMMUTRES");
 
 		ArrayList<Integer> globalMutList = new ArrayList<>();
 		for(int ubState=0;ubState<numUbStates;++ubState) {
 			//num unbound state residues must match number of listed residues
 			int numUbMutRes = Integer.valueOf(StringParsing.getToken(ubStateMutNums, ubState+1));
-			String ubMutRes = sParams.getValue("STRANDMUT"+ubState);
+			String ubMutRes = sParams.getValue("UBSTATEMUT"+ubState);
 			st = new StringTokenizer(ubMutRes);
 			ArrayList<Integer> ubStateMutList = new ArrayList<>();
 			while(st.hasMoreTokens()) ubStateMutList.add(Integer.valueOf(st.nextToken()));
 			ubStateMutList = new ArrayList<>(new HashSet<>(ubStateMutList));
 			if(ubStateMutList.size()!=numUbMutRes) throw new RuntimeException("ERROR: the "
-					+"number of distinct mutable residues in STRANDMUT"+ubState+
-					" is not equal to the value specified in STRANDMUTNUMS");
+					+"number of distinct mutable residues in UBSTATEMUT"+ubState+
+					" is not equal to the value specified in UBSTATEMUTNUMS");
 
 			globalMutList.addAll(ubStateMutList);
 
 			//listed unbound state residues must be within limits
 			ArrayList<Integer> ubStateLims = new ArrayList<>();
-			st = new StringTokenizer(sParams.getValue("STRAND"+ubState));
-			if(st.countTokens()!=2) throw new RuntimeException("ERROR: STRAND"+ubState
+			st = new StringTokenizer(sParams.getValue("UBSTATELIMITS"+state));
+			if(st.countTokens()!=2) throw new RuntimeException("ERROR: UBSTATELIMITS"+state
 					+" must have 2 tokens");
 			while(st.hasMoreTokens()) ubStateLims.add(Integer.valueOf(st.nextToken()));
 			Collections.sort(ubStateLims);
 			for(int res : ubStateMutList){
 				if(res<ubStateLims.get(0) && res>ubStateLims.get(1)) throw new RuntimeException("ERROR: "
-						+"mutable residue "+res+" exceeds the boundaries of STRAND"+ubState);
+						+"mutable residue "+res+" exceeds the boundaries of UBSTATELIMITS"+state);
 			}
 
 			//ResAllowed must exist for each mutable residue
@@ -218,34 +206,22 @@
 			for(String raVal : raKeys) {
 				raVal = raVal.replaceAll("RESALLOWED", "").trim();
 				if(!globalMutList.contains(Integer.valueOf(raVal)))
-					throw new RuntimeException("ERROR: RESALLOWED"+raVal+" is not in the list of STRANDMUT");
+					throw new RuntimeException("ERROR: RESALLOWED"+raVal+" is not in the list of UBSTATEMUT");
 			}
 		}
 
 		//check that ubState limits are mutually exclusive 
 		ArrayList<ArrayList<Integer>> ubStateLimits = new ArrayList<>();
 		for(int ubState=0;ubState<numUbStates;++ubState) {
-			st = new StringTokenizer(sParams.getValue("STRAND"+ubState));
+			st = new StringTokenizer(sParams.getValue("UBSTATELIMITS"+ubState));
 			ArrayList<Integer> tmp = new ArrayList<Integer>();
 			while(st.hasMoreTokens()) tmp.add(Integer.valueOf(st.nextToken()));
 			Collections.sort(tmp);
 			ubStateLimits.add(tmp);
 		}
-		if(ubStateLimits.get(0).get(0) <= ubStateLimits.get(1).get(1) && 
+		if(ubStateLimits.get(0).get(0) <= ubStateLimits.get(1).get(1) &&
 				ubStateLimits.get(1).get(0) <= ubStateLimits.get(0).get(1))
-			throw new RuntimeException("ERROR: STRAND are not disjoint");
-		
-		//check that memoized partition functions respect strand numbers
-		String memoizeSubStates = sParams.getValue("MemoizeSubStatePFs");
-		if(!memoizeSubStates.trim().equals("-1")) {
-			st = new StringTokenizer(memoizeSubStates);
-			while(st.hasMoreTokens()) {
-				Integer subState = Integer.valueOf(st.nextToken());
-				if(subState < 0 || subState > numUbStates) {
-					throw new RuntimeException("ERROR: for state "+ state +", substates in MemoizeSubStatePFs must be >= 0 and <= "+ numUbStates);
-				}
-			}
-		}
-	}
-	
+			throw new RuntimeException("ERROR: UBSTATELIMITS are not disjoint");
+	}
+
 }