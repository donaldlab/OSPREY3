--- conflicted
+++ resolved
@@ -1,5 +1,4 @@
 /*
-<<<<<<< HEAD
  ** This file is part of OSPREY 3.0
  **
  ** OSPREY Protein Redesign Software Version 3.0
@@ -30,38 +29,6 @@
  ** <signature of Bruce Donald>, Mar 1, 2018
  ** Bruce Donald, Professor of Computer Science
  */
-=======
-** This file is part of OSPREY 3.0
-** 
-** OSPREY Protein Redesign Software Version 3.0
-** Copyright (C) 2001-2018 Bruce Donald Lab, Duke University
-** 
-** OSPREY is free software: you can redistribute it and/or modify
-** it under the terms of the GNU General Public License version 2
-** as published by the Free Software Foundation.
-** 
-** You should have received a copy of the GNU General Public License
-** along with OSPREY.  If not, see <http://www.gnu.org/licenses/>.
-** 
-** OSPREY relies on grants for its development, and since visibility
-** in the scientific literature is essential for our success, we
-** ask that users of OSPREY cite our papers. See the CITING_OSPREY
-** document in this distribution for more information.
-** 
-** Contact Info:
-**    Bruce Donald
-**    Duke University
-**    Department of Computer Science
-**    Levine Science Research Center (LSRC)
-**    Durham
-**    NC 27708-0129
-**    USA
-**    e-mail: www.cs.duke.edu/brd/
-** 
-** <signature of Bruce Donald>, Mar 1, 2018
-** Bruce Donald, Professor of Computer Science
-*/
->>>>>>> 1436969d
 
 package edu.duke.cs.osprey.multistatekstar;
 
@@ -92,7 +59,6 @@
 
 public class PartitionFunctionMinimized extends ParallelConfPartitionFunction {
 
-<<<<<<< HEAD
     public static final BigDecimal MAX_VALUE = new BigDecimal("2e65536");
     public static final BigDecimal MIN_VALUE = BigDecimal.ZERO;
 
@@ -422,335 +388,4 @@
         scoreConfs = null;
         energyConfs = null;
     }
-=======
-	public static final BigDecimal MAX_VALUE = new BigDecimal("2e65536");
-	public static final BigDecimal MIN_VALUE = BigDecimal.ZERO;
-
-	protected PriorityQueue<ScoredConf> topConfs;
-	protected int maxNumTopConfs;
-	protected BigDecimal qstarScoreWeights;
-	protected int numActiveThreads;
-	protected PruningMatrix invmat;
-
-	public PartitionFunctionMinimized(
-			EnergyMatrix emat, 
-			PruningMatrix pmat, 
-			PruningMatrix invmat, 
-			ConfSearchFactory confSearchFactory,
-			Async ecalc
-			) {
-		super(emat, pmat, confSearchFactory, ecalc);
-		this.invmat = invmat;
-		qstarScoreWeights = null;
-		topConfs = null;
-	}
-
-	protected void writeTopConfs(int state, MSSearchProblem search) {
-		if(topConfs==null || topConfs.size()==0) return;
-		String seq = search.settings.getFormattedSequence();
-		if(isReportingProgress) {
-			System.out.println("Writing top "+ topConfs.size()+" confs:");
-		}
-		seq = seq.replace(" ", ".");
-		String dir = "topConfs"+File.separator+"State."+state+File.separator+seq;
-		ObjectIO.makeDir(dir, false);
-		for(int i=topConfs.size()-1;i>-1;--i) {
-			if(isReportingProgress) {
-				ScoredConf head = topConfs.peek();
-				double energy = head instanceof EnergiedConf ? ((EnergiedConf)head).getEnergy() : head.getScore();
-				System.out.println(String.format("conf: %4d.pdf, energy: %.6f", i, energy));
-			}
-			String PDBFileName = dir+File.separator+i+".pdb";
-			search.outputMinimizedStruct(topConfs.poll().getAssignments(), PDBFileName);
-		}
-	}
-
-	protected void saveConf(ScoredConf conf) {
-		if(topConfs.size() >= maxNumTopConfs) {
-
-			ScoredConf head = topConfs.peek();
-			double e1 = head instanceof EnergiedConf ? ((EnergiedConf)head).getEnergy() : head.getScore();
-			double e2 = conf instanceof EnergiedConf ? ((EnergiedConf)conf).getEnergy() : conf.getScore();
-
-			if(e1 > e2) topConfs.poll();
-			else return;
-		}
-		topConfs.add(conf);
-	}
-
-	protected void saveEConfs(PriorityQueue<ScoredConf> other) {
-		if(topConfs==null || other==null) return;
-		while(other.size()>0) 
-			saveConf(other.poll());
-	}
-
-	@Override
-	public void init(ConfSearch confSearchIgnored, BigInteger numConfsBeforePruningIgnored, double targetEpsilon) {
-
-		this.targetEpsilon = targetEpsilon;
-
-		status = Status.Estimating;
-		values = new Values();
-
-		// compute p*: boltzmann-weight the scores for all pruned conformations
-		ConfSearch ptree = confSearchFactory.make(emat, invmat);
-		((ConfAStarTree)ptree).stopProgress();
-		values.pstar = calcWeightSumUpperBound(ptree);
-
-		// make the search tree for computing q*
-		ConfSearch tree = confSearchFactory.make(emat, pmat);
-		((ConfAStarTree)tree).stopProgress();
-		ConfSearch.MultiSplitter confsSplitter = new ConfSearch.MultiSplitter(tree);
-		scoreConfs = confsSplitter.makeStream();
-		energyConfs = confsSplitter.makeStream();
-		numConfsEvaluated = 0;
-		numConfsToScore = tree.getNumConformations();
-		qprimeUnevaluated = BigDecimal.ZERO;
-		qprimeUnscored = BigDecimal.ZERO;
-
-		qstarScoreWeights = BigDecimal.ZERO;
-		numActiveThreads = 0;
-		maxNumTopConfs = 0;
-		stopwatch = new Stopwatch().start();
-	}
-
-	@Override
-	protected BigDecimal updateQprime(EnergiedConf econf) {
-
-		// look through the conf tree to get conf scores
-		// (which should be lower bounds on the conf energy)
-		while (true) {
-
-			// read a conf from the tree
-			ScoredConf conf = scoreConfs.nextConf();
-			if (conf == null) {
-				qprimeUnscored = BigDecimal.ZERO;
-				break;
-			}
-
-			// get the boltzmann weight
-			BigDecimal scoreWeight = boltzmann.calc(conf.getScore());
-			if (scoreWeight.compareTo(BigDecimal.ZERO) == 0) {
-				qprimeUnscored = BigDecimal.ZERO;
-				break;
-			}
-
-			// update q' parts
-			numConfsToScore = numConfsToScore.subtract(BigInteger.ONE);
-			qprimeUnevaluated = qprimeUnevaluated.add(scoreWeight);
-			qprimeUnscored = scoreWeight.multiply(new BigDecimal(numConfsToScore));
-
-			// stop if the bound on q' is tight enough
-			double effectiveEpsilon = qprimeUnscored.divide(qprimeUnevaluated.add(qprimeUnscored), RoundingMode.HALF_UP).doubleValue();
-			if (effectiveEpsilon <= 0.01) {
-				break;
-			}
-		}
-
-		qprimeUnevaluated = qprimeUnevaluated.subtract(boltzmann.calc(econf.getScore()));
-		return qprimeUnevaluated.add(qprimeUnscored);
-	}
-
-	@Override
-	public void compute(int maxNumConfs) {
-		numActiveThreads = 0;
-
-		if (!status.canContinue()) {
-			throw new IllegalStateException("can't continue from status " + status);
-		}
-
-		int stopAtConf = numConfsEvaluated + maxNumConfs;
-		while (true) {
-
-			// get a conf from the tree
-			// lock though to keep from racing the listener thread on the conf tree
-			ScoredConf conf;
-			synchronized (this) {
-
-				// should we keep going?
-				if (!status.canContinue() || numConfsEvaluated >= stopAtConf) {
-					break;
-				}
-
-				if ((conf = energyConfs.nextConf()) == null) {
-					while(numActiveThreads > 0) {
-						try { this.wait(); } catch (InterruptedException e) { e.printStackTrace(); }
-					}
-					if(status != Status.Estimated) status = Status.OutOfConformations;
-					break;
-				}
-
-				if (boltzmann.calc(conf.getScore()).compareTo(BigDecimal.ZERO) == 0) {
-					while(numActiveThreads > 0) {
-						try { this.wait(); } catch (InterruptedException e) { e.printStackTrace(); }
-					}
-					if(status != Status.Estimated) status = Status.OutOfLowEnergies;
-					break;
-				}
-
-				++numActiveThreads;
-			}
-
-			// do the energy calculation asynchronously
-			ecalc.calcEnergyAsync(conf, (EnergiedConf econf) -> {
-
-				// energy calculation done
-
-				// this is (potentially) running on a task executor listener thread
-				// so lock to keep from racing the main thread
-				synchronized (PartitionFunctionMinimized.this) {
-
-					if(status == Status.Estimating) {
-
-						// get the boltzmann weight
-						BigDecimal energyWeight = boltzmann.calc(econf.getEnergy());
-
-						// update pfunc state
-						numConfsEvaluated++;
-						values.qstar = values.qstar.add(energyWeight);
-						values.qprime = updateQprime(econf);
-
-						// report progress if needed
-						if (isReportingProgress && numConfsEvaluated % ecalc.getTasks().getParallelism() == 0) {
-							phase1Output(econf);
-						}
-
-						// report confs if needed
-						if (confListener != null) {
-							confListener.onConf(econf);
-						}
-
-						// update status if needed
-						if (values.getEffectiveEpsilon() <= targetEpsilon) {
-							status = Status.Estimated;
-							phase1Output(econf);//just to let the user know we reached epsilon
-						}
-					}
-
-					--numActiveThreads;
-					this.notify();
-				}
-			});
-		}
-
-		// wait for any remaining async minimizations to finish
-		ecalc.getTasks().waitForFinish();
-	}
-
-	void phase1Output(ScoredConf conf) {
-		MemoryUsage heapMem = ManagementFactory.getMemoryMXBean().getHeapMemoryUsage();
-		double confVal = conf instanceof EnergiedConf ? ((EnergiedConf)conf).getEnergy() : conf.getScore();
-		System.out.println(String.format("conf: %4d, energy: %.6f, q*: %12e, q': %12e, p*: %12e, epsilon: %.6f, time: %10s, heapMem: %.0f%%",
-				numConfsEvaluated, confVal, values.qstar, values.qprime, values.pstar, values.getEffectiveEpsilon(),
-				stopwatch.getTime(2),
-				100f*heapMem.getUsed()/heapMem.getMax()
-				));
-	}
-
-	public void compute(BigDecimal targetScoreWeights) {
-		numActiveThreads = 0;
-
-		if (!status.canContinue()) {
-			throw new IllegalStateException("can't continue from status " + status);
-		}
-
-		while (true) {
-
-			// get a conf from the tree
-			// lock though to keep from racing the listener thread on the conf tree
-			ScoredConf conf;
-			synchronized (this) {
-
-				// should we keep going?
-				if (!status.canContinue() || qstarScoreWeights.compareTo(targetScoreWeights) >= 0) {
-					break;
-				}
-
-				if ((conf = energyConfs.nextConf()) == null) {
-					while(numActiveThreads > 0) {
-						try { this.wait(); } catch (InterruptedException e) { e.printStackTrace(); }
-					}
-					if(status != Status.Estimated) status = Status.OutOfConformations;
-					break;
-				}
-
-				if (boltzmann.calc(conf.getScore()).compareTo(BigDecimal.ZERO) == 0) {
-					while(numActiveThreads > 0) {
-						try { this.wait(); } catch (InterruptedException e) { e.printStackTrace(); }
-					}
-					if(status != Status.Estimated) status = Status.OutOfLowEnergies;
-					break;
-				}
-
-				++numActiveThreads;
-			}
-
-			// do the energy calculation asynchronously
-			ecalc.calcEnergyAsync(conf, (EnergiedConf econf) -> {
-
-				// energy calculation done
-
-				// this is (potentially) running on a task executor listener thread
-				// so lock to keep from racing the main thread
-				synchronized (PartitionFunctionMinimized.this) {
-
-					if(status == Status.Estimating) {
-
-						// get the boltzmann weight
-						BigDecimal scoreWeight = boltzmann.calc(econf.getScore());
-						qstarScoreWeights = qstarScoreWeights.add(scoreWeight);	
-						BigDecimal energyWeight = boltzmann.calc(econf.getEnergy());
-
-						// update pfunc state
-						numConfsEvaluated++;
-						values.qstar = values.qstar.add(energyWeight);
-						values.qprime = updateQprime(econf);
-						BigDecimal pdiff = targetScoreWeights.subtract(qstarScoreWeights);
-
-						// report progress if needed
-						if (isReportingProgress && numConfsEvaluated % ecalc.getTasks().getParallelism() == 0) {
-							phase2Output(econf, pdiff);
-						}
-
-						// report confs if needed
-						if (confListener != null) {
-							confListener.onConf(econf);
-						}
-
-						// update status if needed
-						if (values.getEffectiveEpsilon() <= targetEpsilon) {
-							status = Status.Estimated;
-							phase2Output(econf, pdiff);
-						}
-					}
-
-					--numActiveThreads;
-					this.notify();
-				}
-			});
-		}
-
-		// wait for any remaining async minimizations to finish
-		ecalc.getTasks().waitForFinish();
-	}
-
-	void phase2Output(ScoredConf conf, BigDecimal pdiff) {
-		MemoryUsage heapMem = ManagementFactory.getMemoryMXBean().getHeapMemoryUsage();
-		double confVal = conf instanceof EnergiedConf ? ((EnergiedConf)conf).getEnergy() : conf.getScore();
-		System.out.println(String.format("conf: %4d, energy: %.6f, q*: %12e, q': %12e, score diff: %12e, epsilon: %.6f, time: %10s, heapMem: %.0f%%",
-				numConfsEvaluated, confVal, values.qstar, values.qprime, pdiff, values.getEffectiveEpsilon(),
-				stopwatch.getTime(2),
-				100f*heapMem.getUsed()/heapMem.getMax()
-				));
-	}
-
-	public void setStatus(Status val) {
-		status = val;
-	}
-
-	public void cleanup() {
-		scoreConfs = null;
-		energyConfs = null;
-	}
->>>>>>> 1436969d
 }