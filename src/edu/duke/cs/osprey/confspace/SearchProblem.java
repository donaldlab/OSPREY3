--- conflicted
+++ resolved
@@ -33,13 +33,10 @@
     //annotations are based on RCs and indicate pairwise energies, pruning information, etc.
     //they also include iterators over RCs and pairs of interest
     
-<<<<<<< HEAD
 	private static final long serialVersionUID = 2590525329048496524L;
-=======
-	private static final long serialVersionUID = 595064696416508529L;
->>>>>>> 1223127e
-
-	public ConfSpace confSpace;
+
+    
+    public ConfSpace confSpace;
     
     public EnergyMatrix emat;//energy matrix.  Meanings:
     //-Defines full energy in the rigid case
@@ -74,22 +71,22 @@
     
     
     public SearchProblem(SearchProblem sp1){//shallow copy
-        confSpace = sp1.confSpace;
-        emat = sp1.emat;
+    	confSpace = sp1.confSpace;
+    	emat = sp1.emat;
         epicMat = sp1.epicMat;
         epicSettings = sp1.epicSettings;
         tupExpEMat = sp1.tupExpEMat;
         
-        fullConfE = sp1.fullConfE;
-        shellResidues = sp1.shellResidues;
-        name = sp1.name + System.currentTimeMillis();//probably will want to change this to something more meaningful
-        
-        pruneMat = sp1.pruneMat;
-        competitorPruneMat = sp1.competitorPruneMat;
-        
-        contSCFlex = sp1.contSCFlex;
-        useEPIC = sp1.useEPIC;
-        useTupExpForSearch = sp1.useTupExpForSearch;
+    	fullConfE = sp1.fullConfE;
+    	shellResidues = sp1.shellResidues;
+    	name = sp1.name + System.currentTimeMillis();//probably will want to change this to something more meaningful
+        
+    	pruneMat = sp1.pruneMat;
+    	competitorPruneMat = sp1.competitorPruneMat;
+        
+    	contSCFlex = sp1.contSCFlex;
+    	useEPIC = sp1.useEPIC;
+    	useTupExpForSearch = sp1.useTupExpForSearch;
         
         useERef = sp1.useERef;
         addResEntropy = sp1.addResEntropy;
