--- conflicted
+++ resolved
@@ -24,18 +24,12 @@
 import edu.duke.cs.osprey.dof.deeper.DEEPerSettings;
 import edu.duke.cs.osprey.dof.deeper.perts.Perturbation;
 import edu.duke.cs.osprey.energy.EnergyFunction;
-<<<<<<< HEAD
 import edu.duke.cs.osprey.energy.MultiTermEnergyFunction;
 import edu.duke.cs.osprey.kstar.KSTermini;
 import edu.duke.cs.osprey.minimization.CCDMinimizer;
 import edu.duke.cs.osprey.minimization.Minimizer;
 import edu.duke.cs.osprey.minimization.MoleculeModifierAndScorer;
 import edu.duke.cs.osprey.restypes.HardCodedResidueInfo;
-=======
-import edu.duke.cs.osprey.minimization.CCDMinimizer;
-import edu.duke.cs.osprey.minimization.Minimizer;
-import edu.duke.cs.osprey.minimization.MoleculeModifierAndScorer;
->>>>>>> 524d0b6b
 import edu.duke.cs.osprey.restypes.ResidueTemplate;
 import edu.duke.cs.osprey.structure.Molecule;
 import edu.duke.cs.osprey.structure.PDBFileReader;
@@ -55,9 +49,7 @@
     //This class can be put in an AnnotatedConfSpace to add annotations like what RCs are pruned,
     //what their pairwise energies are, etc.  
     
-	private static final long serialVersionUID = 1825609388425259881L;
-
-	public Molecule m;
+    public Molecule m;
     //The molecule will be composed of residues. 
     //It will have one set of coordinates, which are stored in the residues to make mutation
     //and pairwise energy computation easy (no need for complicated partial arrays, subtracting off
@@ -83,7 +75,7 @@
     //defines the flexible positions and what RCs they have
     //generally each position is a residue, but it could be more than one ("super-residue" with "super-RCs")
 
-    public ArrayList<String> flexibleRes;
+    
     public int numPos;//number of flexible positions
     
     public boolean useEllipses = false;
@@ -105,11 +97,7 @@
      */
     public ConfSpace(String PDBFile, ArrayList<String> flexibleRes, ArrayList<ArrayList<String>> allowedAAs, 
             boolean addWT, boolean contSCFlex, DEEPerSettings dset, ArrayList<String[]> moveableStrands, 
-<<<<<<< HEAD
             ArrayList<String[]> freeBBZones, boolean ellipses, boolean addWTRots, KSTermini termini){
-=======
-            ArrayList<String[]> freeBBZones, boolean ellipses, boolean addWTRots){
->>>>>>> 524d0b6b
     
     	useEllipses = ellipses;  	
     	this.flexibleRes = flexibleRes;
@@ -117,16 +105,6 @@
         
         //read the structure and assign templates, deleting unassignable res...
         m = PDBFileReader.readPDBFile(PDBFile, termini);
-        
-        // before making any structure changes, capture the wt rots if needed
-        List<ResidueTemplate> wtRots = new ArrayList<>(Collections.nCopies(numPos, null));
-        if (addWTRots) {
-        	for (int i=0; i<numPos; i++) {
-        		// TODO: support alternate conformations?
-        		Residue res = m.getResByPDBResNumber(flexibleRes.get(i));
-        		wtRots.set(i, ResidueTemplate.makeFromResidueConfs(res));
-        	}
-        }
         
         // before making any structure changes, capture the wt rots if needed
         List<ResidueTemplate> wtRots = new ArrayList<>(Collections.nCopies(numPos, null));
