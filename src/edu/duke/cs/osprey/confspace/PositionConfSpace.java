/*
 * To change this template, choose Tools | Templates
 * and open the template in the editor.
 */
package edu.duke.cs.osprey.confspace;

import cern.colt.matrix.DoubleFactory1D;
import cern.colt.matrix.DoubleFactory2D;
import cern.colt.matrix.DoubleMatrix1D;
import cern.colt.matrix.DoubleMatrix2D;
import cern.colt.matrix.linalg.Algebra;
import cern.colt.matrix.linalg.EigenvalueDecomposition;
import edu.duke.cs.osprey.bbfree.BBFreeBlock;
import edu.duke.cs.osprey.bbfree.BBFreeDOF;
import edu.duke.cs.osprey.control.EnvironmentVars;
import edu.duke.cs.osprey.dof.DegreeOfFreedom;
import edu.duke.cs.osprey.dof.EllipseCoordDOF;
import edu.duke.cs.osprey.dof.MoveableStrand;
import edu.duke.cs.osprey.dof.deeper.perts.Perturbation;
import edu.duke.cs.osprey.restypes.ResidueTemplate;
import edu.duke.cs.osprey.restypes.ResidueTemplateLibrary;
import edu.duke.cs.osprey.structure.Residue;
import edu.duke.cs.osprey.tools.*;

import java.io.Serializable;
import java.util.ArrayList;

/**
 * @author mhall44
 */
public class PositionConfSpace implements Serializable {
    //This class defines the conformational space of a flexible residue
    //including allowed amino-acid types, and rotamers/RCs for each type 
    //subclass PositionConfSpace to make super-residues with super-RCs...

    public ArrayList<RC> RCs = new ArrayList<>();
    public ArrayList<RC> wtRCs = new ArrayList<>();

    public Residue res;//The residue involved

    public int designIndex;

    static double dihedFlexInterval = 9;// +/- 9 degree sidechain dihedral continuous flexibility...
    //later can allow this to vary across different dihedrals

    static double ellipseAngMax = Math.PI;
    static double ellipseFinAngMax = Math.PI * 2;
    static double ellipseMin = 0;

    ArrayList<EllipseCoordDOF> ellipsoidalDOFs = new ArrayList<>();

    public PositionConfSpace(int pos, Residue res, ArrayList<DegreeOfFreedom> resDOFs, ArrayList<String> allowedAAs,
                             boolean contSCFlex, ArrayList<DegreeOfFreedom> strandDOFs,
                             ArrayList<Perturbation> perts, ArrayList<ArrayList<double[]>> pertIntervals,
                             ArrayList<ArrayList<int[]>> pertStates, BBFreeBlock bfb, boolean useEllipses, ResidueTemplate wtRots) {

        //We'll start with just one RC for each rotamer
        //But in general there are a lot of options for RCs...
        ResidueTemplateLibrary templateLib = EnvironmentVars.resTemplates;
        this.res = res;
        designIndex = pos;

        if (pertStates == null) {//no DEEPer flexibility...
            pertStates = new ArrayList<>();
            pertStates.add(null);
        }

        // add RCs for wt rots?


        if (wtRots != null) {
            for (int i = 0; i < wtRots.getNumRotamers(); i++) {

                // bound dihderals for minimization
                double dihedrals[] = wtRots.getRotamericDihedrals(i);
                ArrayList<DegreeOfFreedom> dofListForRot = new ArrayList<>();
                for (int dih = 0; dih < dihedrals.length; dih++) {
                    dofListForRot.add(resDOFs.get(dih));
                }

                // make the RC for each perturbation state
                boolean rotUsesEllipses = useEllipses && (res.template.numDihedrals > 1);//ellipses only meaningful if > 1 dihedral
                for (ArrayList<int[]> pertState : pertStates) {
                    //HMN: Should we also add wt template (i.e. coordinates) ?
                    if (true) {
                        RC rc = createRC(dihedrals, res.template.name, wtRots, i, contSCFlex, dofListForRot, -1, strandDOFs,
                                bfb, pertState, perts, pertIntervals, rotUsesEllipses);
<<<<<<< HEAD
                        wtRCs.add(rc);
                    } else {
                        RC rc = createRC(dihedrals, res.template.name, null, i, contSCFlex, dofListForRot, -1, strandDOFs,
                                bfb, pertState, perts, pertIntervals, rotUsesEllipses);
                        wtRCs.add(rc);
=======
                    } else {
                        RC rc = createRC(dihedrals, res.template.name, null, i, contSCFlex, dofListForRot, -1, strandDOFs,
                                bfb, pertState, perts, pertIntervals, rotUsesEllipses);
>>>>>>> 7c34221e
                    }
                }
                wtRCs.add(rc);
            }
        }
    }

<<<<<<< HEAD
        for (
                String AAType
                : allowedAAs)

        {
            int numDihedrals = templateLib.numDihedralsForResType(AAType);

            //	Compute phi and psi, necessary for backbone dependent rotamers.
            double[] phipsi = Protractor.getPhiPsi(this.res);
            int numRot = templateLib.numRotForResType(designIndex, AAType, phipsi[0], phipsi[1]);
=======
    for(
    String AAType
    :allowedAAs)

    {
        int numDihedrals = templateLib.numDihedralsForResType(AAType);
>>>>>>> 7c34221e

        //	Compute phi and psi, necessary for backbone dependent rotamers.
        double[] phipsi = Protractor.getPhiPsi(this.res);
        int numRot = templateLib.numRotForResType(designIndex, AAType, phipsi[0], phipsi[1]);

        //resDOFs is all sidechain DOFs, for now
        ArrayList<DegreeOfFreedom> dofListForRot = new ArrayList<>();
        for (int dih = 0; dih < numDihedrals; dih++)//get the first numDihedrals dihedrals
        {
            dofListForRot.add(resDOFs.get(dih));
        }

        for (ArrayList<int[]> pertState : pertStates) {

            if (AAType.equalsIgnoreCase("PRO")) {//special case: has ring pucker
                //If PRO is set to be flexible we'll assume this includes pucker flexibility
                //(the main flexibility of proline)
                for (int puckerVal : new int[]{0, 1}) {//create both puckers
                    createRC(null, AAType, null, -1, contSCFlex, dofListForRot, puckerVal,
                            strandDOFs, bfb, pertState, perts, pertIntervals, false);
                }
            } else if (numRot == 0) {//ALA or GLY: no rotamers or dihedrals, so create a single rigid RC (or one for each pert state)
                createRC(null, AAType, null, -1, contSCFlex, dofListForRot, -1, strandDOFs, bfb,
                        pertState, perts, pertIntervals, false);
            } else {
                boolean AATypeUsesEllipses = useEllipses && (numDihedrals > 1);//ellipses only meaningful if > 1 dihedral

                for (int rot = 0; rot < numRot; rot++) {

                    // get rotamer dihedrals
                    double[] dihedrals = new double[numDihedrals];
                    for (int i = 0; i < numDihedrals; i++) {
                        dihedrals[i] = templateLib.getDihedralForRotamer(designIndex, AAType, phipsi[0], phipsi[1], rot, i);
                    }

                    createRC(dihedrals, AAType, null, rot, contSCFlex, dofListForRot, -1, strandDOFs,
                            bfb, pertState, perts, pertIntervals, AATypeUsesEllipses);
                }
            }
        }

    }

}

    private RC createRC(double[] dihedrals, String AAType, ResidueTemplate template, int rot, boolean contSCFlex, ArrayList<DegreeOfFreedom> dofListForRot,
                        int proPucker, ArrayList<DegreeOfFreedom> strandDOFs, BBFreeBlock bfb, ArrayList<int[]> pertState,
                        ArrayList<Perturbation> perts, ArrayList<ArrayList<double[]>> pertIntervals, boolean useEllipses) {

        //Create an RC with the specified rotamer and (if set) perturbation state
        //create RC
        ArrayList<Double> dofLB = new ArrayList<>();//lower bounds on each DOF for this RC
        ArrayList<Double> dofUB = new ArrayList<>();//upper bounds

        // no dihedrals? use an empty array so downstream stuff doesn't throw NPEs
        if (dihedrals == null) {
            dihedrals = new double[0];
        }

        ArrayList<EllipseCoordDOF> ellCoords = makeEllCoords(useEllipses, dihedrals, dofListForRot);

        boundRotDOFs(dofLB, dofUB, contSCFlex, dihedrals, ellCoords, useEllipses);

        ArrayList<DegreeOfFreedom> dofListForRC = new ArrayList<>();
        if (useEllipses) {
            dofListForRC.addAll(ellCoords);
            ellipsoidalDOFs.addAll(ellCoords);
        } else {
            dofListForRC.addAll(dofListForRot);
        }

        //Put in proline pucker if this is a proline
        if (AAType.equalsIgnoreCase("PRO")) {
            dofListForRC.add(res.pucker);
            dofLB.add((double) proPucker);
            dofUB.add((double) proPucker);
        }

        addStrandDOFs(strandDOFs, dofListForRC, dofLB, dofUB);
        addBFBDOFs(bfb, dofListForRC, dofLB, dofUB);
        addDEEPerDOFs(pertState, perts, pertIntervals, dofListForRC, dofLB, dofUB);

        RC newRC = new RC(AAType, template, rot, dofListForRC, dofLB, dofUB, RCs.size());

        RCs.add(newRC);

        return newRC;
    }

    private void boundRotDOFs(ArrayList<Double> dofLB, ArrayList<Double> dofUB,
                              boolean contSCFlex, double[] dihedrals, ArrayList<EllipseCoordDOF> ellCoords, boolean useEllipses) {
        //Put the bounds on a rotamer's degrees of freedom (dihedrals or ellipsoidal DOFs) in dofLB and dofUB

        for (int dih = 0; dih < dihedrals.length; dih++) {
            if (useEllipses) {
                if (contSCFlex) {
                    dofLB.add(ellipseMin);
                    double radMax = 30;
                    dofUB.add((dih == 0) ? radMax : // TODO: make this better
                            (dih == dihedrals.length - 1) ? ellipseFinAngMax : ellipseAngMax);
                } else {
                    dofLB.add(ellCoords.get(dih).getCurVal());
                    dofUB.add(ellCoords.get(dih).getCurVal());
                }
            } else {
                if (contSCFlex) {//allow continuous flexibility up to dihedFlexInterval in each direction
                    dofLB.add(dihedrals[dih] - dihedFlexInterval);
                    dofUB.add(dihedrals[dih] + dihedFlexInterval);
                } else {
                    dofLB.add(dihedrals[dih]);
                    dofUB.add(dihedrals[dih]);
                }
            }
        }
    }

    public double[] makeDOFBounds(double chi) {
        return new double[]{
                chi - PositionConfSpace.dihedFlexInterval,
                chi + PositionConfSpace.dihedFlexInterval
        };
    }

    private ArrayList<EllipseCoordDOF> makeEllCoords(boolean useEllipses, double dihValues[],
                                                     ArrayList<DegreeOfFreedom> dofListForRot) {
        //build the ellipsoidal coordinates for an RC.  Empty list if not using ellipses.  

        ArrayList<EllipseCoordDOF> ellCoords = new ArrayList<>();

        if (useEllipses) {
            // generate the list of ellipsoidal DOFs
            // TODO: move getellipsoidalcoords to ellipsetransform
            double[] ellValues = getEllipsoidalCoords(dihValues);
            DoubleMatrix2D A = DoubleFactory2D.dense.identity(ellValues.length);
            DoubleMatrix1D c = DoubleFactory1D.dense.make(new double[ellValues.length]);
            for (int i = 0; i < ellValues.length; i++) {
                EllipseCoordDOF ellDOF = new EllipseCoordDOF(
                        (i == 0),
                        i,
                        ellValues[i],
                        A,
                        dofListForRot,
                        dihValues);
                ellCoords.add(ellDOF);

            }
        }

        return ellCoords;
    }


    //methods to add DOFs besides sidechain flexibility to an RC
    private void addStrandDOFs(ArrayList<DegreeOfFreedom> strandDOFs, ArrayList<DegreeOfFreedom> dofListForRC,
                               ArrayList<Double> dofLB, ArrayList<Double> dofUB) {
        //Add strand rotation/translation DOFs to an RC, if there are any, putting them in dofListForRC, dofLB, and dofUB
        //these are DOFs whose strand includes this residue!
        for (DegreeOfFreedom strandDOF : strandDOFs) {
            dofListForRC.add(strandDOF);
            double[] bounds = MoveableStrand.getStrandDOFBounds(strandDOF);
            dofLB.add(bounds[0]);
            dofUB.add(bounds[1]);
        }
    }

    private void addBFBDOFs(BBFreeBlock bfb, ArrayList<DegreeOfFreedom> dofListForRC,
                            ArrayList<Double> dofLB, ArrayList<Double> dofUB) {
        //Add free-BB block DOFs to an RC, if any

        if (bfb != null) {//This res is in a free-backbone block
            ArrayList<BBFreeDOF> bbFreeDOFs = bfb.getDOFs();
            double freeDOFVoxel[][] = bfb.getFreeDOFVoxel();

            for (int dnum = 0; dnum < bbFreeDOFs.size(); dnum++) {
                dofListForRC.add(bbFreeDOFs.get(dnum));
                dofLB.add(freeDOFVoxel[0][dnum]);
                dofUB.add(freeDOFVoxel[1][dnum]);
            }
        }
    }

    private void addDEEPerDOFs(ArrayList<int[]> pertState,
                               ArrayList<Perturbation> perts, ArrayList<ArrayList<double[]>> pertIntervals,
                               ArrayList<DegreeOfFreedom> dofListForRC,
                               ArrayList<Double> dofLB, ArrayList<Double> dofUB) {
        //Add DEEPer DOFs to an RC, if any

        if (pertState != null) {
            //need to add DEEPer DOFs

            for (int[] singlePertState : pertState) {
                int pertNum = singlePertState[0];//number (in perts) of the perturbation we're adding
                int pertStateNum = singlePertState[1];//state of this perturbation
                dofListForRC.add(perts.get(pertNum));

                double[] pertInterval = pertIntervals.get(pertNum).get(pertStateNum);//interval for this perturbation in this state
                dofLB.add(pertInterval[0]);
                dofUB.add(pertInterval[1]);
            }
        }
    }

    private void boundRotDOFs(ArrayList<Double> dofLB, ArrayList<Double> dofUB, int numDihedrals,
                              boolean contSCFlex, double[] dihValues, ArrayList<EllipseCoordDOF> ellCoords, boolean useEllipses) {
        //Put the bounds on a rotamer's degrees of freedom (dihedrals or ellipsoidal DOFs) in dofLB and dofUB

        for (int dih = 0; dih < numDihedrals; dih++) {
            if (useEllipses) {
                if (contSCFlex) {
                    dofLB.add(ellipseMin);
                    double radMax = 30;
                    dofUB.add((dih == 0) ? radMax : // TODO: make this better
                            (dih == numDihedrals - 1) ? ellipseFinAngMax : ellipseAngMax);
                } else {
                    dofLB.add(ellCoords.get(dih).getCurVal());
                    dofUB.add(ellCoords.get(dih).getCurVal());
                }
            } else {
                if (contSCFlex) {//allow continuous flexibility up to dihedFlexInterval in each direction
                    dofLB.add(dihValues[dih] - dihedFlexInterval);
                    dofUB.add(dihValues[dih] + dihedFlexInterval);
                } else {
                    dofLB.add(dihValues[dih]);
                    dofUB.add(dihValues[dih]);
                }
            }
        }
    }


    public double[] getEllipsoidalCoords(double[] dihedrals) {

        if (dihedrals.length == 0) {
            return new double[0];
        }

        // for now we're just using the unit sphere
        DoubleMatrix2D A = DoubleFactory2D.dense.identity(dihedrals.length);
        DoubleMatrix1D c = DoubleFactory1D.dense.make(new double[dihedrals.length]);

        EigenvalueDecomposition evd = new EigenvalueDecomposition(A);
        DoubleMatrix2D Q = evd.getV();
        DoubleMatrix2D L = evd.getD();
        DoubleMatrix2D qT = Q.viewDice().copy();
        Algebra alg = new Algebra();

        // first transform the cartesian coordinates based on the ellipse
        double[] s = new double[dihedrals.length];
        for (int i = 0; i < dihedrals.length; i++) {
            s[i] = dihedrals[i] - c.get(i);
        }
        double[] u = alg.mult(qT, DoubleFactory1D.dense.make(s)).toArray();
        double[] x = new double[u.length];
        for (int i = 0; i < u.length; i++) {
            x[i] = u[i] / Math.sqrt(L.get(i, i));
        }
        dihedrals = x;

        // now get elliptical coordinates
/*    	double radius = 0;
         for (double d : dihedrals) { radius += d*d; }
         radius = Math.sqrt(radius);*/
        int n = dihedrals.length;
        double[] phi = new double[n - 1];
        for (int i = 0; i < n - 1; i++) {
            double d = 0;
            for (int j = i; j < n; j++) {
                d += dihedrals[j] * dihedrals[j];
            }
            double quot = dihedrals[i] / Math.sqrt(d);
            phi[i] = Math.acos(quot);
        }
        if (dihedrals[n - 1] < 0) {
            phi[n - 2] = 2 * Math.PI - phi[n - 2];
        }
        double[] ellCoords = new double[n];
        ellCoords[0] = 0; //radius;
        for (int i = 1; i < n; i++) {
            ellCoords[i] = phi[i - 1];
        }
        return ellCoords;
    }

    public ArrayList<EllipseCoordDOF> getEllipsoidalArray() {
        return this.ellipsoidalDOFs;
    }

}<|MERGE_RESOLUTION|>--- conflicted
+++ resolved
@@ -85,87 +85,63 @@
                     if (true) {
                         RC rc = createRC(dihedrals, res.template.name, wtRots, i, contSCFlex, dofListForRot, -1, strandDOFs,
                                 bfb, pertState, perts, pertIntervals, rotUsesEllipses);
-<<<<<<< HEAD
                         wtRCs.add(rc);
                     } else {
                         RC rc = createRC(dihedrals, res.template.name, null, i, contSCFlex, dofListForRot, -1, strandDOFs,
                                 bfb, pertState, perts, pertIntervals, rotUsesEllipses);
                         wtRCs.add(rc);
-=======
-                    } else {
-                        RC rc = createRC(dihedrals, res.template.name, null, i, contSCFlex, dofListForRot, -1, strandDOFs,
-                                bfb, pertState, perts, pertIntervals, rotUsesEllipses);
->>>>>>> 7c34221e
                     }
                 }
-                wtRCs.add(rc);
-            }
-        }
-    }
-
-<<<<<<< HEAD
-        for (
-                String AAType
-                : allowedAAs)
-
+            }
+        }
+
+        for (String AAType : allowedAAs)
         {
             int numDihedrals = templateLib.numDihedralsForResType(AAType);
 
             //	Compute phi and psi, necessary for backbone dependent rotamers.
             double[] phipsi = Protractor.getPhiPsi(this.res);
             int numRot = templateLib.numRotForResType(designIndex, AAType, phipsi[0], phipsi[1]);
-=======
-    for(
-    String AAType
-    :allowedAAs)
-
-    {
-        int numDihedrals = templateLib.numDihedralsForResType(AAType);
->>>>>>> 7c34221e
-
-        //	Compute phi and psi, necessary for backbone dependent rotamers.
-        double[] phipsi = Protractor.getPhiPsi(this.res);
-        int numRot = templateLib.numRotForResType(designIndex, AAType, phipsi[0], phipsi[1]);
-
-        //resDOFs is all sidechain DOFs, for now
-        ArrayList<DegreeOfFreedom> dofListForRot = new ArrayList<>();
-        for (int dih = 0; dih < numDihedrals; dih++)//get the first numDihedrals dihedrals
-        {
-            dofListForRot.add(resDOFs.get(dih));
-        }
-
-        for (ArrayList<int[]> pertState : pertStates) {
-
-            if (AAType.equalsIgnoreCase("PRO")) {//special case: has ring pucker
-                //If PRO is set to be flexible we'll assume this includes pucker flexibility
-                //(the main flexibility of proline)
-                for (int puckerVal : new int[]{0, 1}) {//create both puckers
-                    createRC(null, AAType, null, -1, contSCFlex, dofListForRot, puckerVal,
-                            strandDOFs, bfb, pertState, perts, pertIntervals, false);
-                }
-            } else if (numRot == 0) {//ALA or GLY: no rotamers or dihedrals, so create a single rigid RC (or one for each pert state)
-                createRC(null, AAType, null, -1, contSCFlex, dofListForRot, -1, strandDOFs, bfb,
-                        pertState, perts, pertIntervals, false);
-            } else {
-                boolean AATypeUsesEllipses = useEllipses && (numDihedrals > 1);//ellipses only meaningful if > 1 dihedral
-
-                for (int rot = 0; rot < numRot; rot++) {
-
-                    // get rotamer dihedrals
-                    double[] dihedrals = new double[numDihedrals];
-                    for (int i = 0; i < numDihedrals; i++) {
-                        dihedrals[i] = templateLib.getDihedralForRotamer(designIndex, AAType, phipsi[0], phipsi[1], rot, i);
+
+            //resDOFs is all sidechain DOFs, for now
+            ArrayList<DegreeOfFreedom> dofListForRot = new ArrayList<>();
+            for (int dih = 0; dih < numDihedrals; dih++)//get the first numDihedrals dihedrals
+            {
+                dofListForRot.add(resDOFs.get(dih));
+            }
+
+            for (ArrayList<int[]> pertState : pertStates) {
+
+                if (AAType.equalsIgnoreCase("PRO")) {//special case: has ring pucker
+                    //If PRO is set to be flexible we'll assume this includes pucker flexibility
+                    //(the main flexibility of proline)
+                    for (int puckerVal : new int[]{0, 1}) {//create both puckers
+                        createRC(null, AAType, null, -1, contSCFlex, dofListForRot, puckerVal,
+                                strandDOFs, bfb, pertState, perts, pertIntervals, false);
                     }
-
-                    createRC(dihedrals, AAType, null, rot, contSCFlex, dofListForRot, -1, strandDOFs,
-                            bfb, pertState, perts, pertIntervals, AATypeUsesEllipses);
-                }
-            }
-        }
-
-    }
-
-}
+                } else if (numRot == 0) {//ALA or GLY: no rotamers or dihedrals, so create a single rigid RC (or one for each pert state)
+                    createRC(null, AAType, null, -1, contSCFlex, dofListForRot, -1, strandDOFs, bfb,
+                            pertState, perts, pertIntervals, false);
+                } else {
+                    boolean AATypeUsesEllipses = useEllipses && (numDihedrals > 1);//ellipses only meaningful if > 1 dihedral
+
+                    for (int rot = 0; rot < numRot; rot++) {
+
+                        // get rotamer dihedrals
+                        double[] dihedrals = new double[numDihedrals];
+                        for (int i = 0; i < numDihedrals; i++) {
+                            dihedrals[i] = templateLib.getDihedralForRotamer(designIndex, AAType, phipsi[0], phipsi[1], rot, i);
+                        }
+
+                        createRC(dihedrals, AAType, null, rot, contSCFlex, dofListForRot, -1, strandDOFs,
+                                bfb, pertState, perts, pertIntervals, AATypeUsesEllipses);
+                    }
+                }
+            }
+
+        }
+
+    }
 
     private RC createRC(double[] dihedrals, String AAType, ResidueTemplate template, int rot, boolean contSCFlex, ArrayList<DegreeOfFreedom> dofListForRot,
                         int proPucker, ArrayList<DegreeOfFreedom> strandDOFs, BBFreeBlock bfb, ArrayList<int[]> pertState,
