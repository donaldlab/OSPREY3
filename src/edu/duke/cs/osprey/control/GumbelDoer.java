/*
 * To change this license header, choose License Headers in Project Properties.
 * To change this template file, choose Tools | Templates
 * and open the template in the editor.
 */
package edu.duke.cs.osprey.control;

import edu.duke.cs.osprey.astar.ConfTree;
import edu.duke.cs.osprey.astar.comets.UpdatedPruningMatrix;
import edu.duke.cs.osprey.astar.kadee.GumbelMapTree;
import edu.duke.cs.osprey.astar.partfunc.partFuncTree;
import edu.duke.cs.osprey.confspace.RCTuple;
import edu.duke.cs.osprey.confspace.SearchProblem;
import edu.duke.cs.osprey.ematrix.EnergyMatrix;
import edu.duke.cs.osprey.energy.PoissonBoltzmannEnergy;
import edu.duke.cs.osprey.partitionfunctionbounds.DiscretePartFunc;
import edu.duke.cs.osprey.partitionfunctionbounds.MarkovRandomField;
import edu.duke.cs.osprey.partitionfunctionbounds.MinSpanningTree;
import edu.duke.cs.osprey.partitionfunctionbounds.ReparamMRF;
import edu.duke.cs.osprey.partitionfunctionbounds.SCMF_Clamp;
import edu.duke.cs.osprey.partitionfunctionbounds.SelfConsistentMeanField;
import edu.duke.cs.osprey.partitionfunctionbounds.TRBP2;
import edu.duke.cs.osprey.partitionfunctionbounds.TRBPSeq;
import edu.duke.cs.osprey.partitionfunctionbounds.TRBP_Refactor;
import edu.duke.cs.osprey.pruning.Pruner;
import edu.duke.cs.osprey.pruning.PruningControl;
import edu.duke.cs.osprey.pruning.PruningMatrix;
import edu.duke.cs.osprey.tools.ExpFunction;
import java.math.BigDecimal;
import java.util.ArrayList;
import java.util.HashMap;
import java.util.List;
import java.util.stream.Collectors;

/**
 *
 * @author hmn5
 */
public class GumbelDoer {

    ConfigFileParser cfp;
    SearchProblem sp;
    final static double constRT = PoissonBoltzmannEnergy.constRT;
    ExpFunction ef = new ExpFunction();
    boolean testSCMF = true;

    public GumbelDoer(ConfigFileParser aCFP) {
        this.cfp = aCFP;
        this.cfp.params.setValue("STERICTHRESH", "1000");
        SearchProblem[] spList = cfp.getMSDSearchProblems();

        for (SearchProblem searchProb : spList) {
            loadEMatandPrune(searchProb, Double.POSITIVE_INFINITY);
        }

        sp = spList[0];
        if (testSCMF) {
//            testSCMF(sp);

            UpdatedPruningMatrix upm = new UpdatedPruningMatrix(sp.pruneMat);
           /* prune(sp, upm, 10);
            if (true) {
                partFuncTree tree = new partFuncTree(sp.emat, upm);
                double logZ = tree.computeEpsilonApprox(0.1);
                System.out.println("Epsilon Approx BB: " + logZ);
            }
            */
            ReparamMRF mrf = new ReparamMRF(sp.emat, upm, 0.0);
            TRBP_Refactor trbpR = new TRBP_Refactor(mrf);
<<<<<<< HEAD

/*            TRBPSeq trbp = new TRBPSeq(mrf);
=======
            
            TRBPSeq trbp = new TRBPSeq(mrf);
>>>>>>> 62bcba60
            double ubLogZ = trbp.getLogZ();
            System.out.println("ubLogZ: " + ubLogZ);
            if (false) {
                DiscretePartFunc dpf = new DiscretePartFunc(sp, 0.1);
                double logZKStar = dpf.getLogZ();
                System.out.println("KStar LogZ: " + logZKStar);
            }
            */
        } else {


            /*        int numIter = 500;
             double logZest = computePartFunctionEstimate(sp, numIter);
             System.out.println("Lower Bound after " + numIter + " iterations: " + logZest);

             /*        double ubKStarBound = computeKStarUB(sp, numIter);
             System.out.println("KStar Based UB: " + ubKStarBound);
             double lbKStarUnboundP = computePartFunctionEstimate(spList[1], numIter);
             double lbKStarUnboundL = computePartFunctionEstimate(spList[2], numIter);

             double KStarUB = ubKStarBound - lbKStarUnboundL - lbKStarUnboundP;
             System.out.println("KStar Bound: " + KStarUB);
             */
            //MarkovRandomField mrf = new MarkovRandomField(sp, 0.0);
            ReparamMRF rMRF = new ReparamMRF(sp, 0.0);
            double gmec = computeGMECLB(sp);
            System.out.println("LB GMEC: " + gmec);
            /*        SelfConsistentMeanField scmf = new SelfConsistentMeanField(mrf);
             double startTime = System.currentTimeMillis();
             scmf.run();
             double totalTime = System.currentTimeMillis() - startTime;
             System.out.println("Took " + totalTime + " milliseconds to run");
             double lb = scmf.getLBLogZ();
             System.out.println("Lower Bound: " + lb);

             SelfConsistentMeanField_Parallel scmfP = new SelfConsistentMeanField_Parallel(mrf);
             scmfP.run();
             double lbP = scmfP.getLBLogZ();
             System.out.println("Lower Bound Parallel: " + lbP);
             */
            SCMF_Clamp scmfC = new SCMF_Clamp(rMRF);
            double lbC = scmfC.getLogZLB();
            System.out.println("Lower Bound Clamped: " + lbC);
            /*        MapPerturbation mp = new MapPerturbation(sp);
             double ubPert = mp.calcUBLogZ(1000);
             double ubPert2 = mp.calcUBLogZLPMax(5);
             System.out.println("Upper Bound MapPert: " + ubPert);
             System.out.println("Upper Bound MapPert2: " + ubPert2);

             TreeReweightedBeliefPropagation trbp = new TreeReweightedBeliefPropagation(mrf);
             double ub = trbp.getLogZ();
             System.out.println("Upper Bound: " + ub);
             */
            TRBP2 trbp2 = new TRBP2(rMRF);
            double ub2 = trbp2.calcUBLogZ();
            System.out.println("Upper Bound 2: " + ub2);


            /*        TRBPSeq trbpseq = new TRBPSeq(rMRF);
             double ub3 = trbpseq.getLogZ();
             System.out.println("Upper Bound 3: " + ub3);

             double effectiveEpsilon = 1 - Math.exp(lbP - ub3);
             System.out.println("EFFECTIVE Epsilon: " + effectiveEpsilon);
             */
            partFuncTree tree = new partFuncTree(sp);
            double logZ = tree.computeEpsilonApprox(0.1);
            System.out.println("LogZ: " + logZ);
            System.out.println("Num Confs Enumerated: " + tree.numConfsEnumerated);
            /*        MarkovRandomField mrf = new MarkovRandomField(sp, 0.0);
             SelfConsistentMeanField scmf = new SelfConsistentMeanField(mrf);
             scmf.run();
             double lb = scmf.calcLBLogZ();
             System.out.println("Lower Bound: " + lb);
             TreeReweightedBeliefPropagation trbp = new TreeReweightedBeliefPropagation(mrf);
             double ub = trbp.getLogZ();
             System.out.println("Upper Bound: " + ub);
             /*        Mplp mplp = new Mplp(sp.emat.numPos(), sp.emat, sp.pruneMat);
             int[] conf = new int[sp.emat.numPos()];
             Arrays.fill(conf, -1);
             double lpGmec = mplp.optimizeMPLP(conf, 1000);
             double entropy = trbp.getEntropy();
             double logZUB = -(lpGmec - this.constRT * entropy) / this.constRT;
             System.out.println("logZUB: " + logZUB);
             /*        MapPerturbation mp = new MapPerturbation(sp);
             int numBelow = 0;
             double average = 0.0;
             for (int i = 0; i < 1000; i++) {
             double ub = mp.calcUBLogZLPMax(10);
             if (ub < lb) {
             System.out.println("Upper: " + ub + "  Lower: " + lb);
             numBelow++;
             }
             average += ub;
             System.out.println("MPLP Iter: " + i + "  Sample: " + ub);
             }
             System.out.println("Num Below: " + numBelow);
             System.out.println("Average: "+average/1000);
             double kstarSCMF = kstarScoreSCMF(spList);
             System.out.println("KStar SCMF: " + kstarSCMF);
             System.out.println();

             //        double kstarGumbelSample = kstarScoreGumbelSample(spList, 300);
             double kstarSample = getLogKstarSampling2(spList, 300);
             System.out.println("KStar GumbelSample: " + kstarSample);
             */

            /*
             sp = cfp.getSearchProblem();
             loadEMatandPrune(this.sp, Double.POSITIVE_INFINITY);

             double average = 0.0;
             int averageNodesExpanded = 0;
             int numSamples = 1;
             for (int i = 0; i < numSamples; i++) {
             GumbelMapTree tree = new GumbelMapTree(sp);
             tree.nextConf();
             double score = tree.currentBestFeasibleScore;
             average += score;
             double logZestimate = -average / (this.constRT * (i + 1));
             System.out.println("Number of Nodes Expanded: " + tree.numExpanded);
             averageNodesExpanded += tree.numExpanded;
             System.out.println("Current Sample: " + -score / this.constRT);
             System.out.println("Current Average: " + logZestimate);
             System.out.println("Current Average Nodes Exp: " + averageNodesExpanded / (i + 1));
             }
             System.out.println("Average Nodes Expanded: " + averageNodesExpanded / numSamples);
             double logZ = -average / (this.constRT * numSamples);
             System.out.println("Gumbel logZ: " + logZ);

             MarkovRandomField mrf = new MarkovRandomField(sp, 0.0);
             SelfConsistentMeanField scmf = new SelfConsistentMeanField(mrf);
             scmf.run();
             double lowerZ = scmf.calcLBLogZ();
             System.out.println("SCMF LogZ: " + lowerZ);
             MapPerurbation mpert = new MapPerurbation(sp, true);
             double upperZ = mpert.calcUBLogZ(200);
             System.out.println("MapPert LogZ:" + upperZ); */
        }
    }

    private void testSCMF(SearchProblem searchProb) {
        EnergyMatrix emat = searchProb.emat;
        double eCutt = 0.0;

        double pi = Double.POSITIVE_INFINITY;
        double pi1 = 50;
        double pi2 = 40;
        double pi3 = 30;
        double pi4 = 20;
        double pi5 = 10;

        ReparamMRF mrf = new ReparamMRF(emat, searchProb.pruneMat, eCutt);
        SCMF_Clamp scmf = new SCMF_Clamp(mrf);
        double lb = scmf.getLogZLB();
        System.out.println("Lower Bound: " + lb + " with pruning interval " + pi);

        UpdatedPruningMatrix upm1 = new UpdatedPruningMatrix(searchProb.pruneMat);
        prune(searchProb, upm1, pi1);
        ReparamMRF mrf1 = new ReparamMRF(emat, upm1, eCutt);
        SCMF_Clamp scmf1 = new SCMF_Clamp(mrf1);
        double lb1 = scmf1.getLogZLB();
        System.out.println("Lower Bound: " + lb1 + " with pruning interval " + pi1);

        UpdatedPruningMatrix upm2 = new UpdatedPruningMatrix(searchProb.pruneMat);
        prune(searchProb, upm2, pi2);
        ReparamMRF mrf2 = new ReparamMRF(emat, upm2, eCutt);
        SCMF_Clamp scmf2 = new SCMF_Clamp(mrf2);
        double lb2 = scmf2.getLogZLB();
        System.out.println("Lower Bound: " + lb2 + " with pruning interval " + pi2);

        UpdatedPruningMatrix upm3 = new UpdatedPruningMatrix(searchProb.pruneMat);
        prune(searchProb, upm3, pi3);
        ReparamMRF mrf3 = new ReparamMRF(emat, upm3, eCutt);
        SCMF_Clamp scmf3 = new SCMF_Clamp(mrf3);
        double lb3 = scmf3.getLogZLB();
        System.out.println("Lower Bound: " + lb3 + " with pruning interval " + pi3);

        UpdatedPruningMatrix upm4 = new UpdatedPruningMatrix(searchProb.pruneMat);
        prune(searchProb, upm4, pi4);
        ReparamMRF mrf4 = new ReparamMRF(emat, upm4, eCutt);
        SCMF_Clamp scmf4 = new SCMF_Clamp(mrf4);
        double lb4 = scmf4.getLogZLB();
        System.out.println("Lower Bound: " + lb4 + " with pruning interval " + pi4);

        UpdatedPruningMatrix upm5 = new UpdatedPruningMatrix(searchProb.pruneMat);
        prune(searchProb, upm5, pi5);
        ReparamMRF mrf5 = new ReparamMRF(emat, upm5, eCutt);
        SCMF_Clamp scmf5 = new SCMF_Clamp(mrf5);
        double lb5 = scmf5.getLogZLB();
        System.out.println("Lower Bound: " + lb5 + " with pruning interval " + pi5);
    }

    private void prune(SearchProblem sp, PruningMatrix pruneMat, double pruningInterval) {
        Pruner dee = new Pruner(sp, pruneMat, false, Double.POSITIVE_INFINITY, pruningInterval, false, false, false);
        dee.prune("GOLDSTEIN");
    }

    //Loads energy matrices and prune 
    private void loadEMatandPrune(SearchProblem searchProb, double pruningInterval) {
        System.out.println("Precomputing Energy Matrix for " + searchProb.name + " state");
        searchProb.loadEnergyMatrix();

        System.out.println("Initializing Pruning for " + searchProb.name + " state");
        initializePruning(searchProb);
        PruningControl pruning = cfp.setupPruning(searchProb, pruningInterval, false, false);
        pruning.prune();
    }

    private void initializePruning(SearchProblem searchProblem) {
        //Creates an efficient competitor pruning matrix
        searchProblem.competitorPruneMat = null;
        System.out.println("PRECOMPUTING COMPETITOR PRUNING MATRIX");
        //prune with 0 interval, anything that survives will be added as a competitor
        PruningControl compPruning = cfp.setupPruning(searchProblem, Double.POSITIVE_INFINITY, false, false);
        compPruning.setOnlyGoldstein(true);
        compPruning.prune();
        searchProblem.competitorPruneMat = searchProblem.pruneMat;
        searchProblem.pruneMat = null;
        System.out.println("COMPETITOR PRUNING DONE");
    }

    private double kstarScoreSCMF(SearchProblem[] spList) {
        double logZBound = getLogZSCMF(spList[0]);
        System.out.println("logZBound SCMF: " + logZBound);
        double logZProtein = getLogZSCMF(spList[1]);
        System.out.println("logZProtein SCMF: " + logZProtein);
        double logZLigand = getLogZSCMF(spList[2]);
        System.out.println("logZLigand SCMF: " + logZLigand);

        return logZBound - (logZLigand + logZProtein);
    }

    private double getLogZSCMF(SearchProblem searchProb) {
        MarkovRandomField mrf = new MarkovRandomField(searchProb, 0.0);
        SelfConsistentMeanField scmf = new SelfConsistentMeanField(mrf);
        scmf.run();
        double logZ = scmf.calcLBLogZ();

        return logZ;
    }

    private double getLogZGumbelSample(SearchProblem searchProb, int numSamples) {
        double average = 0.0;
        int averageNodesExpanded = 0;
        for (int i = 0; i < numSamples; i++) {
            GumbelMapTree tree = new GumbelMapTree(searchProb);
            tree.nextConf();
            double score = tree.currentBestFeasibleScore;
            average += score;
            double logZestimate = -average / (this.constRT * (i + 1));
            System.out.println("Number of Nodes Expanded: " + tree.numExpanded);
            averageNodesExpanded += tree.numExpanded;
            System.out.println("Current Sample: " + -score / this.constRT);
            System.out.println("Current Average: " + logZestimate);
            System.out.println("Current Average Nodes Exp: " + averageNodesExpanded / (i + 1));
        }
        System.out.println("Average Nodes Expanded: " + averageNodesExpanded / numSamples);
        double logZ = -average / (this.constRT * numSamples);
        System.out.println("Gumbel logZ: " + logZ);

        return logZ;
    }

    private double kstarScoreGumbelSample(SearchProblem[] spList, int numSamples) {
        double logZBound = getLogZGumbelSample(spList[0], numSamples);
        double logZProtein = getLogZGumbelSample(spList[1], numSamples);
        double logZLigand = getLogZGumbelSample(spList[2], numSamples);

        return logZBound - (logZLigand + logZProtein);
    }

    private HashMap<Integer, Integer> getUnboundPosNum2BoundPosNum(SearchProblem unboundSP, SearchProblem boundSP) {
        List<String> resNumsUnbound = unboundSP.confSpace.posFlex.stream()
                .map(posFlex -> posFlex.res.resNum)
                .collect(Collectors.toCollection(ArrayList::new));

        List<String> resNumsBound = boundSP.confSpace.posFlex.stream()
                .map(posFlex -> posFlex.res.resNum)
                .collect(Collectors.toCollection(ArrayList::new));

        HashMap<Integer, Integer> unboundPosToBoundPos = new HashMap<>();
        for (int pos = 0; pos < unboundSP.confSpace.numPos; pos++) {
            //Get the index of the corresponding resNum for the unbound pos
            //in the boun resNum list.
            unboundPosToBoundPos.put(pos, resNumsBound.indexOf(resNumsUnbound.get(pos)));
        }

        return unboundPosToBoundPos;
    }

    private void getBoundPosNum2UnboundPosNum(SearchProblem unboundSP, SearchProblem boundSP, HashMap<Integer, Integer> bound2Unbound) {
        List<String> resNumsUnbound = unboundSP.confSpace.posFlex.stream()
                .map(posFlex -> posFlex.res.resNum)
                .collect(Collectors.toCollection(ArrayList::new));

        List<String> resNumsBound = boundSP.confSpace.posFlex.stream()
                .map(posFlex -> posFlex.res.resNum)
                .collect(Collectors.toCollection(ArrayList::new));

        for (int pos = 0; pos < unboundSP.confSpace.numPos; pos++) {
            //Get the index of the corresponding resNum for the unbound pos
            //in the boun resNum list.
            if (resNumsUnbound.contains(resNumsBound.get(pos))) {
                bound2Unbound.put(pos, resNumsBound.indexOf(resNumsUnbound.get(pos)));
            }
        }
    }

    private void getBoundPosNum2UnboundSearchProblem(SearchProblem unboundSP, SearchProblem boundSP, HashMap<Integer, SearchProblem> bound2Unbound) {
        List<String> resNumsUnbound = unboundSP.confSpace.posFlex.stream()
                .map(posFlex -> posFlex.res.resNum)
                .collect(Collectors.toCollection(ArrayList::new));

        List<String> resNumsBound = boundSP.confSpace.posFlex.stream()
                .map(posFlex -> posFlex.res.resNum)
                .collect(Collectors.toCollection(ArrayList::new));

        for (int pos = 0; pos < unboundSP.confSpace.numPos; pos++) {
            //Get the index of the corresponding resNum for the unbound pos
            //in the boun resNum list.
            if (resNumsUnbound.contains(resNumsBound.get(pos))) {
                bound2Unbound.put(pos, unboundSP);
            }
        }
    }

    private int[][] getConfSamples(SearchProblem searchProb, int numSamples) {
        int[][] samples = new int[numSamples][searchProb.confSpace.numPos];

        for (int i = 0; i < numSamples; i++) {
            GumbelMapTree tree = new GumbelMapTree(searchProb);
            tree.nextConf();
            samples[i] = tree.currentBestFeasibleSolution;
        }

        return samples;
    }

    private int[][] getBoundSamplesFromUnboundSamples(SearchProblem boundSP, SearchProblem unboundSP1, int[][] samples1, SearchProblem unboundSP2, int[][] samples2) {
        //For now I will just combine the samples additively instead of multiplicatively 
        if (samples1.length != samples2.length) {
            throw new RuntimeException("Error: Unbound States Have Different Number of Samples");
        }

        HashMap<Integer, Integer> unboundSP1Pos2BoundPos = getUnboundPosNum2BoundPosNum(unboundSP1, boundSP);
        HashMap<Integer, Integer> unboundSP2Pos2BoundPos = getUnboundPosNum2BoundPosNum(unboundSP2, boundSP);

        int numSamples = samples1.length;
        int[][] boundSamples = new int[numSamples][boundSP.confSpace.numPos];

        for (int i = 0; i < numSamples; i++) {
            int[] unbound1Sample = samples1[i];
            int[] unbound2Sample = samples2[i];

            int[] boundSample = new int[boundSP.confSpace.numPos];
            for (int pos1 = 0; pos1 < unboundSP1.confSpace.numPos; pos1++) {
                int boundPosNum = unboundSP1Pos2BoundPos.get(pos1);
                boundSample[boundPosNum] = unbound1Sample[pos1];
            }
            for (int pos2 = 0; pos2 < unboundSP2.confSpace.numPos; pos2++) {
                int boundPosNum = unboundSP2Pos2BoundPos.get(pos2);
                boundSample[boundPosNum] = unbound2Sample[pos2];
            }

            boundSamples[i] = boundSample;
        }

        return boundSamples;
    }

    private double[] getSampleEnergies(SearchProblem searchProb, int[][] samples) {
        int numSamples = samples.length;

        double[] sampleEs = new double[numSamples];
        for (int i = 0; i < numSamples; i++) {
            int[] conf = samples[i];
            double E = searchProb.emat.getInternalEnergy(new RCTuple(conf));
            sampleEs[i] = E;
        }

        return sampleEs;
    }

    private double getLogKstarSampling(SearchProblem[] spList, int numSamples) {
        SearchProblem boundSP = spList[0];
        SearchProblem unboundSP1 = spList[1];
        SearchProblem unboundSP2 = spList[2];

        int[][] samplesUnbound1 = getConfSamples(unboundSP1, numSamples);
        double[] sampleEnergyUnbound1 = getSampleEnergies(unboundSP1, samplesUnbound1);
        int[][] samplesUnbound2 = getConfSamples(unboundSP2, numSamples);
        double[] sampleEnergyUnbound2 = getSampleEnergies(unboundSP2, samplesUnbound2);
        int[][] samplesBound = getBoundSamplesFromUnboundSamples(boundSP, unboundSP1, samplesUnbound1, unboundSP2, samplesUnbound2);
        double[] sampleEnergyBound = getSampleEnergies(boundSP, samplesBound);

        double averageDiffE = computeAverageDiffEnergy(sampleEnergyBound, sampleEnergyUnbound1, sampleEnergyUnbound2);
        return -averageDiffE / this.constRT;
    }

    private double getLogKstarSampling2(SearchProblem[] spList, int numSamples) {
        SearchProblem boundSP = spList[0];
        SearchProblem unboundSP1 = spList[1];
        SearchProblem unboundSP2 = spList[2];

        int[][] samplesBound = getConfSamples(boundSP, numSamples);
        double[] boundSamplesE = getSampleEnergies(boundSP, samplesBound);
        HashMap<Integer, SearchProblem> bound2UnboundSearchProb = new HashMap<>();
        getBoundPosNum2UnboundSearchProblem(unboundSP1, boundSP, bound2UnboundSearchProb);
        getBoundPosNum2UnboundSearchProblem(unboundSP2, boundSP, bound2UnboundSearchProb);

        int[][] unboundSample1 = getUnboundSamples(unboundSP1, samplesBound, bound2UnboundSearchProb);
        double[] unboundSamples1E = getSampleEnergies(unboundSP1, unboundSample1);
        int[][] unboundSample2 = getUnboundSamples(unboundSP2, unboundSample1, bound2UnboundSearchProb);
        double[] unboundSamples2E = getSampleEnergies(unboundSP2, unboundSample2);

        double averageDiffE = computeAverageDiffEnergy(boundSamplesE, unboundSamples1E, unboundSamples2E);
        return averageDiffE / this.constRT;
    }

    private int[][] getUnboundSamples(SearchProblem unboundSP, int[][] boundSamples, HashMap<Integer, SearchProblem> bound2UnboundSP) {
        int numSamples = boundSamples.length;
        int[][] unboundSamples = new int[numSamples][unboundSP.confSpace.numPos];

        for (int i = 0; i < numSamples; i++) {
            int[] boundSample = boundSamples[i];
            int[] unboundSample = new int[unboundSP.confSpace.numPos];
            int iter = 0;
            for (int pos = 0; pos < boundSample.length; pos++) {
                if (bound2UnboundSP.get(pos) == unboundSP) {
                    unboundSample[iter] = boundSample[pos];
                    iter++;
                }
            }
            unboundSamples[i] = unboundSample;
        }
        return unboundSamples;
    }

    private double computeAverageDiffEnergy(double[] boundSample, double[] unboundSample1, double[] unboundSample2) {
        if ((boundSample.length != unboundSample1.length) || (boundSample.length != unboundSample2.length)) {
            throw new RuntimeException("Bound and Unbound Samples Have Different Length");
        }
        int numSamples = boundSample.length;

        double average = 0;
        for (int i = 0; i < numSamples; i++) {
            double boundE = boundSample[i];
            double unboundE = unboundSample1[i] + unboundSample2[i];
            average += (boundE - unboundE);
        }
        average = average / numSamples;

        return average;
    }

    private void testSyntheticMST() {
        int numNodes = 5;
        boolean[][] interactionGraph = getCompleteGraph(numNodes);
        double[][] edgeWeights = new double[numNodes][];
        for (int i = 0; i < numNodes; i++) {
            edgeWeights[i] = new double[i];
            for (int j = 0; j < i; j++) {
                if (i - j == 1) {
                    edgeWeights[i][j] = -10;
                } else {
                    edgeWeights[i][j] = 10;
                }
            }
        }
        MinSpanningTree mst = new MinSpanningTree(edgeWeights, interactionGraph);
        double[][] vector = mst.mstVector;
    }

    boolean[][] getCompleteGraph(int numNodes) {
        boolean[][] interactionGraph = new boolean[numNodes][];
        for (int i = 0; i < numNodes; i++) {
            interactionGraph[i] = new boolean[numNodes];
            for (int j = 0; j < numNodes; j++) {
                if (j != i) {
                    interactionGraph[i][j] = true;
                } else {
                    interactionGraph[i][j] = false;
                }
            }
        }
        return interactionGraph;
    }

    private double computePartFunctionEstimate(SearchProblem sp, int numIter) {
        double gmecE = 0.0;
        double partFunc = 0.0;
        ConfTree tree = new ConfTree(sp);
        for (int i = 0; i < numIter; i++) {
            int[] conf = tree.nextConf();
            if (conf == null) {
                break;
            }
            double energy = sp.emat.getInternalEnergy(new RCTuple(conf));
            if (i == 0) {
                gmecE = -energy / constRT;
                partFunc += 1;
            } else {
                double normalized = (-energy / constRT) - gmecE;
                partFunc += Math.exp(normalized);
            }
        }
        return gmecE + Math.log(partFunc);
    }

    private double computeGMECLB(SearchProblem sp) {
        UpdatedPruningMatrix pm = new UpdatedPruningMatrix(sp.pruneMat);
        Pruner dee = new Pruner(sp, pm, false, Double.POSITIVE_INFINITY,
                0.0, false, false, false);
        dee.prune("GOLDSTEIN");
        ConfTree tree = new ConfTree(sp.emat, pm);
        int[] conf = tree.nextConf();
        double gmecE = sp.emat.getInternalEnergy(new RCTuple(conf));
        return -gmecE / constRT;
    }

    private double computeKStarUB(SearchProblem sp, int numIter) {
        double gmecE = 0.0;
        double partFunc = 0.0;
        double lastE = 0.0;
        ConfTree tree = new ConfTree(sp);
        for (int i = 0; i < numIter; i++) {
            int[] conf = tree.nextConf();
            if (conf == null) {
                break;
            }
            double energy = sp.emat.getInternalEnergy(new RCTuple(conf));
            if (i == 0) {
                gmecE = -energy / constRT;
                partFunc += 1;
            } else {
                double normalized = (-energy / constRT) - gmecE;
                partFunc += Math.exp(normalized);
                lastE = -energy;
            }
        }
        BigDecimal runningSumZ = this.ef.exp(gmecE);
        runningSumZ = runningSumZ.multiply(new BigDecimal(partFunc));
        BigDecimal numConfs = getNumConfs(sp).subtract(new BigDecimal(Integer.toString(numIter)));
        BigDecimal boundOnRemaining = this.ef.exp(lastE / constRT).multiply(numConfs);
        BigDecimal upperBound = runningSumZ.add(boundOnRemaining);
        return Math.log(upperBound.doubleValue());
    }

    private BigDecimal getNumConfs(SearchProblem sp) {
        BigDecimal numConfs = new BigDecimal("1");
        EnergyMatrix emat = sp.emat;
        PruningMatrix pruneMat = sp.pruneMat;
        for (int pos = 0; pos < emat.numPos(); pos++) {
            int numRC = pruneMat.unprunedRCsAtPos(pos).size();
            numConfs = numConfs.multiply(new BigDecimal(Integer.toString(numRC)));
        }
        return numConfs;
    }

    private static double computePartFunctionEstimate(EnergyMatrix emat, PruningMatrix pruneMat, int[] partialConf, int numIter) {
        UpdatedPruningMatrix upm = new UpdatedPruningMatrix(pruneMat);
        for (int pos = 0; pos < partialConf.length; pos++) {
            if (partialConf[pos] != -1) {
                for (int rc : pruneMat.unprunedRCsAtPos(pos)) {
                    if (rc != partialConf[pos]) {
                        upm.markAsPruned(new RCTuple(pos, rc));
                    }
                }
            }
        }

        double gmecE = 0.0;
        double partFunc = 0.0;
        ConfTree tree = new ConfTree(emat, upm);
        for (int i = 0; i < numIter; i++) {
            int[] conf = tree.nextConf();
            if (conf == null) {
                break;
            }
            double energy = emat.getInternalEnergy(new RCTuple(conf));
            if (i == 0) {
                gmecE = -energy / constRT;
                partFunc += 1;
            } else {
                double normalized = (-energy / constRT) - gmecE;
                partFunc += Math.exp(normalized);
            }
        }
        return gmecE + Math.log(partFunc);

    }

}<|MERGE_RESOLUTION|>--- conflicted
+++ resolved
@@ -67,13 +67,7 @@
             */
             ReparamMRF mrf = new ReparamMRF(sp.emat, upm, 0.0);
             TRBP_Refactor trbpR = new TRBP_Refactor(mrf);
-<<<<<<< HEAD
-
 /*            TRBPSeq trbp = new TRBPSeq(mrf);
-=======
-            
-            TRBPSeq trbp = new TRBPSeq(mrf);
->>>>>>> 62bcba60
             double ubLogZ = trbp.getLogZ();
             System.out.println("ubLogZ: " + ubLogZ);
             if (false) {
