/*
 * To change this license header, choose License Headers in Project Properties.
 * To change this template file, choose Tools | Templates
 * and open the template in the editor.
 */
package edu.duke.cs.osprey.control;

import java.io.FileWriter;
import java.io.IOException;
import java.io.Writer;

import edu.duke.cs.osprey.confspace.ConfSearch.EnergiedConf;
import edu.duke.cs.osprey.confspace.ConfSearch.ScoredConf;
import edu.duke.cs.osprey.confspace.SearchProblem;

/**
 *
 * Prints information about a conformation
 * 
 * @author mhall44
 */
public class ConfPrinter {
	
    private static final int LabelSize = 30;
    private static final String LabelFormat = "\t%-" + LabelSize + "s";
    
    SearchProblem searchSpace;
    Writer confFileHandle;
    String confFileName;
    int numConfs;
    double minEnergy;
    
    boolean printEPICEnergy;
    
    ConfPrinter(SearchProblem searchProb, String confFileName, boolean printEPICEnergy){
        //open (for writing) a file to record conformations in
        searchSpace = searchProb;
        this.confFileName = confFileName;
        this.numConfs = 0;
        this.minEnergy = Double.POSITIVE_INFINITY;
        this.printEPICEnergy = printEPICEnergy;
        
        try {
            // NOTE: don't use buffered writers here
            // we want to flush writes to disk ASAP so we keep as much info as
            // possible after a failure that aborts the program
            confFileHandle = new FileWriter(confFileName);
        }
        catch(Exception e){
            throw new RuntimeException("ERROR OPENING CONF FILE.  NAME: "
                    + confFileName + e.getMessage());
        }
    }
    
    public String getConfReport(int[] conf) {
        StringBuilder buf = new StringBuilder();
        
        buf.append(String.format(LabelFormat, "RCs (residue-based numbers)"));
        for (int rc : conf) {
            buf.append(String.format(" %3d", rc));
        }
        buf.append("\n");

        buf.append(String.format(LabelFormat, "Residue types"));
        for (int pos=0; pos<searchSpace.confSpace.numPos; pos++) {
            String resType = searchSpace.confSpace.posFlex.get(pos).RCs.get(conf[pos]).AAType;
            buf.append(String.format(" %3s", resType));
        }
        buf.append("\n");

        buf.append(String.format(LabelFormat, "Rotamer numbers"));
        for (int pos=0; pos<searchSpace.confSpace.numPos; pos++) {
            int rotNum = searchSpace.confSpace.posFlex.get(pos).RCs.get(conf[pos]).rotNum;
            buf.append(String.format(" %3d", rotNum));
        }
        buf.append("\n");
        
        return buf.toString();
    }
    
    public String getConfReport(EnergiedConf conf) {
        return getConfReport(conf, null);
    }
    
<<<<<<< HEAD
    public String getConfReport(EnergiedConf conf, Double minEnergy) {
        StringBuilder buf = new StringBuilder();
        
        buf.append(getConfReport(conf.getAssignments()));

        buf.append(String.format(LabelFormat + " %.6f", "Energy", conf.getEnergy()));
        if (minEnergy != null) {
            buf.append(String.format(" (best so far: %.6f)", minEnergy));
        }
        buf.append("\n");
        
        buf.append(String.format(LabelFormat + " %.6f (gap: %.6f)\n", "Score", conf.getScore(), Math.abs(conf.getScore() - conf.getEnergy())));
        
        // TODO: should conf printer really know what EPIC is?
        // useful to see EPIC energy (confE is regular E, lowerBound is tup-exp)
        if (printEPICEnergy) {
            buf.append(String.format(LabelFormat + "%.6f\n", "EPIC", searchSpace.EPICMinimizedEnergy(conf.getAssignments())));
        }
        
        return buf.toString();
=======
    public String getConfReport(EnergiedConf conf, EnergyWindow window) {
    	StringBuilder buf = new StringBuilder();
    	
    	int labelSize = 30;
    	String labelFormat = "\t%-" + labelSize + "s";
    	
		buf.append(String.format(labelFormat, "RCs (residue-based numbers)"));
		for(int rc : conf.getAssignments()){
			buf.append(String.format(" %3d", rc));
		}
		buf.append("\n");


		buf.append(String.format(labelFormat, "Residue types"));
		for(int pos=0; pos<searchSpace.confSpace.numPos; pos++){
			String resType = searchSpace.confSpace.posFlex.get(pos).RCs.get(conf.getAssignments()[pos]).AAType;
			buf.append(String.format(" %3s", resType));
		}
		buf.append("\n");


		buf.append(String.format(labelFormat, "Rotamer numbers"));
		for(int pos=0; pos<searchSpace.confSpace.numPos; pos++){
			int rotNum = searchSpace.confSpace.posFlex.get(pos).RCs.get(conf.getAssignments()[pos]).rotNum;
			buf.append(String.format(" %3d", rotNum));
		}
		buf.append("\n");

		Double epicEnergy = null;
		if(printEPICEnergy) { //useful to see EPIC energy (confE is regular E, lowerBound is tup-exp)
			epicEnergy = searchSpace.EPICMinimizedEnergy(conf.getAssignments());
		}
		
		buf.append(String.format(labelFormat + " %.6f", "Energy", conf.getEnergy()));
		if (window != null) {
			buf.append(String.format(" (best so far: %.6f)", window.getMin()));
		}
		buf.append("\n");
		
		buf.append(String.format(labelFormat + " %.6f (gap: %.6f", "Score", conf.getScore(), Math.abs(conf.getScore() - conf.getEnergy())));
		if (window != null) {
			buf.append(String.format(", remaining: %.6f", window.getMax() - conf.getScore()));
		}
		buf.append(")\n");
		
		if (epicEnergy != null) {
			buf.append(String.format(labelFormat + "%.6f\n", "EPIC", epicEnergy));
		}
		
    	return buf.toString();
>>>>>>> aec5b226
    }
    
    public String getConfReport(ScoredConf conf) {
        StringBuilder buf = new StringBuilder();
        buf.append(getConfReport(conf.getAssignments()));
        buf.append(String.format(LabelFormat + " %.6f\n", "Score", conf.getScore()));
        return buf.toString();
    }
    
    public void printConf(EnergiedConf conf){
        
        try {
        	
            confFileHandle.write((numConfs++) + " CONF: ");
            for(int rc : conf.getAssignments()){
                confFileHandle.write(rc + " ");
            }

            confFileHandle.write("RESTYPES: ");
            for(int pos=0; pos<searchSpace.confSpace.numPos; pos++){
                String resType = searchSpace.confSpace.posFlex.get(pos).RCs.get(conf.getAssignments()[pos]).AAType;
                confFileHandle.write(resType + " ");
            }

            confFileHandle.write("ROTS: ");
            for(int pos=0; pos<searchSpace.confSpace.numPos; pos++){
                int rotNum = searchSpace.confSpace.posFlex.get(pos).RCs.get(conf.getAssignments()[pos]).rotNum;
                confFileHandle.write( rotNum + " " );
            }

            minEnergy = Math.min(minEnergy, conf.getEnergy());

            Double epicEnergy = null;
            if(printEPICEnergy) { //useful to see EPIC energy (confE is regular E, lowerBound is tup-exp)
            	epicEnergy = searchSpace.EPICMinimizedEnergy(conf.getAssignments());
            }
            
            confFileHandle.write("Score: "+conf.getScore()+" Energy: "+conf.getEnergy()+" Best so far: "+minEnergy);
            if (epicEnergy != null) {
            	confFileHandle.write(" EPIC energy: " + searchSpace.EPICMinimizedEnergy(conf.getAssignments()));
            }
            confFileHandle.write("\n");
            
            // flush writes to disk immediately so we save as much info as possible after a failure
            confFileHandle.flush();
        }
        catch(IOException e){
            e.printStackTrace();
            throw new RuntimeException(e.getMessage());
        }
    }
    
    void closeConfFile(){
        //close it
        
        try {
            confFileHandle.close();
        }
        catch(Exception e){
            throw new RuntimeException("ERROR CLOSING CONF FILE.  NAME: "
                    + confFileName + e.getMessage());
        }
    }
}<|MERGE_RESOLUTION|>--- conflicted
+++ resolved
@@ -82,79 +82,30 @@
         return getConfReport(conf, null);
     }
     
-<<<<<<< HEAD
     public String getConfReport(EnergiedConf conf, Double minEnergy) {
         StringBuilder buf = new StringBuilder();
         
         buf.append(getConfReport(conf.getAssignments()));
 
-        buf.append(String.format(LabelFormat + " %.6f", "Energy", conf.getEnergy()));
-        if (minEnergy != null) {
-            buf.append(String.format(" (best so far: %.6f)", minEnergy));
-        }
-        buf.append("\n");
-        
-        buf.append(String.format(LabelFormat + " %.6f (gap: %.6f)\n", "Score", conf.getScore(), Math.abs(conf.getScore() - conf.getEnergy())));
-        
+	buf.append(String.format(LabelFormat + " %.6f", "Energy", conf.getEnergy()));
+	if (window != null) {
+		buf.append(String.format(" (best so far: %.6f)", window.getMin()));
+	}
+	buf.append("\n");
+	
+	buf.append(String.format(LabelFormat + " %.6f (gap: %.6f", "Score", conf.getScore(), Math.abs(conf.getScore() - conf.getEnergy())));
+	if (window != null) {
+		buf.append(String.format(", remaining: %.6f", window.getMax() - conf.getScore()));
+	}
+	buf.append(")\n");
+
         // TODO: should conf printer really know what EPIC is?
         // useful to see EPIC energy (confE is regular E, lowerBound is tup-exp)
         if (printEPICEnergy) {
             buf.append(String.format(LabelFormat + "%.6f\n", "EPIC", searchSpace.EPICMinimizedEnergy(conf.getAssignments())));
         }
-        
-        return buf.toString();
-=======
-    public String getConfReport(EnergiedConf conf, EnergyWindow window) {
-    	StringBuilder buf = new StringBuilder();
-    	
-    	int labelSize = 30;
-    	String labelFormat = "\t%-" + labelSize + "s";
-    	
-		buf.append(String.format(labelFormat, "RCs (residue-based numbers)"));
-		for(int rc : conf.getAssignments()){
-			buf.append(String.format(" %3d", rc));
-		}
-		buf.append("\n");
-
-
-		buf.append(String.format(labelFormat, "Residue types"));
-		for(int pos=0; pos<searchSpace.confSpace.numPos; pos++){
-			String resType = searchSpace.confSpace.posFlex.get(pos).RCs.get(conf.getAssignments()[pos]).AAType;
-			buf.append(String.format(" %3s", resType));
-		}
-		buf.append("\n");
-
-
-		buf.append(String.format(labelFormat, "Rotamer numbers"));
-		for(int pos=0; pos<searchSpace.confSpace.numPos; pos++){
-			int rotNum = searchSpace.confSpace.posFlex.get(pos).RCs.get(conf.getAssignments()[pos]).rotNum;
-			buf.append(String.format(" %3d", rotNum));
-		}
-		buf.append("\n");
-
-		Double epicEnergy = null;
-		if(printEPICEnergy) { //useful to see EPIC energy (confE is regular E, lowerBound is tup-exp)
-			epicEnergy = searchSpace.EPICMinimizedEnergy(conf.getAssignments());
-		}
-		
-		buf.append(String.format(labelFormat + " %.6f", "Energy", conf.getEnergy()));
-		if (window != null) {
-			buf.append(String.format(" (best so far: %.6f)", window.getMin()));
-		}
-		buf.append("\n");
-		
-		buf.append(String.format(labelFormat + " %.6f (gap: %.6f", "Score", conf.getScore(), Math.abs(conf.getScore() - conf.getEnergy())));
-		if (window != null) {
-			buf.append(String.format(", remaining: %.6f", window.getMax() - conf.getScore()));
-		}
-		buf.append(")\n");
-		
-		if (epicEnergy != null) {
-			buf.append(String.format(labelFormat + "%.6f\n", "EPIC", epicEnergy));
-		}
 		
     	return buf.toString();
->>>>>>> aec5b226
     }
     
     public String getConfReport(ScoredConf conf) {
