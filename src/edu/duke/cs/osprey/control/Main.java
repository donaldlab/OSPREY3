/*
 * To change this template, choose Tools | Templates
 * and open the template in the editor.
 */
package edu.duke.cs.osprey.control;

import edu.duke.cs.osprey.energy.LigandResEnergies;
import java.util.HashMap;
import java.util.Map;
import edu.duke.cs.osprey.energy.MultiTermEnergyFunction;
import edu.duke.cs.osprey.kstar.KSConfigFileParser;
import edu.duke.cs.osprey.parallelism.ThreadParallelism;
import edu.duke.cs.osprey.tests.UnitTestSuite;

/**
 *
 * @author mhall44
 * Parse arguments and call high-level functions like DEE/A* and K*
   These will each be controlled by dedicated classes, unlike in the old KSParser
   to keep this class more concise, and to separate these functions for modularity purposes
 */

public class Main {

	public static Map<String, Runnable> commands;
        
        private static final String usageString = "Command expects arguments "
                + "(e.g. -c KStar.cfg {findGMEC|calcKStar} System.cfg DEE.cfg";

	public static void main(String[] args){
		//args expected to be "-c KStar.cfg command config_file_1.cfg ..."

		debuggingCommands(args);

		String command = "";
		try{
                    command = args[2];
		}
		catch(Exception e){
			System.out.println(usageString);
			System.exit(1);
		}



		long startTime = System.currentTimeMillis();

		ConfigFileParser cfp = new ConfigFileParser(args);//args 1, 3+ are configuration files

                EnvironmentVars.openSpecialWarningLogs(cfp);
<<<<<<< HEAD
=======

		//load data files
		cfp.loadData();
>>>>>>> 524d0b6b

		//load data files
		cfp.loadData();


<<<<<<< HEAD
=======
		//DEBUG!!
		// set number of threads for energy function evaluation
		MultiTermEnergyFunction.setNumThreads( cfp.params.getInt("eEvalThreads") );
>>>>>>> 524d0b6b

		//DEBUG!!
		initCommands(args, cfp);

		if(commands.containsKey(command))
			commands.get(command).run();
		else
			throw new RuntimeException("ERROR: OSPREY command unrecognized: "+command);
                
                EnvironmentVars.closeSpecialWarningLogs();
                
		long endTime = System.currentTimeMillis();
		System.out.println("Total OSPREY execution time: " + ((endTime-startTime)/60000) + " minutes.");
		System.out.println("OSPREY finished");
	}

	private static void initCommands(String[] args, ConfigFileParser cfp) {
		
		// set degree of thread parallelism
		ThreadParallelism.setNumThreads(cfp.params.getInt("numThreads", ThreadParallelism.getNumThreads()));
		MultiTermEnergyFunction.setNumThreads(ThreadParallelism.getNumThreads());
		
		// TODO Auto-generated method stub
		commands = new HashMap<String, Runnable>();

		commands.put("findGMEC", new Runnable() {
			@Override
			public void run() {
				GMECFinder gf = new GMECFinder(cfp);
				gf.calcGMEC();
			}
		});

		commands.put("calcKStar", new Runnable() {
			@Override
			public void run() {
				// kstar subclasses configfileparser, so re-load
				KSConfigFileParser ksCfp = new KSConfigFileParser(args);
				ksCfp.loadData();
				
				KStarCalculator ksc = new KStarCalculator(ksCfp);
				ksc.calcKStarScores();
			}
		});

		commands.put("RunTests", new Runnable() {
			@Override
			public void run() {
				UnitTestSuite.runAllTests();
			}
		});

		commands.put("doCOMETS", new Runnable() {
			@Override
			public void run() {
				COMETSDoer cd = new COMETSDoer(args);
				cd.calcBestSequences();
			}
		});

		commands.put("calcLigResE", new Runnable() {
			@Override
			public void run() {
				LigandResEnergies lre = new LigandResEnergies(cfp.getParams());
				lre.printEnergies();
			}
		});
<<<<<<< HEAD

		commands.put("calcEnergy", new Runnable() {
			@Override
			public void run() {
				new EnergyCalculator().run(cfp);
			}
		});

=======

		commands.put("calcEnergy", new Runnable() {
			@Override
			public void run() {
				new EnergyCalculator().run(cfp);
			}
		});

>>>>>>> 524d0b6b
		commands.put("ConfInfo", new Runnable() {
			@Override
			public void run() {
				ConfInfo ci = new ConfInfo(cfp);
				ci.outputConfInfo();
			}
		});
	}

	// TODO: Move these into a test file, and just call it from the test.
	private static void debuggingCommands(String[] args){

		//MolecEObjFunction mof = (MolecEObjFunction)ObjectIO.readObject("OBJFCN1442697734046.dat", true);
		/*MolecEObjFunction mof = (MolecEObjFunction)ObjectIO.readObject("OBJFCN1442697735769.dat", true);

        CCDMinimizer minim = new CCDMinimizer(mof, false);
        DoubleMatrix1D bestVals = minim.minimize();
        double E = mof.getValue(bestVals);

        DoubleMatrix1D boxBottom = bestVals.copy();
        DoubleMatrix1D boxTop = bestVals.copy();
        for(int q=0; q<bestVals.size(); q++){
            boxTop.set(q, Math.min(mof.getConstraints()[1].get(q), bestVals.get(q)+1));
            boxBottom.set(q, Math.max(mof.getConstraints()[0].get(q), bestVals.get(q)-1));
        }

        for(int a=0; a<1000000; a++){

            DoubleMatrix1D x2 = bestVals.like();
            for(int q=0; q<bestVals.size(); q++)
                x2.set( q, boxBottom.get(q)+Math.random()*(boxTop.get(q)-boxBottom.get(q)) );

            double E2 = mof.getValue(x2);
            if(E2 < E-0.1){
                System.out.println("gg");
                DoubleMatrix1D dx = x2.copy();
                dx.assign( bestVals, Functions.minus );

                for(double t=1; true; t*=1.5){
                    dx.assign(Functions.mult(t));
                    x2.assign(dx);
                    x2.assign(bestVals, Functions.plus);

                    boolean oor = false;
                    for(int q=0; q<x2.size(); q++){
                        if( x2.get(q) > mof.getConstraints()[1].get(q) )
                            oor = true;
                        else if( x2.get(q) < mof.getConstraints()[0].get(q) )
                            oor = true;
                    }

                    if(oor)
                        break;

                    E2= mof.getValue(x2);
                    int aaa = 1;
                }
            }
        }

        System.exit(0);
		 */
		//anything we want to try as an alternate main function, for debugging purposes
		//likely will want to exit after doing this (specify here)
		//for normal operation, leave no uncommented code in this function

	}


}<|MERGE_RESOLUTION|>--- conflicted
+++ resolved
@@ -48,23 +48,11 @@
 		ConfigFileParser cfp = new ConfigFileParser(args);//args 1, 3+ are configuration files
 
                 EnvironmentVars.openSpecialWarningLogs(cfp);
-<<<<<<< HEAD
-=======
 
 		//load data files
 		cfp.loadData();
->>>>>>> 524d0b6b
-
-		//load data files
-		cfp.loadData();
-
-
-<<<<<<< HEAD
-=======
-		//DEBUG!!
-		// set number of threads for energy function evaluation
-		MultiTermEnergyFunction.setNumThreads( cfp.params.getInt("eEvalThreads") );
->>>>>>> 524d0b6b
+
+
 
 		//DEBUG!!
 		initCommands(args, cfp);
@@ -132,7 +120,6 @@
 				lre.printEnergies();
 			}
 		});
-<<<<<<< HEAD
 
 		commands.put("calcEnergy", new Runnable() {
 			@Override
@@ -141,16 +128,6 @@
 			}
 		});
 
-=======
-
-		commands.put("calcEnergy", new Runnable() {
-			@Override
-			public void run() {
-				new EnergyCalculator().run(cfp);
-			}
-		});
-
->>>>>>> 524d0b6b
 		commands.put("ConfInfo", new Runnable() {
 			@Override
 			public void run() {
