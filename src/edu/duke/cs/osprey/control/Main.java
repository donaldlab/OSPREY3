/*
 * To change this template, choose Tools | Templates
 * and open the template in the editor.
 */
package edu.duke.cs.osprey.control;

import java.io.File;
import java.util.ArrayList;
import java.util.HashMap;
import java.util.List;
import java.util.Map;
import java.util.StringJoiner;

import edu.duke.cs.osprey.energy.LigandResEnergies;
import edu.duke.cs.osprey.energy.MultiTermEnergyFunction;
import edu.duke.cs.osprey.gmec.GMECFinder;
import edu.duke.cs.osprey.gmec.SeqGMECFinder;
import edu.duke.cs.osprey.kstar.KSConfigFileParser;
import edu.duke.cs.osprey.minimization.CCDMinimizer;
import edu.duke.cs.osprey.parallelism.ThreadParallelism;
import edu.duke.cs.osprey.tools.FileTools;
import edu.duke.cs.osprey.tools.Stopwatch;

/**
 *
 * @author mhall44
 * Parse arguments and call high-level functions like DEE/A* and K*
   These will each be controlled by dedicated classes, unlike in the old KSParser
   to keep this class more concise, and to separate these functions for modularity purposes
 */

public class Main {
	
	public static final String Version = FileTools.readResource("/config/version").trim();
	
	public static enum Command {
		
		/**
		 * Prints the version and exits
		 */
		Version {
			@Override
			public void run(CommandArgs args) {
				System.out.println("OSPREY version: " + Main.Version);
			}
		},
		
		FindGMEC {
			@Override
			public void run(CommandArgs args) {
				ConfigFileParser cfp = args.loadConfig();
				GMECFinder gf = new GMECFinder();
				gf.init(cfp);
				gf.calcGMEC();
				args.cleanupConfig(cfp);
			}
		},
		
		FindSequences {
			@Override
			public void run(CommandArgs args) {
				ConfigFileParser cfp = args.loadConfig();
				GMECFinder gf = new GMECFinder();
				gf.init(cfp);
				gf.calcSequences();
				args.cleanupConfig(cfp);
			}
		},
		
		CalcKStar {
			@Override
			public void run(CommandArgs args) {
				ConfigFileParser cfp = args.loadConfig();
				KSConfigFileParser ksCfp = new KSConfigFileParser(cfp);
				KStarCalculator ksc = new KStarCalculator(ksCfp);
				ksc.calcKStarScores();
				args.cleanupConfig(cfp);
			}
		},
		
		DoCOMETS {
			@Override
			public void run(CommandArgs args) {
				ConfigFileParser cfp = args.loadConfig();
				COMETSDoer cd = new COMETSDoer(cfp);
				cd.calcBestSequences();
				args.cleanupConfig(cfp);
			}
		},

		MultiStateKStar {
			@Override
<<<<<<< HEAD
			public void run(CommandArgs args) {
				ConfigFileParser cfp = args.loadConfig();
				MultiStateKStarDoer msksd = new MultiStateKStarDoer(cfp);
=======
			public void run() {
				MSKStarDoer msksd = new MSKStarDoer(args);
>>>>>>> 9d8ca772
				msksd.calcBestSequences();
				args.cleanupConfig(cfp);
			}
		},
		
		CalcLigResE {
			@Override
			public void run(CommandArgs args) {
				ConfigFileParser cfp = args.loadConfig();
				LigandResEnergies lre = new LigandResEnergies(cfp.params);
				lre.printEnergies();
				args.cleanupConfig(cfp);
			}
		},
		
		CalcEnergy {
			@Override
			public void run(CommandArgs args) {
				ConfigFileParser cfp = args.loadConfig();
				new EnergyCalculator().run(cfp);
				args.cleanupConfig(cfp);
			}
		},
		
		ConfInfo {
			@Override
			public void run(CommandArgs args) {
				ConfigFileParser cfp = args.loadConfig();
				ConfInfo ci = new ConfInfo(cfp);
				ci.outputConfInfo();
				args.cleanupConfig(cfp);
			}
		},
		
		GpuInfo {
			@Override
			public void run(CommandArgs args) {
				edu.duke.cs.osprey.gpu.cuda.Diagnostics.main(null);
				edu.duke.cs.osprey.gpu.opencl.Diagnostics.main(null);
			}
		},

		FindSeqGMECs {
			@Override
			public void run(CommandArgs args) {
				ConfigFileParser cfp = args.loadConfig();
				new SeqGMECFinder(cfp).calcAllSeqGMECs();
				args.cleanupConfig(cfp);
			}
		};
		
		private static Map<String,Command> commands;
		
		static {
			commands = new HashMap<>();
			for (Command command : Command.values()) {
				commands.put(normalizeName(command.name()), command);
			}
		}
		
		public abstract void run(CommandArgs cargs);
		
		public static Command get(String name) {
			return commands.get(normalizeName(name));
		}
		
		public static String listNames() {
			StringJoiner joiner = new StringJoiner(", ");
			for (Command command : Command.values()) {
				joiner.add(command.name());
			}
			return joiner.toString();
		}
		
		public static String normalizeName(String name) {
			return name.toLowerCase();
		}
	}
	
	private static class CommandArgs {
		
		public final List<String> args;
		
		public CommandArgs() {
			args = new ArrayList<>();
		}
		
		public ConfigFileParser loadConfig() {
			
			// collect (and check) the config files
			List<File> configFiles = new ArrayList<>();
			boolean allExist = true;
			for (String path : args) {
				File configFile = new File(path);
				if (!configFile.exists()) {
					System.out.println("can't find config file: " + configFile.getAbsolutePath());
					allExist = false;
				}
				configFiles.add(configFile);
			}
			if (!allExist) {
				System.exit(1);
			}
			
			// load the config
			ConfigFileParser cfp = ConfigFileParser.makeFromFiles(configFiles);
			cfp.loadData();
			
			// init global state
			// TODO: get rid of global state
			EnvironmentVars.openSpecialWarningLogs(cfp);
			ThreadParallelism.setNumThreads(cfp.params.getInt("NumThreads"));
			MultiTermEnergyFunction.setNumThreads(ThreadParallelism.getNumThreads());
			CCDMinimizer.EConvTol = cfp.params.getDouble("CCDEConvTol");
			CCDMinimizer.numIter = cfp.params.getInt("CCDNumIter");
			
			return cfp;
		}
		
		public void cleanupConfig(ConfigFileParser cfp) {
			// TODO: get rid of global state
			EnvironmentVars.closeSpecialWarningLogs();
		}
	}

	public static void main(String[] args){
		
		// args expected to be "command config_file_1.cfg ..."
		
		// read the command name
		String commandName;
		try {
			commandName = args[0];
		}
		catch (Exception e) {
			System.out.println("OSPREY command needed. Try one of: " + Command.listNames());
			System.exit(1);
			return;
			// yeah, the return is redundant, but the compiler apparently doesn't know that
			// try commenting it out and see what happens =)
		}
		
		// lookup the command
		Command command = Command.get(commandName);
		if (command == null) {
			System.out.println("ERROR: OSPREY command unrecognized: " + commandName);
			System.exit(1);
			return;
		}
		
		// build the command args
		CommandArgs cargs = new CommandArgs();
		for (int i=1; i<args.length; i++) {
			cargs.args.add(args[i]);
		}
		
		// run the command (with timing)
		Stopwatch stopwatch = new Stopwatch().start();
		command.run(cargs);
		System.out.println("OSPREY finished, total execution time: " + stopwatch.stop().getTime() + ".");
	}
}<|MERGE_RESOLUTION|>--- conflicted
+++ resolved
@@ -90,14 +90,9 @@
 
 		MultiStateKStar {
 			@Override
-<<<<<<< HEAD
-			public void run(CommandArgs args) {
-				ConfigFileParser cfp = args.loadConfig();
-				MultiStateKStarDoer msksd = new MultiStateKStarDoer(cfp);
-=======
-			public void run() {
-				MSKStarDoer msksd = new MSKStarDoer(args);
->>>>>>> 9d8ca772
+			public void run(CommandArgs args) {
+				ConfigFileParser cfp = args.loadConfig();
+				MSKStarDoer msksd = new MSKStarDoer(cfp);
 				msksd.calcBestSequences();
 				args.cleanupConfig(cfp);
 			}
