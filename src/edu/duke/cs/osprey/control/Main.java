--- conflicted
+++ resolved
@@ -99,40 +99,29 @@
 				cd.calcBestSequences();
 			}
 		});
-		
+
 		commands.put("calcLigResE", new Runnable() {
 			@Override
 			public void run() {
 				LigandResEnergies lre = new LigandResEnergies(cfp.getParams());
 				lre.printEnergies();
 			}
-<<<<<<< HEAD
+		});
 
-		}
-				);
-                
-                
-                commands.put("ConfInfo",
-				new Runnable()
-		{
-			@Override
-			public void run() {
-				ConfInfo ci = new ConfInfo(cfp);
-                                ci.outputConfInfo();
-			}
-		}
-				);
-
-=======
-		});
-		
 		commands.put("calcEnergy", new Runnable() {
 			@Override
 			public void run() {
 				new EnergyCalculator().run(cfp);
 			}
 		});
->>>>>>> 31ecea9c
+
+		commands.put("ConfInfo", new Runnable() {
+			@Override
+			public void run() {
+				ConfInfo ci = new ConfInfo(cfp);
+				ci.outputConfInfo();
+			}
+		});
 	}
 
 	// TODO: Move these into a test file, and just call it from the test.
