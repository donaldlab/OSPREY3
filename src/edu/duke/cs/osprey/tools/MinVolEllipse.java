--- conflicted
+++ resolved
@@ -1,5 +1,4 @@
 /*
-<<<<<<< HEAD
  ** This file is part of OSPREY 3.0
  **
  ** OSPREY Protein Redesign Software Version 3.0
@@ -30,38 +29,6 @@
  ** <signature of Bruce Donald>, Mar 1, 2018
  ** Bruce Donald, Professor of Computer Science
  */
-=======
-** This file is part of OSPREY 3.0
-** 
-** OSPREY Protein Redesign Software Version 3.0
-** Copyright (C) 2001-2018 Bruce Donald Lab, Duke University
-** 
-** OSPREY is free software: you can redistribute it and/or modify
-** it under the terms of the GNU General Public License version 2
-** as published by the Free Software Foundation.
-** 
-** You should have received a copy of the GNU General Public License
-** along with OSPREY.  If not, see <http://www.gnu.org/licenses/>.
-** 
-** OSPREY relies on grants for its development, and since visibility
-** in the scientific literature is essential for our success, we
-** ask that users of OSPREY cite our papers. See the CITING_OSPREY
-** document in this distribution for more information.
-** 
-** Contact Info:
-**    Bruce Donald
-**    Duke University
-**    Department of Computer Science
-**    Levine Science Research Center (LSRC)
-**    Durham
-**    NC 27708-0129
-**    USA
-**    e-mail: www.cs.duke.edu/brd/
-** 
-** <signature of Bruce Donald>, Mar 1, 2018
-** Bruce Donald, Professor of Computer Science
-*/
->>>>>>> 1436969d
 
 package edu.duke.cs.osprey.tools;
 
@@ -104,7 +71,7 @@
 
         /*%%%%%%%%%%%%%%%%%%%%% Solving the Dual problem%%%%%%%%%%%%%%%%%%%%%%%%%%%5
         % ---------------------------------
-        % data points 
+        % data points
         % -----------------------------------*/
         int d = P.rows();
         int N = P.columns();
@@ -199,7 +166,7 @@
 
 
         /* %%%%%%%%%%%%%%%%%%% Computing the Ellipse parameters%%%%%%%%%%%%%%%%%%%%%%
-        % Finds the ellipse equation in the 'center form': 
+        % Finds the ellipse equation in the 'center form':
         % (x-c)' * A * (x-c) = 1
         % It computes a dxd matrix 'A' and a d dimensional vector 'c' as the center
         % of the ellipse. */
@@ -216,14 +183,14 @@
         A.assign( QuQt(P,u), Functions.plus );
 
         A = Algebra.DEFAULT.inverse(A);
-        A.assign(Functions.mult(1./d));    
-        
-        /* 
+        A.assign(Functions.mult(1./d));
+
+        /*
         % the A matrix for the ellipse
         % --------------------------------------------
         A = (1/d) * inv(P * U * P' - (P * u)*(P*u)' );
- 
-        % center of the ellipse 
+
+        % center of the ellipse
         % --------------------------------------------
         c = P * u;*/
 
@@ -303,10 +270,10 @@
             /*DoubleMatrix2D checkA = invX.viewPart(0,0,d,d).copy();
             checkA.assign(Functions.mult(1./d));
             DoubleMatrix1D checkc = X.viewPart(0,d,d,1).viewColumn(0);
-            
+
             DoubleMatrix2D checkA2 = invX.viewPart(0,0,d,d);
             DoubleMatrix2D invA = invertX(checkA2);
-            DoubleMatrix1D lc = invX.viewPart(0,d,d,1).viewColumn(0); 
+            DoubleMatrix1D lc = invX.viewPart(0,d,d,1).viewColumn(0);
             DoubleMatrix1D checknc = Algebra.DEFAULT.mult(invA, lc);
             double fac = d+1+lc.zDotProduct(checknc)-invX.get(d,d);
             checkA2.assign(Functions.mult(1./fac));*
@@ -356,7 +323,7 @@
             DoubleMatrix2D dirTerm = Algebra.DEFAULT.multOuter(q, q, null);
             dirTerm.assign(Functions.mult(step_size));
             newX.assign(dirTerm,Functions.plus);
-            
+
 
             /*X.assign(Functions.mult(-1));
             X.assign(newX,Functions.plus);
@@ -371,7 +338,7 @@
 
 
         /* %%%%%%%%%%%%%%%%%%% Computing the Ellipse parameters%%%%%%%%%%%%%%%%%%%%%%
-        % Finds the ellipse equation in the 'center form': 
+        % Finds the ellipse equation in the 'center form':
         % (x-c)' * A * (x-c) = 1
         % It computes a dxd matrix 'A' and a d dimensional vector 'c' as the center
         % of the ellipse. */
@@ -390,11 +357,11 @@
             checkm[nn] = Algebra.DEFAULT.mult(B,P.viewColumn(nn)).zDotProduct(P.viewColumn(nn))
                     + 2*bvec.zDotProduct(P.viewColumn(nn)) + b;
                     * /
-        
-        
-        
+
+
+
         /*A = invX.viewPart(0,0,d,d);
-        c = X.viewPart(0,d,d,1).viewColumn(0);        
+        c = X.viewPart(0,d,d,1).viewColumn(0);
         A.assign(Functions.mult(1./d));
         nc = c.copy();
         nc.assign(Functions.mult(-1));
@@ -430,9 +397,9 @@
             else
                 return DoubleFactory2D.dense.make(1,1,1./X.get(0,0));
         }
-        
+
             /*DoubleMatrix2D invX = null;
-        
+
             try{
                 invX = Algebra.DEFAULT.inverse(X);
             }
@@ -495,10 +462,10 @@
                 return 0;
             else
                 return Double.POSITIVE_INFINITY;
-            
+
             /*if(Math.abs(co3)<1e-10)//we're already basically on the ellipse: scaling x to 0 is sufficient
                 return 0;
-            
+
             System.out.print("Bad quadratic in getScaling! co's: "+co1+" "+co2+" "+co3+" A:");
             System.out.print(A);
             System.out.print("x: ");
@@ -598,17 +565,17 @@
 
         return ans;
     }
-    
+
             /*
         % [A , c] = MinVolEllipse(P, tolerance)
         % Finds the minimum volume enclsing ellipsoid (MVEE) of a set of data
-        % points stored in matrix P. The following optimization problem is solved: 
+        % points stored in matrix P. The following optimization problem is solved:
         %
         % minimize       log(det(A))
         % subject to     (P_i - c)' * A * (P_i - c) <= 1
-        %                
-        % in variables A and c, where P_i is the i-th column of the matrix P. 
-        % The solver is based on Khachiyan Algorithm, and the final solution 
+        %
+        % in variables A and c, where P_i is the i-th column of the matrix P.
+        % The solver is based on Khachiyan Algorithm, and the final solution
         % is different from the optimal value by the pre-spesified amount of 'tolerance'.
         %
         % inputs:
@@ -618,19 +585,19 @@
         %
         % outputs:
         %---------
-        % A : (d x d) matrix of the ellipse equation in the 'center form': 
-        % (x-c)' * A * (x-c) = 1 
-        % c : 'd' dimensional vector as the center of the ellipse. 
-        % 
+        % A : (d x d) matrix of the ellipse equation in the 'center form':
+        % (x-c)' * A * (x-c) = 1
+        % c : 'd' dimensional vector as the center of the ellipse.
+        %
         % example:
         % --------
         %      P = rand(5,100);
         %      [A, c] = MinVolEllipse(P, .01)
         %
         %      To reduce the computation time, work with the boundary points only:
-        %      
-        %      K = convhulln(P');  
-        %      K = unique(K(:));  
+        %
+        %      K = convhulln(P');
+        %      K = unique(K(:));
         %      Q = P(:,K);
         %      [A, c] = MinVolEllipse(Q, .01)
         %
@@ -640,67 +607,67 @@
         %
         % December 2005
         % UPDATE: Jan 2009
-         * 
+         *
          */
 
-   /* 
+   /*
     double maximizeQuadratic(DoubleMatrix2D augMatrix,DoubleMatrix1D amax){
         //maximize [x^T 1]augMatrix[x;1] for x in this ellipse
         //return highest value, attained at amax (which is in [x;1] form)
-        
+
         //use Joptimizer and Yildirim method
         //we will optimize over the quadratic part of a series, as in ConvexityConstraint etc.
-        
+
         return maximizeQuadratic2(augMatrix,amax);
-        
+
         OptimizationRequest or = new OptimizationRequest();
-        
-        
+
+
         //to get a feasible initial point,
         //we'll need to minimize the second inequality constraint
         int n = augMatrix.rows();
         int dim = SeriesFitter.getNumParamsForOrder(n,2);
-        
-        
+
+
         //inequality constraints
         DoubleMatrix2D hm = homMatrix();
         double ellConstrCoeffs[] = flattenMatrix( hm, true, true );
         LinearMultivariateRealFunction ellConstr = new LinearMultivariateRealFunction(ellConstrCoeffs,hm.get(n-1,n-1));
-        
+
         ConvexityConstraint convConstr = new ConvexityConstraint(n,false,dim,true);
         //no linear terms, just quadratic!
-        convConstr.firstQuadCoeff = 0;        
+        convConstr.firstQuadCoeff = 0;
         or.setFi( new ConvexMultivariateRealFunction[] {convConstr} );
-        
-                
-        
+
+
+
         //optimization problem
         or.setToleranceFeas(1.E-12);//as online
         or.setTolerance(1.E-12);
         or.setInteriorPointMethod(JOptimizer.BARRIER_METHOD);
-        
-        
+
+
         or.setF0(ellConstr);
         //with just equality and convexity constraints, can start with identity matrix
         double initPoint1[] = flattenMatrix(DoubleFactory2D.dense.identity(n),true,false);
         or.setInitialPoint( initPoint1 );
-        
+
         JOptimizer opt = new JOptimizer();
         opt.setOptimizationRequest(or);
-        
+
         try{
             int returnCode = opt.optimize();
             System.out.println("JOptimizer return code: "+returnCode);
         } catch(Exception ex){
             throw new Error("maximizeQuadratic JOptimizer error", ex);
         }
-        
+
         double initPoint[] = opt.getOptimizationResponse().getSolution();
         double iv = ellConstr.value(initPoint);
         if( iv >=0 ){
             throw new Error("maximizeQuadratic: no feasible initial point!");
         }
-        
+
         //This gives us an initial point at the edge of the feasible region
         //but since the feasible region is convex, we can step back towards initPoint1
         //to get a strictly feasible point
@@ -711,58 +678,57 @@
             double comp1 = (-iv/2)/(iv1-iv);//that is, (iv/2-iv)/(iv1-iv)
             for(int a=0; a<n; a++)
                 initPoint[a] = comp1*initPoint1[a] + (1-comp1)*initPoint[a];
-            
+
             //DEBUG!!
             double ivCheck = ellConstr.value(initPoint);//should be iv/2
             double qqq = 0;
         }
         else
             initPoint = initPoint1;
-        
+
         double convCheck = convConstr.value(initPoint);
         double ellosaurus = ellConstr.value(initPoint);
         or.setInitialPoint(initPoint);
-        
+
         //or.setFi( new ConvexMultivariateRealFunction[] {convConstr,ellConstr} );
         or.setFi(null);
-        
-        
+
+
         //Joptimizer minimizes by default, so negate augMatrix for this purpose
         double objCoeffs[] = flattenMatrix( augMatrix.copy().assign(Functions.mult(-1)), true, true );
         LinearMultivariateRealFunction objf = new LinearMultivariateRealFunction(objCoeffs,-augMatrix.get(n-1,n-1));
         or.setF0(objf);
-        
-        
-        BarrierFunction bf = new LogarithmicBarrier( new 
+
+
+        BarrierFunction bf = new LogarithmicBarrier( new
                     ConvexMultivariateRealFunction[] {convConstr,ellConstr}, dim-1 );
             BarrierMethod bopt = new BarrierMethod(bf);
             bopt.setOptimizationRequest(or);
         //optimization
-
         try{
             int returnCode = bopt.optimize();
             System.out.println("JOptimizer return code: "+returnCode);
-            
+
             //int returnCode = opt.optimize();
             //System.out.println("JOptimizer return code: "+returnCode);
         } catch(Exception ex){
             throw new Error("JOpitimizer error", ex);
         }
-        
-        
+
+
         double v[] = bopt.getOptimizationResponse().getSolution();//was just opt
         DoubleMatrix2D X = unflattenMatrix(v,n,true,false);
-        
-        
+
+
         //DEBUG!!!
         double detCheck = Algebra.DEFAULT.det(X);
         double ellConstrCheck = ellConstr.value(v);
-        
+
         //eigenize X
         EigenvalueDecomposition edec = new EigenvalueDecomposition(X);
         DoubleMatrix1D evals = edec.getRealEigenvalues();
         DoubleMatrix2D V = edec.getV();
-        
+
         int colTaken = 0;//we take our solution from an arbitrary column
         //but need our vector to have a a nonzero last element...
         //eval<0 is going to be basically 0 because of the convexity constraint
@@ -770,45 +736,45 @@
             colTaken++;
         DoubleMatrix1D p = V.viewColumn(colTaken).copy();
         p.assign(Functions.mult(Math.sqrt(evals.get(colTaken))));//convert to rank-one decomposition form
-        
+
         double alpha = p.get(n-1);
-        
+
         //finally, copy over solution
         for(int a=0; a<n-1; a++)
             amax.set( a, p.get(a)/alpha );
-        
-        
+
+
         //DEBUG!!
         double objCheck = objf.value(v);
         double objRecheck = -augMatrix.copy().assign(X,Functions.mult).zSum();
-        
+
         //CHECKING...
         for(int col=0; col<V.columns(); col++){
             if( ! ( Math.abs(V.viewColumn(col).get(n-1))<1e-6 || evals.get(col)<1e-6 )  ){
                 DoubleMatrix1D p2 = V.viewColumn(col).copy();
                 p2.assign(Functions.mult(1./p2.get(n-1)));
-                
+
                 DoubleMatrix2D X2 = Algebra.DEFAULT.multOuter(p2,p2,null);
-                
+
                 double detCheck2 = Algebra.DEFAULT.det(X2);
                 double[] v2 = flattenMatrix(X2,true,false);
                 double ellCheck2 = ellConstr.value(v2);
                 double objCheck2 = objf.value(v2);
-                
+
                 double checkIn2 = hm.zMult(p2,null).zDotProduct(p2);
                 double ans2 = augMatrix.zMult(p2, null).zDotProduct(p2);
-                
+
                 double qq=0;
             }
         }
-        
-        
-        
+
+
+
         double ans = augMatrix.zMult(p, null).zDotProduct(p) / (alpha*alpha);
         if(Double.isNaN(ans))
             System.out.println("bonster...");
         double checkInside = hm.zMult(p,null).zDotProduct(p);
-        
+
         for(int a=0; a<n-1; a++){
             for(double dx=-0.01; dx<=0.01; dx+=0.02){
                 DoubleMatrix1D qp = p.copy();
@@ -816,7 +782,6 @@
                 DoubleMatrix1D qpshort = qp.viewPart(0, qp.size()-1);
                 qpshort.assign( Functions.mult( getScaling(qpshort) ) );//scale qpshort to be on ell1
                 //ok now qp.get(n-1) should still be 1...
-
                 double checkInp = getScaledDistFromCenter(qpshort);
                 double pans = augMatrix.zMult(qp, null).zDotProduct(qp) / (qp.get(n-1)*qp.get(n-1));
                 DoubleMatrix2D X2 = Algebra.DEFAULT.multOuter(qp,qp,null);
@@ -827,11 +792,11 @@
                     double ocheck = objf.value(v2);
                     double ellCheck = ellConstr.value(v2);
                     double convvCheck = convConstr.value(v2);
-                    
+
                     //v2 seems to be better than v ... hmm
                     double oocheck = objf.value(v);
                     or.setInitialPoint(v2);
-                    
+
                     try{
                         int returnCode = opt.optimize();
                         System.out.println("JOptimizer return code: "+returnCode);
@@ -839,17 +804,15 @@
                     catch(Exception ex){
                         throw new Error("JOptimizer error", ex);
                     }
-
-
                     double v3[] = opt.getOptimizationResponse().getSolution();
                     double ocheck3 = objf.value(v3);
-                    
+
                     double ggg = 0;
                 }
             }
         }
-        
-        
+
+
         for(int a=0; a<n-1; a++){
             DoubleMatrix1D pertp = p.copy();
             pertp.set(a, pertp.get(a)/1.01);
@@ -860,7 +823,7 @@
                     System.out.println("umm");
             }
         }
-        
+
         //objective function at x...
         return augMatrix.zMult(p, null).zDotProduct(p) / (alpha*alpha);
     }
@@ -892,7 +855,7 @@
         //represent it in series form as in SeriesFitter, ConvexityConstraint, etc.
         //(and usable for maximization in maximizeQuadratic)
         //if removeLast, the lower right corner of M is assumed to be 1 and removed from the flattened form
-        //if coeffForm, we are representing a linear function of a symmetric matrix, 
+        //if coeffForm, we are representing a linear function of a symmetric matrix,
         //else just the matrix, so to make the functions line up, !coeffForm means double coefficients
         //as necessary so that flattenMatrix(A,removeLast,true) dot flattenMatrix(B,removeLast,false)
         // + (1 if removeLast) = Frobenius product(A,B)
@@ -969,26 +932,26 @@
         //(Note C CT doesn't have to be Cholesky, this is just an efficient way to get it)
         //For this problem see http://www.springerreference.com/docs/html/chapterdbid/72617.html:
         //To minimize 0.5 x^T Q x + cT x over ball of radius r, for non-positive-semidefinite Q,
-        //there is a unique sol'n (x,u) w/ necessary & sufficient conditions (1) x is on the ball, 
+        //there is a unique sol'n (x,u) w/ necessary & sufficient conditions (1) x is on the ball,
         //(2) Q+uI is pos. semidef., (3) (Q+uI)x = -c
         //If lambda is the (negative) lowest eigenvalue of Q, u lies between -lambda and -lambda + norm(c)/r
-        //so we can bisect on that interval 
-        
-        
+        //so we can bisect on that interval
+
+
         /*DoubleMatrix2D C = new CholeskyDecomposition(A).getL();
         new CholeskyDecomposition(A).isSymmetricPositiveDefinite();
-        
+
         //DoubleMatrix2D invC = Algebra.DEFAULT.inverse(C);
         //pseudoinverse if C is singular...this will keep us operating on the lower-dimensional subspace of interest
         //calling invertX on A because it's symmetric
         DoubleMatrix2D Ainv = invertX(A);
         DoubleMatrix2D invC = Algebra.DEFAULT.transpose( new CholeskyDecomposition(Ainv).getL() );
         //A = C CT --> A^-1 = C^-T C^-1
-        
+
         if( Double.isNaN(invC.zSum()) )//Error getting C...can result from singular A
             invC = Algebra.DEFAULT.transpose( altCholesky(Ainv) );
-        
-        
+
+
         DoubleMatrix2D checkA = Algebra.DEFAULT.mult(C, Algebra.DEFAULT.transpose(C));
         DoubleMatrix2D checkAinv = Algebra.DEFAULT.mult( Algebra.DEFAULT.transpose(invC), invC );
         DoubleMatrix2D checkiden = Algebra.DEFAULT.mult(C, invC);*/
@@ -1104,7 +1067,7 @@
 
             //now we can add a multiple of lvec to x0 to get y
             //we'll still have (Qball-lambda*I)*y = -cball
-            //but now we'll get y on the ball.  So our necessary and sufficient conditions will be satisfied.  
+            //but now we'll get y on the ball.  So our necessary and sufficient conditions will be satisfied.
             //if there is no real solution to the quadratic,
             //then we have no solution on the ball, so we need to use bisection (move to other Qball+uI)
             //to find the correct solution.
@@ -1130,21 +1093,21 @@
             else{
                 //DEBUG!!!
                 /*discr = qb*qb - 4*qc;
-                
-                DoubleMatrix2D Qshifted = Qball.copy().assign( 
+
+                DoubleMatrix2D Qshifted = Qball.copy().assign(
                         DoubleFactory2D.dense.diagonal(DoubleFactory1D.dense.make(n,1e-10-lambda)), Functions.plus );
                 y = Algebra.DEFAULT.solve( Qshifted, ncball ).viewColumn(0);//y should be basically x0!
                 double check = y.zDotProduct(y);
                 DoubleMatrix1D checkncball = Algebra.DEFAULT.mult(Qshifted, y);
                 DoubleMatrix1D checkncball0 = Algebra.DEFAULT.mult(Qshifted, x0);
-                
-                
+
+
                 double gggg = 0;*/
 
             }
 
             //DEBUG!!
-            /*DoubleMatrix2D Qshifted = Qball.copy().assign( 
+            /*DoubleMatrix2D Qshifted = Qball.copy().assign(
                         DoubleFactory2D.dense.diagonal(DoubleFactory1D.dense.make(n,-lambda)), Functions.plus );
             DoubleMatrix1D nccheck = Qshifted.zMult(y, null);
             double normcheck = y.zDotProduct(y);
@@ -1156,7 +1119,7 @@
             //bisect
 
             //wait probably don't need to bisect if we have the eigendecomposition...
-            //(1) y is on the ball, 
+            //(1) y is on the ball,
             //(2) Q+uI is pos. semidef., (3) (Q+uI)y = -c
             //in orthonormal eigenbasis of Q, (Q+uI)^-1 * c is a diagonal transformation
             // Q = S lam ST --> Q + uI = S (lam + uI) St --> (Q+uI)^-1 = S(lam+uI)^-1 St
