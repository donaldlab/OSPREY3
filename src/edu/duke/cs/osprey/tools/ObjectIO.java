--- conflicted
+++ resolved
@@ -1,5 +1,4 @@
 /*
-<<<<<<< HEAD
  ** This file is part of OSPREY 3.0
  **
  ** OSPREY Protein Redesign Software Version 3.0
@@ -30,38 +29,6 @@
  ** <signature of Bruce Donald>, Mar 1, 2018
  ** Bruce Donald, Professor of Computer Science
  */
-=======
-** This file is part of OSPREY 3.0
-** 
-** OSPREY Protein Redesign Software Version 3.0
-** Copyright (C) 2001-2018 Bruce Donald Lab, Duke University
-** 
-** OSPREY is free software: you can redistribute it and/or modify
-** it under the terms of the GNU General Public License version 2
-** as published by the Free Software Foundation.
-** 
-** You should have received a copy of the GNU General Public License
-** along with OSPREY.  If not, see <http://www.gnu.org/licenses/>.
-** 
-** OSPREY relies on grants for its development, and since visibility
-** in the scientific literature is essential for our success, we
-** ask that users of OSPREY cite our papers. See the CITING_OSPREY
-** document in this distribution for more information.
-** 
-** Contact Info:
-**    Bruce Donald
-**    Duke University
-**    Department of Computer Science
-**    Levine Science Research Center (LSRC)
-**    Durham
-**    NC 27708-0129
-**    USA
-**    e-mail: www.cs.duke.edu/brd/
-** 
-** <signature of Bruce Donald>, Mar 1, 2018
-** Bruce Donald, Professor of Computer Science
-*/
->>>>>>> 1436969d
 
 package edu.duke.cs.osprey.tools;
 
@@ -125,7 +92,7 @@
 
     public static Object readObject( String fileName, boolean allowNull ){
         //Read the object from the file
-        //If cannot (e.g., because object doesn't exist), then return null if allowNull, else 
+        //If cannot (e.g., because object doesn't exist), then return null if allowNull, else
         //raise an error
         Object inObj = null;
 
@@ -206,7 +173,7 @@
             out.close();
 
         } catch (StackOverflowError ex) {
-            //For objects with lots of links, might need to raise stack size, 
+            //For objects with lots of links, might need to raise stack size,
             //since writing is recursive
             throw new Error("Stack overflow in deepCopy.  Consider increasing -Xss");
         } catch (Exception ex) {
@@ -290,7 +257,6 @@
     }
 
     public static <T> T readOrThrow(File file, Class<T> type, String name, Validator<T> validator) {
-<<<<<<< HEAD
         try {
 
             T thing = read(file, type);
@@ -389,104 +355,4 @@
         formatter.setMinimumFractionDigits(decimalPoints);
         return formatter.format(x);
     }
-=======
-		try {
-
-			T thing = read(file, type);
-			if (thing == null) {
-				throw new RuntimeException("file not found: " + file.getAbsolutePath());
-			}
-
-			System.out.println("read " + name + " from file: " + file.getAbsolutePath());
-
-			// make sure it's valid
-			if (!validator.isValid(thing)) {
-				throw new RuntimeException("" + name + " from file is invalid");
-			}
-
-			return thing;
-
-		} catch (BadFileException ex) {
-			throw new RuntimeException(ex);
-		}
-	}
-
-    
-    	//Function adapted from: http://www.javaworld.com/javaworld/javatips/jw-javatip76.html?page=2
-	//Java Tip 76: An alternative to the deep copy technique
-	//Author: Dave Miller
-	static public Object deepCopy(Object oldObj) {
-          ObjectOutputStream oos = null;
-          ObjectInputStream ois = null;
-          try
-          {
-             ByteArrayOutputStream bos = 
-                   new ByteArrayOutputStream(); // A
-             oos = new ObjectOutputStream(bos); // B
-             // serialize and pass the object
-             oos.writeObject(oldObj);   // C
-             oos.flush();               // D
-             ByteArrayInputStream bin = 
-                   new ByteArrayInputStream(bos.toByteArray()); // E
-             ois = new ObjectInputStream(bin);                  // F
-             
-             // return the new object
-             Object ans = ois.readObject(); // G
-             
-             oos.close();
-             ois.close();
-             
-             return ans;
-             
-          } catch(StackOverflowError ex){
-              //For objects with lots of links, might need to raise stack size, 
-              //since writing is recursive
-              throw new Error("Stack overflow in deepCopy.  Consider increasing -Xss");
-          } catch(Exception ex) {
-              throw new Error("can't deep-copy object", ex);
-          }
-       }
-    
-	
-
-	public static File[] getFilesInDir( String path ) {
-
-		File[] listOfFiles = null;
-
-		File loc = new File(path);
-		if( loc.isDirectory() )
-			listOfFiles = loc.listFiles();
-			
-		return listOfFiles;
-	}
-	
-	
-	public static void delete( String path ) {
-		try {
-			File loc = new File(path);
-			if( loc.exists() ) {
-				if( loc.isDirectory() ) FileUtils.deleteDirectory(loc);
-				else loc.delete();
-			}
-		} 
-		catch (IOException ex) {
-			throw new Error("can't delete file: " + path, ex);
-		}
-	}
-
-
-	public static void makeDir( String path, boolean deleteExisting ) {
-		File dir = new File(path);
-		if( deleteExisting && dir.exists() ) delete(path);
-		if( !dir.exists() ) dir.mkdirs();
-	}
-	
-	
-	public static String formatBigDecimal(BigDecimal x, int decimalPoints) {
-		NumberFormat formatter = new DecimalFormat("0.0E0");
-		formatter.setRoundingMode(RoundingMode.CEILING);
-		formatter.setMinimumFractionDigits(decimalPoints);
-		return formatter.format(x);
-	}
->>>>>>> 1436969d
 }