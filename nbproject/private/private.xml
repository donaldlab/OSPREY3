<?xml version="1.0" encoding="UTF-8"?>
<project-private xmlns="http://www.netbeans.org/ns/project-private/1">
    <editor-bookmarks xmlns="http://www.netbeans.org/ns/editor-bookmarks/2" lastBookmarkId="0"/>
    <open-files xmlns="http://www.netbeans.org/ns/projectui-open-files/2">
        <group>
<<<<<<< HEAD
            <file>file:/usr/project/dlab/Users/hunter/OSPREY_CODE/OSPREY_refactor_v2/src/edu/duke/cs/osprey/astar/Mplp.java</file>
=======
<<<<<<< HEAD
            <file>file:/Users/mhall44/Mark/OSPREY_refactor/src/edu/duke/cs/osprey/ematrix/epic/EPICMatrix.java</file>
=======
            <file>file:/Users/mhall44/Mark/OSPREY_refactor/src/edu/duke/cs/osprey/restypes/DAminoAcidHandler.java</file>
            <file>file:/Users/mhall44/Mark/OSPREY_refactor/src/edu/duke/cs/osprey/energy/forcefield/ForcefieldParams.java</file>
            <file>file:/Users/mhall44/Mark/OSPREY_refactor/src/edu/duke/cs/osprey/energy/forcefield/EEF1.java</file>
            <file>file:/Users/mhall44/Mark/OSPREY_refactor/src/edu/duke/cs/osprey/control/Main.java</file>
            <file>file:/Users/mhall44/Mark/OSPREY_refactor/src/edu/duke/cs/osprey/restypes/HardCodedResidueInfo.java</file>
>>>>>>> Mark_refactor
>>>>>>> 3e1c9318
        </group>
    </open-files>
</project-private><|MERGE_RESOLUTION|>--- conflicted
+++ resolved
@@ -3,19 +3,12 @@
     <editor-bookmarks xmlns="http://www.netbeans.org/ns/editor-bookmarks/2" lastBookmarkId="0"/>
     <open-files xmlns="http://www.netbeans.org/ns/projectui-open-files/2">
         <group>
-<<<<<<< HEAD
-            <file>file:/usr/project/dlab/Users/hunter/OSPREY_CODE/OSPREY_refactor_v2/src/edu/duke/cs/osprey/astar/Mplp.java</file>
-=======
-<<<<<<< HEAD
-            <file>file:/Users/mhall44/Mark/OSPREY_refactor/src/edu/duke/cs/osprey/ematrix/epic/EPICMatrix.java</file>
-=======
-            <file>file:/Users/mhall44/Mark/OSPREY_refactor/src/edu/duke/cs/osprey/restypes/DAminoAcidHandler.java</file>
-            <file>file:/Users/mhall44/Mark/OSPREY_refactor/src/edu/duke/cs/osprey/energy/forcefield/ForcefieldParams.java</file>
-            <file>file:/Users/mhall44/Mark/OSPREY_refactor/src/edu/duke/cs/osprey/energy/forcefield/EEF1.java</file>
-            <file>file:/Users/mhall44/Mark/OSPREY_refactor/src/edu/duke/cs/osprey/control/Main.java</file>
-            <file>file:/Users/mhall44/Mark/OSPREY_refactor/src/edu/duke/cs/osprey/restypes/HardCodedResidueInfo.java</file>
->>>>>>> Mark_refactor
->>>>>>> 3e1c9318
+            <file>file:/usr/project/dlab/Users/hunter/OSPREY_CODE/OSPREY_refactor_v2/src/edu/duke/cs/osprey/astar/AStarTree.java</file>
+            <file>file:/usr/project/dlab/Users/hunter/OSPREY_CODE/OSPREY_refactor_v2/src/edu/duke/cs/osprey/astar/comets/COMETSNodeSuper.java</file>
+            <file>file:/usr/project/dlab/Users/hunter/OSPREY_CODE/OSPREY_refactor_v2/src/edu/duke/cs/osprey/astar/comets/COMETSTreeSuper.java</file>
+            <file>file:/usr/project/dlab/Users/hunter/OSPREY_CODE/OSPREY_refactor_v2/src/edu/duke/cs/osprey/structure/PDBFileReader.java</file>
+            <file>file:/usr/project/dlab/Users/hunter/OSPREY_CODE/OSPREY_refactor_v2/src/edu/duke/cs/osprey/control/ConfigFileParser.java</file>
+            <file>file:/usr/project/dlab/Users/hunter/OSPREY_CODE/OSPREY_refactor_v2/src/edu/duke/cs/osprey/confspace/SearchProblemSuper.java</file>
         </group>
     </open-files>
 </project-private>