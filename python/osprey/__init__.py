## This file is part of OSPREY 3.0
<<<<<<< HEAD
##
## OSPREY Protein Redesign Software Version 3.0
## Copyright (C) 2001-2018 Bruce Donald Lab, Duke University
##
## OSPREY is free software: you can redistribute it and/or modify
## it under the terms of the GNU General Public License version 2
## as published by the Free Software Foundation.
##
## You should have received a copy of the GNU General Public License
## along with OSPREY.  If not, see <http://www.gnu.org/licenses/>.
##
=======
## 
## OSPREY Protein Redesign Software Version 3.0
## Copyright (C) 2001-2018 Bruce Donald Lab, Duke University
## 
## OSPREY is free software: you can redistribute it and/or modify
## it under the terms of the GNU General Public License version 2
## as published by the Free Software Foundation.
## 
## You should have received a copy of the GNU General Public License
## along with OSPREY.  If not, see <http://www.gnu.org/licenses/>.
## 
>>>>>>> 3e253000
## OSPREY relies on grants for its development, and since visibility
## in the scientific literature is essential for our success, we
## ask that users of OSPREY cite our papers. See the CITING_OSPREY
## document in this distribution for more information.
<<<<<<< HEAD
##
=======
## 
>>>>>>> 3e253000
## Contact Info:
##    Bruce Donald
##    Duke University
##    Department of Computer Science
##    Levine Science Research Center (LSRC)
##    Durham
##    NC 27708-0129
##    USA
##    e-mail: www.cs.duke.edu/brd/
<<<<<<< HEAD
##
=======
## 
>>>>>>> 3e253000
## <signature of Bruce Donald>, Mar 1, 2018
## Bruce Donald, Professor of Computer Science

import sys, os, jpype, traceback
import jvm, wraps


# NOTE: These classes exists only to talk to the docstring processors.
# Variables that get assigned instances of these classes will
# be re-assigned with other values once the JVM is started
class DocstringVal:
    def __init__(self, val):
        self.val = val
    def __repr__(self):
        return self.val

class DocstringJavaDefault(DocstringVal):
    def __init__(self, val):
        DocstringVal.__init__(self, val)

c = None

WILD_TYPE = DocstringJavaDefault('.confspace.Strand#WildType')
'''Magic constant that refers to the wild-type template of the residue'''

Forcefield = None
SolvationForcefield = None
EnergyPartition = None
ExternalMemory = None
ConfSpaceType = None
BreakdownType = None

# make a special type to use in function signatures to explicitly
# signal that values should rely on defaults in the java code
class UseJavaDefault:
    pass
useJavaDefault = UseJavaDefault()


def _get_builder(jclass, builder_name='Builder'):
    return jvm.getInnerClass(jclass, builder_name)


def _java_aware_excepthook(exctype, value, traceback):

    # show original python exception info
    sys.__excepthook__(exctype, value, traceback)

    # try to print java exception info
    try:
        print('\n%s' % value.stacktrace())
    except (AttributeError, TypeError):
        # must not be a java exception
        pass


def start(heapSizeMiB=1024, enableAssertions=False, stackSizeMiB=16, garbageSizeMiB=128):
    '''
    Starts the Java Virtual Machine (JVM) that runs Osprey's computation libraries.

    Call :meth:`start` before using any of Osprey's other functions.

    :param int heapSizeMiB: Size of the JVM heap in megabytes. This is essentially the amount of memory
        Osprey will have to do computations. 1024 MiB is 1 GiB, but for larger designs,
        you may want to use 2048 MiB (2 GiB), 4096 MiB (4 GiB), or even more memory.

    :param bool enableAssertions: pass ``True`` to enable JVM assertions. Only useful for debugging.

    :param int stackSizeMiB: Size of the JVM stack portion of the heap in megabytes.
        Generally leave this at the default value, unless Osprey crashes because it's too small. Then try increasing it.

    :param int garbageSizeMiB: Size of the garbage portion of the JVM heap that is reserved for temporary objects.
        This default value is appropriate for the default heap size, but if using larger heap sizes, then increasing
        the garbage size to 256, 512, or even 1024 MiB can give a modest improvement in performance.
    '''

    # disable buffered output on stdout, so python log messages line up with java log messages
    sys.stdout = os.fdopen(sys.stdout.fileno(), 'w', 0)

    # setup a global exception handler to show java exception info
    sys.excepthook = _java_aware_excepthook

    # is this the real life, or is this just fantasy?
    lib_dir = os.path.join(os.path.dirname(__file__), 'lib')
    no_escape_from_reality = os.path.exists(lib_dir)

    # build jvm classpath
    if no_escape_from_reality:

        # release environment: use jars in lib folder
        for file in os.listdir(lib_dir):
            jvm.addClasspath(os.path.join(lib_dir, file))

    else:

        # development environment: use the gradle-defined classpath
        osprey_dir = os.path.join(os.path.dirname(__file__), '../../')
        classpath_path = os.path.join(osprey_dir, 'build/python/classpath.txt')
        if not os.path.isfile(classpath_path):
            raise Exception('dev classpath for python not generated yet. run ./gradlew pythonDevelop')

        for path in open(classpath_path, 'r').readlines():
            jvm.addClasspath(path.strip())

    # start the jvm
    jvm.start(heapSizeMiB, enableAssertions, stackSizeMiB, garbageSizeMiB)

    # set up class factories
    global c
    c = jpype.JPackage('edu.duke.cs.osprey')

    wraps.init(c)

    # init other globals
    global WILD_TYPE
    WILD_TYPE = c.confspace.Strand.WildType
    global Forcefield
    Forcefield = jvm.getInnerClass(c.energy.forcefield.ForcefieldParams, 'Forcefield')
    global SolvationForcefield
    SolvationForcefield = jvm.getInnerClass(c.energy.forcefield.ForcefieldParams, 'SolvationForcefield')
    global EnergyPartition
    EnergyPartition = c.energy.EnergyPartition
    global ExternalMemory
    ExternalMemory = c.externalMemory.ExternalMemory
    global ConfSpaceType
    ConfSpaceType = jvm.getInnerClass(c.kstar.KStar, 'ConfSpaceType')
    global BreakdownType
    BreakdownType = jvm.getInnerClass(c.energy.ResidueForcefieldBreakdown, 'Type')

    # expose static builder methods too
    Parallelism.makeCpu = c.parallelism.Parallelism.makeCpu
    Parallelism.make = c.parallelism.Parallelism.make

    # print the preamble
    print("OSPREY %s" % c.control.Main.Version)


def readTextFile(path):
    '''
    Useful for passing file contents to functions that expect strings rather than file paths

    :returns: the text of the file at ``path``
    :rtype: str
    '''
    return c.tools.FileTools.readFile(path)


def _ensureText(textOrPath):
    if os.path.exists(textOrPath):
        # it's a path, read the file
        return readTextFile(textOrPath)
    else:
        # it's text, just return it
        return textOrPath


def readPdb(path):
    '''
    loads a PDB file into a molecule object

    .. note:: Raw molecules cannot be used directly in designs.
        Create a :py:meth:`Strand` with the molecule to use it in a design.

    :param str path: path to PDB file
    :rtype: :java:ref:`.structure.Molecule`
    '''
    mol = c.structure.PDBIO.readFile(path)
    print('read PDB file from file: %s' % path)
    return mol


def writePdb(mol, path, comment=None):
    '''
    save a molecule to a PDB file

    :param mol: the molecule to save
    :type mol: :java:ref:`.structure.Molecule`
    :param str path: path of the PDB file
    :param str comment: Optional comment to add to the PDB file headers
    '''

    # deal with different molecule types
    if isinstance(mol, jvm.getInnerClass(c.energy.EnergyCalculator, 'EnergiedParametricMolecule')):
        c.structure.PDBIO.writeFile(mol, comment, path)
    elif isinstance(mol, c.confspace.ParametricMolecule):
        c.structure.PDBIO.writeFile(mol.mol, comment, None, path)
    else:
        c.structure.PDBIO.writeFile(mol, path)

    print('write PDB file to file: %s' % path)


def printGpuInfo():
    '''
    Prints information about GPU hardware present in the system
    and which GPUs are usable by Osprey.

    Both Cuda and OpenCL APIs are queried.
    '''
    c.gpu.cuda.Diagnostics.main(None)
    c.gpu.opencl.Diagnostics.main(None)


def initExternalMemory(internalSizeMiB, tempDir=None, tempSubdir=None):
    '''
    Initializes external memory for calculations.

    :param int internalSizeMiB: :java:methoddoc:`.externalMemory.ExternalMemory#setInternalLimit`
    :param str tempDir: Path to temporary directory to host external memory
    :default tempDir: <system temp dir>
    :param str tempSubdir: name of subdirectory within tempDir
    :default tempSubdir: <automatically generated>
    '''

    ExternalMemory.setInternalLimit(internalSizeMiB)
    if tempDir is not None:
        if tempSubdir is not None:
            ExternalMemory.setTempDir(tempDir, tempSubdir)
        else:
            ExternalMemory.setTempDir(tempDir)

    # make a function we can call to cleanup the external memory
    def cleanupExternalMemory():
        ExternalMemory.cleanup()
        pass

    # automatically cleanup the external memory at exit
    import atexit
    atexit.register(cleanupExternalMemory)

    # and cleanup at sigint (e.g., ctrl-c) too
    import signal
    def sigint_handler(signal, frame):
        cleanupExternalMemory()
    signal.signal(signal.SIGINT, sigint_handler)


#-------------------------------------#
# pythonic wrappers for Java builders #
#-------------------------------------#

def Parallelism(cpuCores=None, gpus=None, streamsPerGpu=None):
    '''
    :java:classdoc:`.parallelism.Parallelism`

    :builder_option cpuCores .parallelism.Parallelism$Builder#numCpus:
    :builder_option gpus .parallelism.Parallelism$Builder#numGpus:
    :builder_option streamsPerGpu .parallelism.Parallelism$Builder#numStreamsPerGpu:
    :builder_return .parallelism.Parallelism$Builder:
    '''
    builder = _get_builder(c.parallelism.Parallelism)()
    if cpuCores is not None:
        builder.setNumCpus(cpuCores)
    if gpus is not None:
        builder.setNumGpus(gpus)
    if streamsPerGpu is not None:
        builder.setNumStreamsPerGpu(streamsPerGpu)

    return builder.build()


def TemplateLibrary(
        forcefield=None,
        defaultTemplates=True, extraTemplates=[],
        defaultTemplateCoords=True, extraTemplateCoords=[],
        defaultRotamers=True, extraRotamers=[],
        extraBackboneDependentRotamers=[],
        defaultResidueEntropies=True, extraResidueEntropies=[],
        makeDAminoAcids=None,
        moleculesForWildTypeRotamers=[]
    ):
    '''
    :java:classdoc:`.restypes.ResidueTemplateLibrary`

    :builder_option forcefield .restypes.ResidueTemplateLibrary$Builder#forcefield:

    :param bool defaultTemplates: :java:methoddoc:`.restypes.ResidueTemplateLibrary$Builder#clearTemplates`
    :param extraTemplates: :java:methoddoc:`.restypes.ResidueTemplateLibrary$Builder#addTemplates`
    :type extraTemplates: [template string or file path]

    :param bool defaultTemplateCoords: :java:methoddoc:`.restypes.ResidueTemplateLibrary$Builder#clearTemplateCoords`
    :param extraTemplateCoords: :java:methoddoc:`.restypes.ResidueTemplateLibrary$Builder#addTemplateCoords`
    :type extraTemplateCoords: [coords string or file path]

    :param bool defaultRotamers: :java:methoddoc:`.restypes.ResidueTemplateLibrary$Builder#clearRotamers`
    :param extraRotamers: :java:methoddoc:`.restypes.ResidueTemplateLibrary$Builder#addRotamers`
    :type extraRotamers: [rotamers string or file path]

    :param extraBackboneDependentRotamers: :java:methoddoc:`.restypes.ResidueTemplateLibrary$Builder#addBackboneDependentRotamers`
    :type extraBackboneDependentRotamers: [backbone-dependent rotamers string or file path]

    :builder_option makeDAminoAcids .restypes.ResidueTemplateLibrary$Builder#makeDAminoAcidTemplates:

    :param moleculesForWildTypeRotamers: :java:methoddoc:`.restypes.ResidueTemplateLibrary$Builder#addMoleculeForWildTypeRotamers`
    :type moleculesForWildTypeRotamers: [:java:ref:`.structure.Molecule`]

    :builder_return .restypes.ResidueTemplateLibrary$Builder:
    '''

    if forcefield is None:
        builder = _get_builder(c.restypes.ResidueTemplateLibrary)()
    else:
        builder = _get_builder(c.restypes.ResidueTemplateLibrary)(forcefield)

    if not defaultTemplates:
        builder.clearTemplates()
    for text in [_ensureText(pathOrText) for pathOrText in extraTemplates]:
        builder.addTemplates(text)

    if not defaultTemplateCoords:
        builder.clearTemplateCoords()
    for text in [_ensureText(pathOrText) for pathOrText in extraTemplateCoords]:
        builder.addTemplateCoords(text)

    if not defaultRotamers:
        builder.clearRotamers()
    for text in [_ensureText(pathOrText) for pathOrText in extraRotamers]:
        builder.addRotamers(text)

    for text in [_ensureText(pathOrText) for pathOrText in extraBackboneDependentRotamers]:
        builder.addBackboneDependentRotamers(text)

    if makeDAminoAcids is not None:
        builder.setMakeDAminoAcidTemplates(makeDAminoAcids)

    for mol in moleculesForWildTypeRotamers:
        builder.addMoleculeForWildTypeRotamers(mol)

    return builder.build()


def Strand(pathOrMol, residues=None, templateLib=None):
    '''
    :java:classdoc:`.confspace.Strand`

    :param pathOrMol: path to a PDB file, or a molecule instance
    :type pathOrMol: str or :java:ref:`.structure.Molecule`

    :param residues: range of residue numbers, inclusive. `None` to include all residues.
    :type residues: [str, str]

    :builder_option templateLib .confspace.Strand$Builder#templateLib:

    :builder_return .confspace.Strand$Builder:
    '''

    # did we get a path or a molecule?
    if isinstance(pathOrMol, c.structure.Molecule):
        mol = pathOrMol
    else:
        mol = readPdb(pathOrMol)

    builder = _get_builder(c.confspace.Strand)(mol)

    if residues is not None:
        builder.setResidues(residues[0], residues[1])

    if templateLib is not None:
        builder.setTemplateLibrary(templateLib)

    return builder.build()


def ConfSpace(strands, shellDist=None):
    '''
    :java:classdoc:`.confspace.SimpleConfSpace`

    :param strands: the strands to use
    :type strands: :java:ref:`.confspace.Strand` or list of Strands
    :builder_option shellDist .confspace.SimpleConfSpace$Builder#shellDist:
    :builder_return .confspace.SimpleConfSpace$Builder:
    '''

    builder = _get_builder(c.confspace.SimpleConfSpace)()

    # get a list of strands, even if we were passed just one strand
    try:
        # try iterating over strands
        strandsList = [strand for strand in strands]
    except TypeError:
        # otherwise, it's just one strand
        strandsList = [strands]

    # now add all the strands to the conf space
    for strandInfo in strandsList:

        try:
            # check for args
            strand = strandInfo[0]
            flex = strandInfo[1:]
        except TypeError:
            # nope, just a strand
            strand = strandInfo
            flex = []

        builder.addStrand(strand, flex)

    # add the shell distance if needed
    if shellDist is not None:
        builder.setShellDistance(shellDist)

    return builder.build()


def StrandFlex():
    # TODO: implement me
    pass


def ForcefieldParams(forcefield=None):
    '''
    :java:classdoc:`.energy.forcefield.ForcefieldParams`

    Configure the forcefield parameters by setting the properties of the :java:ref:`.energy.forcefield.ForcefieldParams` object.

    :builder_option forcefield .energy.forcefield.ForcefieldParams#forcefld:
    :rtype: :java:ref:`.energy.forcefield.ForcefieldParams`
    '''
    return c.energy.forcefield.ForcefieldParams()


def EnergyCalculator(confSpace, ffparams, parallelism=None, type=None, isMinimizing=None, infiniteWellEnergy=None):
    '''
    :java:classdoc:`.energy.EnergyCalculator`

    :param confSpace: The conformation space containing the residue templates to use for atom connectivities.
    :type confSpace: :java:ref:`.confspace.SimpleConfSpace`
    :builder_option ffparams .energy.EnergyCalculator$Builder#ffparams:
    :builder_option parallelism .energy.EnergyCalculator$Builder#parallelism:
    :builder_option type .energy.EnergyCalculator$Builder#type:
    :builder_option isMinimizing .energy.EnergyCalculator$Builder#isMinimizing:
    :builder_option infiniteWellEnergy .energy.EnergyCalculator$Builder#infiniteWellEnergy:

    :builder_return .energy.EnergyCalculator$Builder:
    '''

<<<<<<< HEAD
    # convert confSpace to a jvm list if possible
    try:
        confSpace = jvm.toArrayList(confSpace)
    except TypeError:
        # not a list, okie dokie, nothing to convert
        pass
=======
	:builder_return .energy.EnergyCalculator$Builder:
	'''

	# convert confSpace to a jvm list if possible
	try:
		confSpace = jvm.toArrayList(confSpace)
	except TypeError:
		# not a list, okie dokie, nothing to convert
		pass

	builder = _get_builder(c.energy.EnergyCalculator)(confSpace, ffparams)
>>>>>>> 3e253000

    builder = _get_builder(c.energy.EnergyCalculator)(confSpace, ffparams)

    if parallelism is not None:
        builder.setParallelism(parallelism)

    if type is not None:
        builder.setType(type)

    if isMinimizing is not None:
        builder.setIsMinimizing(isMinimizing)

    if infiniteWellEnergy is not None:
        builder.setInfiniteWellEnergy(jvm.boxDouble(infiniteWellEnergy))

    return builder.build()


def SharedEnergyCalculator(ecalc, isMinimizing=None):
    '''
    :java:classdoc:`.energy.EnergyCalculator$SharedBuilder`

    :param ecalc: The existing energy calculator with which to share resources
    :type ecalc: :java:ref:`.energy.EnergyCalculator`
    :builder_option isMinimizing .energy.EnergyCalculator$Builder#isMinimizing:
    :builder_return .energy.EnergyCalculator$SharedBuilder:
    '''
    builder = jvm.getInnerClass(c.energy.EnergyCalculator, 'SharedBuilder')(ecalc)

    if isMinimizing is not None:
        builder.setIsMinimizing(isMinimizing)

    return builder.build()


def ConfEnergyCalculator(confSpace, ecalc, referenceEnergies=None, addResEntropy=None, energyPartition=None):
    '''
    :java:classdoc:`.energy.ConfEnergyCalculator`

    :builder_option confSpace .energy.ConfEnergyCalculator$Builder#confSpace:
    :builder_option ecalc .energy.ConfEnergyCalculator$Builder#ecalc:
    :builder_option referenceEnergies .energy.ConfEnergyCalculator$Builder#eref:
    :builder_option addResEntropy .energy.ConfEnergyCalculator$Builder#addResEntropy:
    :builder_option energyPartition .energy.ConfEnergyCalculator$Builder#epart:
    :builder_return .energy.ConfEnergyCalculator$Builder:
    '''
    builder = _get_builder(c.energy.ConfEnergyCalculator)(confSpace, ecalc)

    if referenceEnergies is not None:
        builder.setReferenceEnergies(referenceEnergies)

    if energyPartition is not None:
        builder.setEnergyPartition(energyPartition)

    return builder.build()


def ConfEnergyCalculatorCopy(source, ecalc):
    '''
    :java:classdoc:`.energy.ConfEnergyCalculator`

    :param source: The conformation energy calculator you wish to copy.
    :type source: :java:ref:`.energy.ConfEnergyCalculator`
    :builder_option ecalc .energy.ConfEnergyCalculator$Builder#ecalc:
    :builder_return .energy.ConfEnergyCalculator$Builder:
    '''
    return c.energy.ConfEnergyCalculator(source, ecalc)


def ConfEnergyCalculatorCopy(source, ecalc):
	'''
	:java:classdoc:`.energy.ConfEnergyCalculator`

	:param source: The conformation energy calculator you wish to copy.
	:type source: :java:ref:`.energy.ConfEnergyCalculator`
	:builder_option ecalc .energy.ConfEnergyCalculator$Builder#ecalc:
	:builder_return .energy.ConfEnergyCalculator$Builder:
	'''
	return c.energy.ConfEnergyCalculator(source, ecalc)


def EnergyMatrix(confEcalc, cacheFile=None):
    '''
    :java:methoddoc:`.ematrix.SimplerEnergyMatrixCalculator#calcEnergyMatrix`

    :builder_option confEcalc .ematrix.SimplerEnergyMatrixCalculator$Builder#confEcalc:
    :builder_option cacheFile .ematrix.SimplerEnergyMatrixCalculator$Builder#cacheFile:
    '''

    builder = _get_builder(c.ematrix.SimplerEnergyMatrixCalculator)(confEcalc)

    if cacheFile is not None:
        builder.setCacheFile(jvm.toFile(cacheFile))

    return builder.build().calcEnergyMatrix()


def ReferenceEnergies(confSpace, ecalc, addResEntropy=None):
    '''
    :java:methoddoc:`.ematrix.SimplerEnergyMatrixCalculator#calcReferenceEnergies`

    :builder_option confSpace .ematrix.SimpleReferenceEnergies$Builder#confSpace:
    :builder_option ecalc .ematrix.SimpleReferenceEnergies$Builder#ecalc:
    :builder_option addResEntropy .ematrix.SimpleReferenceEnergies$Builder#addResEntropy:
    :builder_return .ematrix.SimpleReferenceEnergies$Builder:
    '''

    builder = _get_builder(c.ematrix.SimpleReferenceEnergies)(confSpace, ecalc)

    if addResEntropy is not None:
        builder.addResEntropy(addResEntropy)

    return builder.build()


def DEE(confSpace, emat, singlesThreshold=useJavaDefault, pairsThreshold=useJavaDefault, singlesGoldsteinDiffThreshold=useJavaDefault, pairsGoldsteinDiffThreshold=useJavaDefault, triplesGoldsteinDiffThreshold=useJavaDefault, typeDependent=useJavaDefault, numIterations=useJavaDefault, showProgress=useJavaDefault, parallelism=useJavaDefault, cacheFile=useJavaDefault):
    '''
    :java:classdoc:`.pruning.SimpleDEE$Runner`

    :param confSpace: The design conformation space
    :type confSpace: :java:ref:`.confspace.SimpleConfSpace`
    :param emat: An energy matrix computed for the conformation space
    :type emat: :java:ref:`.ematrix.EnergyMatrix`

    :builder_option singlesThreshold .pruning.SimpleDEE$Runner#singlesThreshold:
    :builder_option pairsThreshold .pruning.SimpleDEE$Runner#pairsThreshold:
    :builder_option singlesGoldsteinDiffThreshold .pruning.SimpleDEE$Runner#singlesGoldsteinDiffThreshold:
    :builder_option pairsGoldsteinDiffThreshold .pruning.SimpleDEE$Runner#pairsGoldsteinDiffThreshold:
    :builder_option triplesGoldsteinDiffThreshold .pruning.SimpleDEE$Runner#triplesGoldsteinDiffThreshold:
    :builder_option typeDependent .pruning.SimpleDEE$Runner#typeDependent:
    :builder_option numIterations .pruning.SimpleDEE$Runner#numIterations:
    :builder_option showProgress .pruning.SimpleDEE$Runner#showProgress:
    '''

    runner = _get_builder(c.pruning.SimpleDEE, 'Runner')()

<<<<<<< HEAD
    if singlesThreshold is not useJavaDefault:
        runner.setSinglesThreshold(jvm.boxDouble(singlesThreshold))
    if pairsThreshold is not useJavaDefault:
        runner.setPairsThreshold(jvm.boxDouble(pairsThreshold))
    if singlesGoldsteinDiffThreshold is not useJavaDefault:
        runner.setSinglesGoldsteinDiffThreshold(jvm.boxDouble(singlesGoldsteinDiffThreshold))
    if pairsGoldsteinDiffThreshold is not useJavaDefault:
        runner.setPairsGoldsteinDiffThreshold(jvm.boxDouble(pairsGoldsteinDiffThreshold))
    if triplesGoldsteinDiffThreshold is not useJavaDefault:
        runner.setTriplesGoldsteinDiffThreshold(jvm.boxDouble(triplesGoldsteinDiffThreshold))
    if typeDependent is not useJavaDefault:
        runner.setTypeDependent(typeDependent)
    if numIterations is not useJavaDefault:
        runner.setNumIterations(numIterations)
    if showProgress is not useJavaDefault:
        runner.setShowProgress(showProgress)
    if parallelism is not useJavaDefault:
        runner.setParallelism(parallelism)
    if cacheFile is not useJavaDefault:
        runner.setCacheFile(jvm.toFile(cacheFile))
=======
def DEE(confSpace, emat,
		singlesThreshold=useJavaDefault, pairsThreshold=useJavaDefault,
		singlesGoldsteinDiffThreshold=useJavaDefault, pairsGoldsteinDiffThreshold=useJavaDefault, triplesGoldsteinDiffThreshold=useJavaDefault,
		typeDependent=useJavaDefault, numIterations=useJavaDefault,
		singlesPlugThreshold=useJavaDefault, pairsPlugThreshold=useJavaDefault, triplesPlugThreshold=useJavaDefault,
		showProgress=useJavaDefault, parallelism=useJavaDefault, cacheFile=useJavaDefault
	):
	'''
	:java:classdoc:`.pruning.SimpleDEE$Runner`
>>>>>>> 3e253000

    return runner.run(confSpace, emat)

<<<<<<< HEAD
=======
	:builder_option singlesThreshold .pruning.SimpleDEE$Runner#singlesThreshold:
	:builder_option pairsThreshold .pruning.SimpleDEE$Runner#pairsThreshold:
	:builder_option singlesGoldsteinDiffThreshold .pruning.SimpleDEE$Runner#singlesGoldsteinDiffThreshold:
	:builder_option pairsGoldsteinDiffThreshold .pruning.SimpleDEE$Runner#pairsGoldsteinDiffThreshold:
	:builder_option triplesGoldsteinDiffThreshold .pruning.SimpleDEE$Runner#triplesGoldsteinDiffThreshold:
	:builder_option singlesPlugThreshold .pruning.SimpleDEE$Runner#singlesPlugThreshold:
	:builder_option pairsPlugThreshold .pruning.SimpleDEE$Runner#pairsPlugThreshold:
	:builder_option triplesPlugThreshold .pruning.SimpleDEE$Runner#triplesPlugThreshold:
	:builder_option typeDependent .pruning.SimpleDEE$Runner#typeDependent:
	:builder_option numIterations .pruning.SimpleDEE$Runner#numIterations:
	:builder_option showProgress .pruning.SimpleDEE$Runner#showProgress:
	'''
>>>>>>> 3e253000

def DEE_read(confSpace, path):
    '''
    Reads a pruning matrix from a file

<<<<<<< HEAD
    :param confSpace: The design conformation space
    :type confSpace: :java:ref:`.confspace.SimpleConfSpace`
    :param str path: Path to the file
    '''

    return c.pruning.SimpleDEE.read(confSpace, jvm.toFile(path))
=======
	if singlesThreshold is not useJavaDefault:
		runner.setSinglesThreshold(jvm.boxDouble(singlesThreshold))
	if pairsThreshold is not useJavaDefault:
		runner.setPairsThreshold(jvm.boxDouble(pairsThreshold))
	if singlesGoldsteinDiffThreshold is not useJavaDefault:
		runner.setSinglesGoldsteinDiffThreshold(jvm.boxDouble(singlesGoldsteinDiffThreshold))
	if pairsGoldsteinDiffThreshold is not useJavaDefault:
		runner.setPairsGoldsteinDiffThreshold(jvm.boxDouble(pairsGoldsteinDiffThreshold))
	if triplesGoldsteinDiffThreshold is not useJavaDefault:
		runner.setTriplesGoldsteinDiffThreshold(jvm.boxDouble(triplesGoldsteinDiffThreshold))
	if typeDependent is not useJavaDefault:
		runner.setTypeDependent(typeDependent)
	if numIterations is not useJavaDefault:
		runner.setNumIterations(numIterations)
	if singlesPlugThreshold is not useJavaDefault:
		runner.setSinglesPlugThreshold(singlesPlugThreshold)
	if pairsPlugThreshold is not useJavaDefault:
		runner.setPairsPlugThreshold(pairsPlugThreshold)
	if triplesPlugThreshold is not useJavaDefault:
		runner.setTriplesPlugThreshold(triplesPlugThreshold)
	if showProgress is not useJavaDefault:
		runner.setShowProgress(showProgress)
	if parallelism is not useJavaDefault:
		runner.setParallelism(parallelism)
	if cacheFile is not useJavaDefault:
		runner.setCacheFile(jvm.toFile(cacheFile))
>>>>>>> 3e253000


def AStarTraditional(emat, confSpaceOrPmat, showProgress=True, useExternalMemory=False, maxNumNodes=useJavaDefault):
    '''
    :java:methoddoc:`.astar.conf.ConfAStarTree$Builder#setTraditional`

<<<<<<< HEAD
    :builder_option emat .astar.conf.ConfAStarTree$Builder#emat:
    :param confSpaceOrPmat: The conformation space containing the residue conformations to search.
    :type confSpaceOrPmat: :java:ref:`.confspace.SimpleConfSpace` or :java:ref:`.pruning.PruningMatrix`
    :param useExternalMemory: set to True to use external memory.
=======
def DEE_read(confSpace, path):
	'''
	Reads a pruning matrix from a file

	:param confSpace: The design conformation space
	:type confSpace: :java:ref:`.confspace.SimpleConfSpace`
	:param str path: Path to the file
	'''

	return c.pruning.SimpleDEE.read(confSpace, jvm.toFile(path))


def AStarTraditional(emat, confSpaceOrPmat, showProgress=True, useExternalMemory=False, maxNumNodes=useJavaDefault):
	'''
	:java:methoddoc:`.astar.conf.ConfAStarTree$Builder#setTraditional`
>>>>>>> 3e253000

        :java:methoddoc:`.astar.conf.ConfAStarTree$Builder#useExternalMemory`

    :type useExternalMemory: boolean
    :builder_option maxNumNodes .astar.conf.ConfAStarTree$Builder#maxNumNodes:
    :builder_return .astar.conf.ConfAStarTree$Builder:
    '''
    builder = _get_builder(c.astar.conf.ConfAStarTree)(emat, confSpaceOrPmat)
    builder.setShowProgress(showProgress)

<<<<<<< HEAD
    # set node limits before picking heuristics
    if maxNumNodes is not useJavaDefault:
        builder.setMaxNumNodes(jvm.boxLong(maxNumNodes))
=======
	:type useExternalMemory: boolean
	:builder_option maxNumNodes .astar.conf.ConfAStarTree$Builder#maxNumNodes:
	:builder_return .astar.conf.ConfAStarTree$Builder:
	'''
	builder = _get_builder(c.astar.conf.ConfAStarTree)(emat, confSpaceOrPmat)
	builder.setShowProgress(showProgress)

	# set node limits before picking heuristics
	if maxNumNodes is not useJavaDefault:
		builder.setMaxNumNodes(jvm.boxLong(maxNumNodes))

	builder.setTraditional()
>>>>>>> 3e253000

    builder.setTraditional()

    if useExternalMemory == True:
        builder.useExternalMemory()

    return builder.build()


def EdgeUpdater():
    return c.astar.conf.scoring.mplp.EdgeUpdater()

def NodeUpdater():
    return c.astar.conf.scoring.mplp.NodeUpdater()

def AStarMPLP(emat, confSpaceOrPmat, updater=None, numIterations=None, convergenceThreshold=None, useExternalMemory=False, maxNumNodes=useJavaDefault):
    '''
    :java:methoddoc:`.astar.conf.ConfAStarTree$Builder#setMPLP`

<<<<<<< HEAD
    :builder_option emat .astar.conf.ConfAStarTree$Builder#emat:
    :param confSpaceOrPmat: The conformation space containing the residue conformations to search.
    :type confSpaceOrPmat: :java:ref:`.confspace.SimpleConfSpace` or :java:ref:`.pruning.PruningMatrix`
    :builder_option updater .astar.conf.ConfAStarTree$MPLPBuilder#updater:
    :builder_option numIterations .astar.conf.ConfAStarTree$MPLPBuilder#numIterations:
    :builder_option convergenceThreshold .astar.conf.ConfAStarTree$MPLPBuilder#convergenceThreshold:
    :param useExternalMemory: set to True to use external memory.
=======
def AStarMPLP(emat, confSpaceOrPmat, updater=None, numIterations=None, convergenceThreshold=None, useExternalMemory=False, maxNumNodes=useJavaDefault):
	'''
	:java:methoddoc:`.astar.conf.ConfAStarTree$Builder#setMPLP`
>>>>>>> 3e253000

        :java:methoddoc:`.astar.conf.ConfAStarTree$Builder#useExternalMemory`

    :type useExternalMemory: boolean
    :builder_option maxNumNodes .astar.conf.ConfAStarTree$Builder#maxNumNodes:
    :builder_return .astar.conf.ConfAStarTree$Builder:
    '''
    mplpBuilder = _get_builder(c.astar.conf.ConfAStarTree, 'MPLPBuilder')()

<<<<<<< HEAD
    if updater is not None:
        mplpBuilder.setUpdater(updater)
=======
	:type useExternalMemory: boolean
	:builder_option maxNumNodes .astar.conf.ConfAStarTree$Builder#maxNumNodes:
	:builder_return .astar.conf.ConfAStarTree$Builder:
	'''
	mplpBuilder = _get_builder(c.astar.conf.ConfAStarTree, 'MPLPBuilder')()
>>>>>>> 3e253000

    if numIterations is not None:
        mplpBuilder.setNumIterations(numIterations)

    if convergenceThreshold is not None:
        mplpBuilder.setConvergenceThreshold(convergenceThreshold)

    builder = _get_builder(c.astar.conf.ConfAStarTree)(emat, confSpaceOrPmat)
    builder.setShowProgress(True)

<<<<<<< HEAD
    # set node limits before picking heuristics
    if maxNumNodes is not useJavaDefault:
        builder.setMaxNumNodes(jvm.boxLong(maxNumNodes))
=======
	builder = _get_builder(c.astar.conf.ConfAStarTree)(emat, confSpaceOrPmat)
	builder.setShowProgress(True)

	# set node limits before picking heuristics
	if maxNumNodes is not useJavaDefault:
		builder.setMaxNumNodes(jvm.boxLong(maxNumNodes))

	builder.setMPLP(mplpBuilder)
>>>>>>> 3e253000

    builder.setMPLP(mplpBuilder)

    if useExternalMemory == True:
        builder.useExternalMemory()

    return builder.build()


def GMECFinder(astar, confEcalc, confLog=None, printIntermediateConfs=None, useExternalMemory=None, resumeLog=None, confDBFile=None):
    '''
    :java:classdoc:`.gmec.SimpleGMECFinder`

    :builder_option astar .gmec.SimpleGMECFinder$Builder#search:

        Use one of :py:func:`AStarTraditional` or :py:func:`AStarMPLP` to get an A* implementation.

    :builder_option confEcalc .gmec.SimpleGMECFinder$Builder#confEcalc:

        Use :py:func:`ConfEnergyCalculator` to get a conformation energy calculator.

    :param str confLog: Path to file where conformations found during conformation space search should be logged.
    :builder_option printIntermediateConfs .gmec.SimpleGMECFinder$Builder#printIntermediateConfsToConsole:
    :builder_option useExternalMemory .gmec.SimpleGMECFinder$Builder#useExternalMemory:
    :param str resumeLog: Path to log file where resume info will be written or read, so designs can be resumed.
    :builder_return .gmec.SimpleGMECFinder$Builder:
    '''

    builder = _get_builder(c.gmec.SimpleGMECFinder)(astar, confEcalc)

    if confLog is not None:
        logFile = jvm.toFile(confLog)
        builder.setLogPrinter(c.gmec.LoggingConfPrinter(logFile))

    if printIntermediateConfs is not None:
        builder.setPrintIntermediateConfsToConsole(printIntermediateConfs)

    if useExternalMemory == True:
        builder.useExternalMemory()

    if resumeLog is not None:
        builder.setResumeLog(jvm.toFile(resumeLog))

    if confDBFile is not None:
        builder.setConfDB(jvm.toFile(confDBFile))

    return builder.build()


def DEEGMECFinder(emat, confSpace, ecalc, confEcalc, name, use_epic, use_lute, confLog=None, printIntermediateConfs=None, useExternalMemory=None):
<<<<<<< HEAD
    '''
    :java:classdoc:`.gmec.SimpleGMECFinder`

    :builder_option astar .gmec.SimpleGMECFinder$Builder#search:

            Use one of :py:func:`AStarTraditional` or :py:func:`AStarMPLP` to get an A* implementation.

    :builder_option confEcalc .gmec.SimpleGMECFinder$Builder#confEcalc:

            Use :py:func:`ConfEnergyCalculator` to get a conformation energy calculator.

    :param str confLog: Path to file where conformations found during conformation space search should be logged.
    :builder_option printIntermediateConfs .gmec.SimpleGMECFinder$Builder#printIntermediateConfsToConsole:
    :builder_option useExternalMemory .gmec.SimpleGMECFinder$Builder#useExternalMemory:
    :builder_return .gmec.SimpleGMECFinder$Builder:
    '''

    builder = _get_builder(c.gmec.DEEGMECFinder)(emat, confSpace, ecalc, confEcalc, name)

    if confLog is not None:
        logFile = jvm.toFile(confLog)
        builder.setLogPrinter(c.gmec.LoggingConfPrinter(logFile))

    if printIntermediateConfs is not None:
        builder.setPrintIntermediateConfsToConsole(printIntermediateConfs)

    if useExternalMemory == True:
        builder.useExternalMemory()

    gf = builder.build()

    if use_epic:
        gf.epicSettings = c.ematrix.epic.EPICSettings.defaultEPIC()
        gf.pruningSettings.algOption = 3
    if use_lute:
        gf.luteSettings = c.tupexp.LUTESettings.defaultLUTE()
        gf.pruningSettings.algOption = 3
        gf.pruningSettings.useTriples = True

    return gf


def DEEPerStrandFlex(strand, pert_file_name, flex_res_list, pdb_file, selectPerts=True, startingPerts='None', onlyStarting=False):
    deeper_settings = c.dof.deeper.DEEPerSettings(True, pert_file_name, selectPerts, startingPerts, onlyStarting, 2.5, 2.5, False, jvm.toArrayList(flex_res_list), pdb_file, False, strand.templateLib)
    bbflex = c.confspace.DEEPerStrandFlex(strand,deeper_settings)
    return bbflex

def KStar(proteinConfSpace, ligandConfSpace, complexConfSpace, epsilon=useJavaDefault, stabilityThreshold=useJavaDefault, maxSimultaneousMutations=useJavaDefault, writeSequencesToConsole=False, writeSequencesToFile=None, useExternalMemory=useJavaDefault, showPfuncProgress=useJavaDefault):
    '''
    :java:classdoc:`.kstar.KStar`

    For examples using K*, see the examples/python.KStar directory in your Osprey distribution.

    :param proteinConfSpace: :java:fielddoc:`.kstar.KStar#protein`
    :type proteinConfSpace: :java:ref:`.confspace.SimpleConfSpace`
    :param ligandConfSpace: :java:fielddoc:`.kstar.KStar#ligand`
    :type ligandConfSpace: :java:ref:`.confspace.SimpleConfSpace`
    :param complexConfSpace: :java:fielddoc:`.kstar.KStar#complex`
    :type complexConfSpace: :java:ref:`.confspace.SimpleConfSpace`
    :builder_option epsilon .kstar.KStar$Settings$Builder#epsilon:
    :builder_option stabilityThreshold .kstar.KStar$Settings$Builder#stabilityThreshold:
    :builder_option maxSimultaneousMutations .kstar.KStar$Settings$Builder#maxSimultaneousMutations:
    :builder_option useExternalMemory .kstar.KStar$Settings$Builder#useExternalMemory:
    :builder_option showPfuncProgress .kstar.KStar$Settings$Builder#showPfuncProgress:
    :param bool writeSequencesToConsole: True to write sequences and scores to the console
    :param str writeSequencesToFile: Path to the log file to write sequences scores (in TSV format), or None to skip logging

    :rtype: :java:ref:`.kstar.KStar`
    '''

    # build settings
    settingsBuilder = _get_builder(jvm.getInnerClass(c.kstar.KStar, 'Settings'))()
    if epsilon is not useJavaDefault:
        settingsBuilder.setEpsilon(epsilon)
    if stabilityThreshold is not useJavaDefault:
        settingsBuilder.setStabilityThreshold(jvm.boxDouble(stabilityThreshold))
    if maxSimultaneousMutations is not useJavaDefault:
        settingsBuilder.setMaxSimultaneousMutations(maxSimultaneousMutations)
    if writeSequencesToConsole:
        settingsBuilder.addScoreConsoleWriter()
    if writeSequencesToFile is not None:
        settingsBuilder.addScoreFileWriter(jvm.toFile(writeSequencesToFile))
    if useExternalMemory is not useJavaDefault:
        settingsBuilder.setExternalMemory(useExternalMemory)
    if showPfuncProgress is not useJavaDefault:
        settingsBuilder.setShowPfuncProgress(showPfuncProgress)
    settings = settingsBuilder.build()

    return c.kstar.KStar(proteinConfSpace, ligandConfSpace, complexConfSpace, settings)
=======
	'''
	:java:classdoc:`.gmec.SimpleGMECFinder`

	:builder_option astar .gmec.SimpleGMECFinder$Builder#search:

			Use one of :py:func:`AStarTraditional` or :py:func:`AStarMPLP` to get an A* implementation.

	:builder_option confEcalc .gmec.SimpleGMECFinder$Builder#confEcalc:

			Use :py:func:`ConfEnergyCalculator` to get a conformation energy calculator.

	:param str confLog: Path to file where conformations found during conformation space search should be logged.
	:builder_option printIntermediateConfs .gmec.SimpleGMECFinder$Builder#printIntermediateConfsToConsole:
	:builder_option useExternalMemory .gmec.SimpleGMECFinder$Builder#useExternalMemory:
	:builder_return .gmec.SimpleGMECFinder$Builder:
	'''

	builder = _get_builder(c.gmec.DEEGMECFinder)(emat, confSpace, ecalc, confEcalc, name)

	if confLog is not None:
		logFile = jvm.toFile(confLog)
		builder.setLogPrinter(c.gmec.LoggingConfPrinter(logFile))

	if printIntermediateConfs is not None:
		builder.setPrintIntermediateConfsToConsole(printIntermediateConfs)

	if useExternalMemory == True:
		builder.useExternalMemory()

	gf = builder.build()

	if use_epic:
		gf.epicSettings = c.ematrix.epic.EPICSettings.defaultEPIC()
		gf.pruningSettings.algOption = 3
	if use_lute:
		gf.luteSettings = c.tupexp.LUTESettings.defaultLUTE()
		gf.pruningSettings.algOption = 3
		gf.pruningSettings.useTriples = True

	return gf


def DEEPerStrandFlex(strand, pert_file_name, flex_res_list, pdb_file):
	deeper_settings = c.dof.deeper.DEEPerSettings(True, pert_file_name, True, 'None', False, 2.5, 2.5, False, jvm.toArrayList(flex_res_list), pdb_file, False, strand.templateLib)
	bbflex = c.confspace.DEEPerStrandFlex(strand,deeper_settings)
	return bbflex

def Paste(complexConfSpace, epsilon=useJavaDefault, stabilityThreshold=useJavaDefault, maxSimultaneousMutations=useJavaDefault, useWindowCriterion=useJavaDefault, maxNumPfConfs=useJavaDefault, writeSequencesToConsole=False, writeSequencesToFile=None, useExternalMemory=useJavaDefault, showPfuncProgress=useJavaDefault, mutFile=useJavaDefault):
    '''
    :java:classdoc:`.paste.Paste`

    For examples using PAStE, see the examples/python.Paste directory in your Osprey distribution.

	:param complexConfSpace: :java:fielddoc:`.paste.Paste#protein`
	:type complexConfSpace: :java:ref:`.confspace.SimpleConfSpace`
	:builder_option epsilon .paste.Paste$Settings$Builder#epsilon:
	:builder_option stabilityThreshold .paste.Paste$Settings$Builder#stabilityThreshold:
	:builder_option maxSimultaneousMutations .paste.Paste$Settings$Builder#maxSimultaneousMutations:
	:builder_option maxNumPfConfs .paste.Paste$Settings$Builder#maxNumPfConfs:
	:builder_option useExternalMemory .paste.Paste$Settings$Builder#useExternalMemory:
	:builder_option showPfuncProgress .paste.Paste$Settings$Builder#showPfuncProgress:
	:builder_option useWindowCriterion .paste.Paste$Settings$Builder#useWindowCriterion:
	:param str addMutFile: Path to the file that has the mutant sequences of interest
	:param bool writeSequencesToConsole: True to write sequences and scores to the console
	:param str writeSequencesToFile: Path to the log file to write sequences scores (in TSV format), or None to skip logging

	:rtype: :java:ref:`.paste.Paste`
	'''

    # build settings
    settingsBuilder = _get_builder(jvm.getInnerClass(c.paste.Paste, 'Settings'))()
    if useWindowCriterion is not useJavaDefault:
        settingsBuilder.setUseWindowCriterion(useWindowCriterion)
    if mutFile is not useJavaDefault:
        settingsBuilder.addMutFile(jvm.toFile(mutFile))
    if epsilon is not useJavaDefault:
        settingsBuilder.setEpsilon(epsilon)
	if stabilityThreshold is not useJavaDefault:
		settingsBuilder.setStabilityThreshold(jvm.boxDouble(stabilityThreshold))
	if maxNumPfConfs is not useJavaDefault:
	    settingsBuilder.setPfConfs(maxNumPfConfs)
	if maxSimultaneousMutations is not useJavaDefault:
		settingsBuilder.setMaxSimultaneousMutations(maxSimultaneousMutations)
	if writeSequencesToConsole:
		settingsBuilder.addScoreConsoleWriter()
	if writeSequencesToFile is not None:
		settingsBuilder.addScoreFileWriter(jvm.toFile(writeSequencesToFile))
	if useExternalMemory is not useJavaDefault:
		settingsBuilder.setExternalMemory(useExternalMemory)
	if showPfuncProgress is not useJavaDefault:
		settingsBuilder.setShowPfuncProgress(showPfuncProgress)
	settings = settingsBuilder.build()

	return c.paste.Paste(complexConfSpace, settings)

def _PasteConfSearchFactory(func):

	# convert the python lambda to a JVM interface implementation
	return jpype.JProxy(
		jvm.getInnerClass(c.paste.Paste, 'ConfSearchFactory'),
		dict={ 'make': func }
	)

Paste.ConfSearchFactory = _PasteConfSearchFactory


def KStar(proteinConfSpace, ligandConfSpace, complexConfSpace, epsilon=useJavaDefault, stabilityThreshold=useJavaDefault, maxSimultaneousMutations=useJavaDefault, writeSequencesToConsole=False, writeSequencesToFile=None, useExternalMemory=useJavaDefault, showPfuncProgress=useJavaDefault):
	'''
	:java:classdoc:`.kstar.KStar`

	For examples using K*, see the examples/python.KStar directory in your Osprey distribution.

	:param proteinConfSpace: :java:fielddoc:`.kstar.KStar#protein`
	:type proteinConfSpace: :java:ref:`.confspace.SimpleConfSpace`
	:param ligandConfSpace: :java:fielddoc:`.kstar.KStar#ligand`
	:type ligandConfSpace: :java:ref:`.confspace.SimpleConfSpace`
	:param complexConfSpace: :java:fielddoc:`.kstar.KStar#complex`
	:type complexConfSpace: :java:ref:`.confspace.SimpleConfSpace`
	:builder_option epsilon .kstar.KStar$Settings$Builder#epsilon:
	:builder_option stabilityThreshold .kstar.KStar$Settings$Builder#stabilityThreshold:
	:builder_option maxSimultaneousMutations .kstar.KStar$Settings$Builder#maxSimultaneousMutations:
	:builder_option useExternalMemory .kstar.KStar$Settings$Builder#useExternalMemory:
	:builder_option showPfuncProgress .kstar.KStar$Settings$Builder#showPfuncProgress:
	:param bool writeSequencesToConsole: True to write sequences and scores to the console
	:param str writeSequencesToFile: Path to the log file to write sequences scores (in TSV format), or None to skip logging

	:rtype: :java:ref:`.kstar.KStar`
	'''

	# build settings
	settingsBuilder = _get_builder(jvm.getInnerClass(c.kstar.KStar, 'Settings'))()
	if epsilon is not useJavaDefault:
		settingsBuilder.setEpsilon(epsilon)
	if stabilityThreshold is not useJavaDefault:
		settingsBuilder.setStabilityThreshold(jvm.boxDouble(stabilityThreshold))
	if maxSimultaneousMutations is not useJavaDefault:
		settingsBuilder.setMaxSimultaneousMutations(maxSimultaneousMutations)
	if writeSequencesToConsole:
		settingsBuilder.addScoreConsoleWriter()
	if writeSequencesToFile is not None:
		settingsBuilder.addScoreFileWriter(jvm.toFile(writeSequencesToFile))
	if useExternalMemory is not useJavaDefault:
		settingsBuilder.setExternalMemory(useExternalMemory)
	if showPfuncProgress is not useJavaDefault:
		settingsBuilder.setShowPfuncProgress(showPfuncProgress)
	settings = settingsBuilder.build()

	return c.kstar.KStar(proteinConfSpace, ligandConfSpace, complexConfSpace, settings)
>>>>>>> 3e253000


def _KStarConfSearchFactory(func):

<<<<<<< HEAD
    # convert the python lambda to a JVM interface implementation
    return jpype.JProxy(
        jvm.getInnerClass(c.kstar.KStar, 'ConfSearchFactory'),
        dict={ 'make': func }
    )
=======
	# convert the python lambda to a JVM interface implementation
	return jpype.JProxy(
		jvm.getInnerClass(c.kstar.KStar, 'ConfSearchFactory'),
		dict={ 'make': func }
	)
>>>>>>> 3e253000

KStar.ConfSearchFactory = _KStarConfSearchFactory


<<<<<<< HEAD
def BBKStar(proteinConfSpace, ligandConfSpace, complexConfSpace, epsilon=useJavaDefault, stabilityThreshold=useJavaDefault, maxSimultaneousMutations=useJavaDefault, energyMatrixCachePattern=useJavaDefault, useExternalMemory=useJavaDefault, showPfuncProgress=useJavaDefault, numBestSequences=useJavaDefault, numConfsPerBatch=useJavaDefault, useMARKStar=useJavaDefault, writeSequencesToConsole=False, writeSequencesToFile=None):
    '''
    :java:classdoc:`.kstar.BBKStar`

    For examples using BBK*, see the examples/python.KStar directory in your Osprey distribution.

    :param proteinConfSpace: :java:fielddoc:`.kstar.BBKStar#protein`
    :type proteinConfSpace: :java:ref:`.confspace.SimpleConfSpace`
    :param ligandConfSpace: :java:fielddoc:`.kstar.BBKStar#ligand`
    :type ligandConfSpace: :java:ref:`.confspace.SimpleConfSpace`
    :param complexConfSpace: :java:fielddoc:`.kstar.BBKStar#complex`
    :type complexConfSpace: :java:ref:`.confspace.SimpleConfSpace`
    :builder_option epsilon .kstar.KStar$Settings$Builder#epsilon:
    :builder_option stabilityThreshold .kstar.KStar$Settings$Builder#stabilityThreshold:
    :builder_option maxSimultaneousMutations .kstar.KStar$Settings$Builder#maxSimultaneousMutations:
    :builder_option useExternalMemory .kstar.KStar$Settings$Builder#useExternalMemory:
    :builder_option showPfuncProgress .kstar.KStar$Settings$Builder#showPfuncProgress:
    :builder_option numBestSequences .kstar.BBKStar$Settings$Builder#numBestSequences:
    :builder_option numConfsPerBatch .kstar.BBKStar$Settings$Builder#numConfsPerBatch:
    :builder_option useMARKStar .kstar.BBKStar$Settings$Builder#useMARKStar:
    :param bool writeSequencesToConsole: True to write sequences and scores to the console
    :param str writeSequencesToFile: Path to the log file to write sequences scores (in TSV format), or None to skip logging

    :rtype: :java:ref:`.kstar.BBKStar`
    '''

    # build settings
    kstarSettingsBuilder = _get_builder(jvm.getInnerClass(c.kstar.KStar, 'Settings'))()
    if epsilon is not useJavaDefault:
        kstarSettingsBuilder.setEpsilon(epsilon)
    if stabilityThreshold is not useJavaDefault:
        kstarSettingsBuilder.setStabilityThreshold(jvm.boxDouble(stabilityThreshold))
    if maxSimultaneousMutations is not useJavaDefault:
        kstarSettingsBuilder.setMaxSimultaneousMutations(maxSimultaneousMutations)
    if writeSequencesToConsole:
        kstarSettingsBuilder.addScoreConsoleWriter()
    if writeSequencesToFile is not None:
        kstarSettingsBuilder.addScoreFileWriter(jvm.toFile(writeSequencesToFile))
    if useExternalMemory is not useJavaDefault:
        kstarSettingsBuilder.setExternalMemory(useExternalMemory)
    if showPfuncProgress is not useJavaDefault:
        kstarSettingsBuilder.setShowPfuncProgress(showPfuncProgress)
    kstarSettings = kstarSettingsBuilder.build()

    bbkstarSettingsBuilder = _get_builder(jvm.getInnerClass(c.kstar.BBKStar, 'Settings'))()
    if numBestSequences is not useJavaDefault:
        bbkstarSettingsBuilder.setNumBestSequences(numBestSequences)
    if numConfsPerBatch is not useJavaDefault:
        bbkstarSettingsBuilder.setNumConfsPerBatch(numConfsPerBatch)
    if useMARKStar is not useJavaDefault:
        bbkstarSettingsBuilder.setUseMARKStar(useMARKStar)
    bbkstarSettings = bbkstarSettingsBuilder.build()

    return c.kstar.BBKStar(proteinConfSpace, ligandConfSpace, complexConfSpace, kstarSettings, bbkstarSettings)


def ConfAnalyzer(confEcalc):
    '''
    :java:classdoc:`.gmec.ConfAnalyzer`

    For examples using the conf analyzer, see examples/python.GMEC/analyzeConf.py in your Osprey distribution.

    :param confEcalc: :java:fielddoc:`.gmec.SimpleGMECFinder$Builder#confEcalc`
    :type confEcalc: :java:ref:`.energy.ConfEnergyCalculator`

    :rtype: :java:ref:`.gmec.ConfAnalyzer`
    '''

    return c.gmec.ConfAnalyzer(confEcalc)


def SequenceAnalyzer(kstar):
    '''
    :java:classdoc:`.kstar.SequenceAnalyzer`

    For examples using the sequence analyzer, see examples/python.KStar/analyzeSequence.py in your Osprey distribution.

    :param kstar: a configured instance of KStar
    :type kstar: :java:ref:`.kstar.KStar`

    :rtype: :java:ref:`.kstar.SequenceAnalyzer`
    '''

    return c.kstar.SequenceAnalyzer(kstar)


def LUTE_train(confEcalc, emat, pmat, maxRMSE=0.1, maxOverfittingScore=1.5, randomSeed=12345, confDBPath=None):
    '''
    Trains a LUTE model

    For examples using LUTE, see examples/python.GMEC/LUTE.*.py and examples/python.KStar/LUTE.*.py in your Osprey distribution.

    :param confEcalc: The conformation energy calculator
    :type confEcalc: :java:ref:`.energy.ConfEnergyCalculator`
    :param emat: An energy matrix
    :type emat: :java:ref:`.ematrix.EnergyMatrix`
    :param pmat: A pruning matrix, resulting from DEE
    :type pmat: :java:ref:`.pruning.PruningMatrix`

    :param float maxRMSE: The maximum tolerable fit RMS error
    :param float maxOverfittingScore: The maximum tolerable amount of overfitting (score = training set RMSE / test set RMSE)
    :param int randomSeed: Random seed to use for conformation sampling
    :param str confDBPath: Path to write/read confDB file, or None to omit saving the confDB to disk

    :returns: The LUTE model
    :rtype: :java:ref:`.lute.LUTEState`
    '''

    confSpace = confEcalc.confSpace

    # make a conf DB, saved to a file if needed
    if confDBPath is None:
        confDB = c.confspace.ConfDB(confSpace)
    else:
        confDB = c.confspace.ConfDB(confSpace, jvm.toFile(confDBPath))

    try:

        # make a conf table for LUTE
        confTable = jvm.getInnerClass(c.confspace.ConfDB, 'ConfTable')(confDB, 'LUTE')

        # use the OLSCG fitter for LUTE (it's a little faster than LASSO in practice)
        fitter = jvm.getInnerClass(c.lute.LUTE, 'Fitter').OLSCG

        # train LUTE
        lute = c.lute.LUTE(confSpace)
        sampler = c.lute.UniformConfSampler(confSpace, pmat, randomSeed)
        lute.sampleTuplesAndFit(confEcalc, emat, pmat, confTable, sampler, fitter, maxOverfittingScore, maxRMSE)
        lute.reportConfSpaceSize(pmat)

        # return the LUTE fit
        return c.lute.LUTEState(lute.getTrainingSystem())

    finally:
        confDB.close()


def LUTE_write(model, path):
    '''
    Writes a LUTE model to a file

    :param model: The LUTE model
    :type model: :java:ref:`.lute.LUTEState`
    :param str path: Path to the file
    '''

    file = jvm.toFile(path)
    c.lute.LUTEIO.write(model, file)
    print('LUTE model saved to %s' % file.getAbsolutePath())


def LUTE_read(path):
    '''
    Reads a LUTE model from a file

    :param str path: Path to the file

    :returns: The LUTE model
    :rtype: :java:ref:`.lute.LUTEState`
    '''

    file = jvm.toFile(path)
    model = c.lute.LUTEIO.read(file)
    print('LUTE model read from %s' % file.getAbsolutePath())
    return model


def LUTE_ConfEnergyCalculator(confSpace, model):
    '''
    Creates a LUTE conformation energy calculator

    :param confSpace: The conformation space
    :type confSpace: :java:ref:`.confspace.SimpleConfSpace`
    :param model: The LUTE model
    :type model: :java:ref:`.lute.LUTEState`

    :rtype: :java:ref:`.lute.LUTEConfEnergyCalculator`
    '''

    return c.lute.LUTEConfEnergyCalculator(confSpace, model)


def LUTE_AStar(rcs, pmat, luteEcalc, showProgress=True):
    '''
    :java:methoddoc:`.astar.conf.ConfAStarTree$Builder#setLUTE`

    :builder_option rcs .astar.conf.ConfAStarTree$Builder#rcs:
    :param pmat: The pruning matrix from the LUTE training calculation.
    :type pmat: :java:ref:`.pruning.PruningMatrix`
    :param luteEcalc: The LUTE conformation energy calculator
    :type luteEcalc: :java:ref:`.lute.LUTEConfEnergyCalculator`

    :builder_return .astar.conf.ConfAStarTree$Builder:
    '''

    # filter the rcs by the pmat
    rcs = c.astar.conf.RCs(rcs, pmat)

    builder = _get_builder(c.astar.conf.ConfAStarTree)(None, rcs)
    builder.setShowProgress(showProgress)
    builder.setLUTE(luteEcalc)

    return builder.build()


def LUTE_GMECFinder(confSpace, model, pmat, confLog=useJavaDefault, printIntermediateConfs=useJavaDefault):
    '''
    :java:classdoc:`.lute.LUTEGMECFinder`

    :param confSpace: The conformation space
    :type confSpace: :java:ref:`.confspace.SimpleConfSpace`
    :param model: The LUTE model
    :type model: :java:ref:`.lute.LUTEState`
    :param pmat: The pruning matrix from the LUTE training calculation.
    :type pmat: :java:ref:`.pruning.PruningMatrix`
    :param str confLog: Path to file where conformations found during conformation space search should be logged.
    :builder_option printIntermediateConfs .gmec.SimpleGMECFinder$Builder#printIntermediateConfsToConsole:

    :rtype: :java:ref:`.lute.LUTEGMECFinder`
    '''

    builder = _get_builder(c.lute.LUTEGMECFinder)(pmat, LUTE_ConfEnergyCalculator(confSpace, model))

    if confLog is not useJavaDefault:
        logFile = jvm.toFile(confLog)
        builder.setLogPrinter(c.gmec.LoggingConfPrinter(logFile))

    if printIntermediateConfs is not useJavaDefault:
        builder.setPrintIntermediateConfsToConsole(printIntermediateConfs)

    return builder.build()


def COMETS_State(name, confSpace):
    '''
    :java:classdoc:`.gmec.Comets$State`

    :param str name: :java:fielddoc:`.gmec.Comets$State#name`
    :param confSpace: :java:fielddoc:`.gmec.Comets$State#confSpace`
    :type confSpace: :java:ref:`.confspace.SimpleConfSpace`

    :rtype: :java:ref:`.gmec.Comets$State`
    '''

    return jvm.getInnerClass(c.gmec.Comets, 'State')(name, confSpace)
=======
def BBKStar(proteinConfSpace, ligandConfSpace, complexConfSpace, epsilon=useJavaDefault, stabilityThreshold=useJavaDefault, maxSimultaneousMutations=useJavaDefault, energyMatrixCachePattern=useJavaDefault, useExternalMemory=useJavaDefault, showPfuncProgress=useJavaDefault, numBestSequences=useJavaDefault, numConfsPerBatch=useJavaDefault, writeSequencesToConsole=False, writeSequencesToFile=None):
	'''
	:java:classdoc:`.kstar.BBKStar`

	For examples using BBK*, see the examples/python.KStar directory in your Osprey distribution.

	:param proteinConfSpace: :java:fielddoc:`.kstar.BBKStar#protein`
	:type proteinConfSpace: :java:ref:`.confspace.SimpleConfSpace`
	:param ligandConfSpace: :java:fielddoc:`.kstar.BBKStar#ligand`
	:type ligandConfSpace: :java:ref:`.confspace.SimpleConfSpace`
	:param complexConfSpace: :java:fielddoc:`.kstar.BBKStar#complex`
	:type complexConfSpace: :java:ref:`.confspace.SimpleConfSpace`
	:builder_option epsilon .kstar.KStar$Settings$Builder#epsilon:
	:builder_option stabilityThreshold .kstar.KStar$Settings$Builder#stabilityThreshold:
	:builder_option maxSimultaneousMutations .kstar.KStar$Settings$Builder#maxSimultaneousMutations:
	:builder_option useExternalMemory .kstar.KStar$Settings$Builder#useExternalMemory:
	:builder_option showPfuncProgress .kstar.KStar$Settings$Builder#showPfuncProgress:
	:builder_option numBestSequences .kstar.BBKStar$Settings$Builder#numBestSequences:
	:builder_option numConfsPerBatch .kstar.BBKStar$Settings$Builder#numConfsPerBatch:
	:param bool writeSequencesToConsole: True to write sequences and scores to the console
	:param str writeSequencesToFile: Path to the log file to write sequences scores (in TSV format), or None to skip logging

	:rtype: :java:ref:`.kstar.BBKStar`
	'''

	# build settings
	kstarSettingsBuilder = _get_builder(jvm.getInnerClass(c.kstar.KStar, 'Settings'))()
	if epsilon is not useJavaDefault:
		kstarSettingsBuilder.setEpsilon(epsilon)
	if stabilityThreshold is not useJavaDefault:
		kstarSettingsBuilder.setStabilityThreshold(jvm.boxDouble(stabilityThreshold))
	if maxSimultaneousMutations is not useJavaDefault:
		kstarSettingsBuilder.setMaxSimultaneousMutations(maxSimultaneousMutations)
	if writeSequencesToConsole:
		kstarSettingsBuilder.addScoreConsoleWriter()
	if writeSequencesToFile is not None:
		kstarSettingsBuilder.addScoreFileWriter(jvm.toFile(writeSequencesToFile))
	if useExternalMemory is not useJavaDefault:
		kstarSettingsBuilder.setExternalMemory(useExternalMemory)
	if showPfuncProgress is not useJavaDefault:
		kstarSettingsBuilder.setShowPfuncProgress(showPfuncProgress)
	kstarSettings = kstarSettingsBuilder.build()

	bbkstarSettingsBuilder = _get_builder(jvm.getInnerClass(c.kstar.BBKStar, 'Settings'))()
	if numBestSequences is not useJavaDefault:
		bbkstarSettingsBuilder.setNumBestSequences(numBestSequences)
	if numConfsPerBatch is not useJavaDefault:
		bbkstarSettingsBuilder.setNumConfsPerBatch(numConfsPerBatch)
	bbkstarSettings = bbkstarSettingsBuilder.build()

	return c.kstar.BBKStar(proteinConfSpace, ligandConfSpace, complexConfSpace, kstarSettings, bbkstarSettings)


def ConfAnalyzer(confEcalc):
	'''
	:java:classdoc:`.gmec.ConfAnalyzer`

	For examples using the conf analyzer, see examples/python.GMEC/analyzeConf.py in your Osprey distribution.

	:param confEcalc: :java:fielddoc:`.gmec.SimpleGMECFinder$Builder#confEcalc`
	:type confEcalc: :java:ref:`.energy.ConfEnergyCalculator`

	:rtype: :java:ref:`.gmec.ConfAnalyzer`
	'''

	return c.gmec.ConfAnalyzer(confEcalc)


def SequenceAnalyzer(kstar):
	'''
	:java:classdoc:`.kstar.SequenceAnalyzer`

	For examples using the sequence analyzer, see examples/python.KStar/analyzeSequence.py in your Osprey distribution.

	:param kstar: a configured instance of KStar
	:type kstar: :java:ref:`.kstar.KStar`

	:rtype: :java:ref:`.kstar.SequenceAnalyzer`
	'''

	return c.kstar.SequenceAnalyzer(kstar)


def LUTE_train(confEcalc, emat, pmat, maxRMSE=0.1, maxOverfittingScore=1.5, randomSeed=12345, confDBPath=None):
	'''
	Trains a LUTE model

	For examples using LUTE, see examples/python.GMEC/LUTE.*.py and examples/python.KStar/LUTE.*.py in your Osprey distribution.

	:param confEcalc: The conformation energy calculator
	:type confEcalc: :java:ref:`.energy.ConfEnergyCalculator`
	:param emat: An energy matrix
	:type emat: :java:ref:`.ematrix.EnergyMatrix`
	:param pmat: A pruning matrix, resulting from DEE
	:type pmat: :java:ref:`.pruning.PruningMatrix`

	:param float maxRMSE: The maximum tolerable fit RMS error
	:param float maxOverfittingScore: The maximum tolerable amount of overfitting (score = training set RMSE / test set RMSE)
	:param int randomSeed: Random seed to use for conformation sampling
	:param str confDBPath: Path to write/read confDB file, or None to omit saving the confDB to disk

	:returns: The LUTE model
	:rtype: :java:ref:`.lute.LUTEState`
	'''

	confSpace = confEcalc.confSpace

	# make a conf DB, saved to a file if needed
	if confDBPath is None:
		confDB = c.confspace.ConfDB(confSpace)
	else:
		confDB = c.confspace.ConfDB(confSpace, jvm.toFile(confDBPath))

	try:

		# make a conf table for LUTE
		confTable = jvm.getInnerClass(c.confspace.ConfDB, 'ConfTable')(confDB, 'LUTE')

		# use the OLSCG fitter for LUTE (it's a little faster than LASSO in practice)
		fitter = jvm.getInnerClass(c.lute.LUTE, 'Fitter').OLSCG

		# train LUTE
		lute = c.lute.LUTE(confSpace)
		sampler = c.lute.UniformConfSampler(confSpace, pmat, randomSeed)
		lute.sampleTuplesAndFit(confEcalc, emat, pmat, confTable, sampler, fitter, maxOverfittingScore, maxRMSE)
		lute.reportConfSpaceSize(pmat)

		# return the LUTE fit
		return c.lute.LUTEState(lute.getTrainingSystem())

	finally:
		confDB.close()


def LUTE_write(model, path):
	'''
	Writes a LUTE model to a file

	:param model: The LUTE model
	:type model: :java:ref:`.lute.LUTEState`
	:param str path: Path to the file
	'''

	file = jvm.toFile(path)
	c.lute.LUTEIO.write(model, file)
	print('LUTE model saved to %s' % file.getAbsolutePath())


def LUTE_read(path):
	'''
	Reads a LUTE model from a file

	:param str path: Path to the file

	:returns: The LUTE model
	:rtype: :java:ref:`.lute.LUTEState`
	'''

	file = jvm.toFile(path)
	model = c.lute.LUTEIO.read(file)
	print('LUTE model read from %s' % file.getAbsolutePath())
	return model


def LUTE_ConfEnergyCalculator(confSpace, model):
	'''
	Creates a LUTE conformation energy calculator

	:param confSpace: The conformation space
	:type confSpace: :java:ref:`.confspace.SimpleConfSpace`
	:param model: The LUTE model
	:type model: :java:ref:`.lute.LUTEState`

	:rtype: :java:ref:`.lute.LUTEConfEnergyCalculator`
	'''

	return c.lute.LUTEConfEnergyCalculator(confSpace, model)


def LUTE_AStar(rcs, pmat, luteEcalc, showProgress=True):
	'''
	:java:methoddoc:`.astar.conf.ConfAStarTree$Builder#setLUTE`

	:builder_option rcs .astar.conf.ConfAStarTree$Builder#rcs:
	:param pmat: The pruning matrix from the LUTE training calculation.
	:type pmat: :java:ref:`.pruning.PruningMatrix`
	:param luteEcalc: The LUTE conformation energy calculator
	:type luteEcalc: :java:ref:`.lute.LUTEConfEnergyCalculator`

	:builder_return .astar.conf.ConfAStarTree$Builder:
	'''

	# filter the rcs by the pmat
	rcs = c.astar.conf.RCs(rcs, pmat)

	builder = _get_builder(c.astar.conf.ConfAStarTree)(None, rcs)
	builder.setShowProgress(showProgress)
	builder.setLUTE(luteEcalc)

	return builder.build()


def LUTE_GMECFinder(confSpace, model, pmat, confLog=useJavaDefault, printIntermediateConfs=useJavaDefault):
	'''
	:java:classdoc:`.lute.LUTEGMECFinder`

	:param confSpace: The conformation space
	:type confSpace: :java:ref:`.confspace.SimpleConfSpace`
	:param model: The LUTE model
	:type model: :java:ref:`.lute.LUTEState`
	:param pmat: The pruning matrix from the LUTE training calculation.
	:type pmat: :java:ref:`.pruning.PruningMatrix`
	:param str confLog: Path to file where conformations found during conformation space search should be logged.
	:builder_option printIntermediateConfs .gmec.SimpleGMECFinder$Builder#printIntermediateConfsToConsole:

	:rtype: :java:ref:`.lute.LUTEGMECFinder`
	'''

	builder = _get_builder(c.lute.LUTEGMECFinder)(pmat, LUTE_ConfEnergyCalculator(confSpace, model))

	if confLog is not useJavaDefault:
		logFile = jvm.toFile(confLog)
		builder.setLogPrinter(c.gmec.LoggingConfPrinter(logFile))

	if printIntermediateConfs is not useJavaDefault:
		builder.setPrintIntermediateConfsToConsole(printIntermediateConfs)

	return builder.build()


def COMETS_State(name, confSpace):
	'''
	:java:classdoc:`.gmec.Comets$State`

	:param str name: :java:fielddoc:`.gmec.Comets$State#name`
	:param confSpace: :java:fielddoc:`.gmec.Comets$State#confSpace`
	:type confSpace: :java:ref:`.confspace.SimpleConfSpace`

	:rtype: :java:ref:`.gmec.Comets$State`
	'''

	return jvm.getInnerClass(c.gmec.Comets, 'State')(name, confSpace)
>>>>>>> 3e253000


def COMETS_ConfSearchFactory(func):

<<<<<<< HEAD
    # convert the python lambda to a JVM interface implementation
    return jpype.JProxy(
        jvm.c.java.util.function.Function,
        dict={ 'apply': func }
    )


def COMETS_LME(weightsByState, offset=useJavaDefault, constrainLessThan=None):
    '''
    :java:classdoc:`.gmec.Comets$LME`

    :param weightsByState: map from states to weights
    :type weightsByState: map from :java:ref:`.gmec.Comets$State` to float

    :builder_option offset .gmec.Comets$LME$Builder#offset:
    :param float constrainLessThan: :java:methoddoc:`.gmec.Comets$LME$Builder#constrainLessThan`
    :builder_return .gmec.Comets$LME$Builder:
    '''

    builder = _get_builder(jvm.getInnerClass(c.gmec.Comets, 'LME'))()

    if offset is not useJavaDefault:
        builder.setOffset(offset)

    for (state, weight) in weightsByState.items():
        builder.addState(state, weight)

    if constrainLessThan is not None:
        builder.constrainLessThan(constrainLessThan)

    return builder.build()


def COMETS(objective, constraints=[], objectiveWindowSize=useJavaDefault, objectiveWindowMax=useJavaDefault, maxSimultaneousMutations=useJavaDefault, minNumConfTrees=useJavaDefault, logFile=None):
    '''
    :java:classdoc:`.gmec.Comets`

    :builder_option objective .gmec.Comets$Builder#objective:

    :param constraints: List of LMEs to use as constraints
    :type constraints: list of :java:ref:`.gmec.Comets$LME`

    :builder_option objectiveWindowSize .gmec.Comets$Builder#objectiveWindowSize:
    :builder_option objectiveWindowMax .gmec.Comets$Builder#objectiveWindowMax:
    :builder_option maxSimultaneousMutations .gmec.Comets$Builder#maxSimultaneousMutations:
    :builder_option minNumConfTrees .gmec.Comets$Builder#minNumConfsTrees:

    :param str logFile: :java:fielddoc:`.gmec.Comets$Builder#logFile`

    :builder_return .gmec.Comets$Builder:
    '''

    builder = _get_builder(c.gmec.Comets)(objective)

    for constraint in constraints:
        builder.addConstraint(constraint)

    if objectiveWindowSize is not useJavaDefault:
        builder.setObjectiveWindowSize(objectiveWindowSize)
    if objectiveWindowMax is not useJavaDefault:
        builder.setObjectiveWindowMax(objectiveWindowMax)
    if maxSimultaneousMutations is not useJavaDefault:
        builder.setMaxSimultaneousMutations(maxSimultaneousMutations)
    if minNumConfTrees is not useJavaDefault:
        builder.setMinNumConfTrees(jvm.boxInt(minNumConfTrees))

    if logFile is not None:
        builder.setLogFile(jvm.toFile(logFile))

    return builder.build()


def MSKStar_State(name, confSpace):
    '''
    :java:classdoc:`.kstar.MSKStar$State`

    :param str name: :java:fielddoc:`.kstar.MSKStar$State#name`
    :param confSpace: :java:fielddoc:`.kstar.MSKStar$State#confSpace`
    :type confSpace: :java:ref:`.confspace.SimpleConfSpace`

    :rtype: :java:ref:`.kstar.MSKStar$State`
    '''

    return jvm.getInnerClass(c.kstar.MSKStar, 'State')(name, confSpace)
=======
	# convert the python lambda to a JVM interface implementation
	return jpype.JProxy(
		jvm.c.java.util.function.Function,
		dict={ 'apply': func }
	)


def COMETS_LME(weightsByState, offset=useJavaDefault, constrainLessThan=None):
	'''
	:java:classdoc:`.gmec.Comets$LME`

	:param weightsByState: map from states to weights
	:type weightsByState: map from :java:ref:`.gmec.Comets$State` to float

	:builder_option offset .gmec.Comets$LME$Builder#offset:
	:param float constrainLessThan: :java:methoddoc:`.gmec.Comets$LME$Builder#constrainLessThan`
	:builder_return .gmec.Comets$LME$Builder:
	'''

	builder = _get_builder(jvm.getInnerClass(c.gmec.Comets, 'LME'))()

	if offset is not useJavaDefault:
		builder.setOffset(offset)

	for (state, weight) in weightsByState.items():
		builder.addState(state, weight)

	if constrainLessThan is not None:
		builder.constrainLessThan(constrainLessThan)

	return builder.build()


def COMETS(objective, constraints=[], objectiveWindowSize=useJavaDefault, objectiveWindowMax=useJavaDefault, maxSimultaneousMutations=useJavaDefault, minNumConfTrees=useJavaDefault, logFile=None):
	'''
	:java:classdoc:`.gmec.Comets`

	:builder_option objective .gmec.Comets$Builder#objective:

	:param constraints: List of LMEs to use as constraints
	:type constraints: list of :java:ref:`.gmec.Comets$LME`

	:builder_option objectiveWindowSize .gmec.Comets$Builder#objectiveWindowSize:
	:builder_option objectiveWindowMax .gmec.Comets$Builder#objectiveWindowMax:
	:builder_option maxSimultaneousMutations .gmec.Comets$Builder#maxSimultaneousMutations:
	:builder_option minNumConfTrees .gmec.Comets$Builder#minNumConfsTrees:

	:param str logFile: :java:fielddoc:`.gmec.Comets$Builder#logFile`

	:builder_return .gmec.Comets$Builder:
	'''

	builder = _get_builder(c.gmec.Comets)(objective)

	for constraint in constraints:
		builder.addConstraint(constraint)

	if objectiveWindowSize is not useJavaDefault:
		builder.setObjectiveWindowSize(objectiveWindowSize)
	if objectiveWindowMax is not useJavaDefault:
		builder.setObjectiveWindowMax(objectiveWindowMax)
	if maxSimultaneousMutations is not useJavaDefault:
		builder.setMaxSimultaneousMutations(maxSimultaneousMutations)
	if minNumConfTrees is not useJavaDefault:
		builder.setMinNumConfTrees(jvm.boxInt(minNumConfTrees))

	if logFile is not None:
		builder.setLogFile(jvm.toFile(logFile))

	return builder.build()


def MSKStar_State(name, confSpace):
	'''
	:java:classdoc:`.kstar.MSKStar$State`

	:param str name: :java:fielddoc:`.kstar.MSKStar$State#name`
	:param confSpace: :java:fielddoc:`.kstar.MSKStar$State#confSpace`
	:type confSpace: :java:ref:`.confspace.SimpleConfSpace`

	:rtype: :java:ref:`.kstar.MSKStar$State`
	'''

	return jvm.getInnerClass(c.kstar.MSKStar, 'State')(name, confSpace)
>>>>>>> 3e253000


def MSKStar_ConfSearchFactory(func):

<<<<<<< HEAD
    # convert the python lambda to a JVM interface implementation
    return jpype.JProxy(
        jvm.c.java.util.function.Function,
        dict={ 'apply': func }
    )


def MSKStar_LMFE(weightsByState, offset=useJavaDefault, constrainLessThan=None):
    '''
    :java:classdoc:`.kstar.MSKStar$LMFE`

    :param weightsByState: map from states to weights
    :type weightsByState: map from :java:ref:`.kstar.MSKStar$State` to float

    :builder_option offset .kstar.MSKStar$LMFE$Builder#offset:
    :param float constrainLessThan: :java:methoddoc:`.kstar.MSKStar$LMFE$Builder#constrainLessThan`
    :builder_return .kstar.MSKStar$LMFE$Builder:
    '''

    builder = _get_builder(jvm.getInnerClass(c.kstar.MSKStar, 'LMFE'))()

    if offset is not useJavaDefault:
        builder.setOffset(offset)

    for (state, weight) in weightsByState.items():
        builder.addState(state, weight)

    if constrainLessThan is not None:
        builder.constrainLessThan(constrainLessThan)

    return builder.build()


def MSKStar(objective, constraints=[], epsilon=useJavaDefault, objectiveWindowSize=useJavaDefault, objectiveWindowMax=useJavaDefault, maxSimultaneousMutations=useJavaDefault, minNumConfTrees=useJavaDefault, logFile=None):
    '''
    :java:classdoc:`.kstar.MSKStar`

    :builder_option objective .kstar.MSKStar$Builder#objective:

    :param constraints: List of LMFEs to use as constraints
    :type constraints: list of :java:ref:`.kstar.MSKStar$LMFE`


    :builder_option epsilon .kstar.MSKStar$Builder#epsilon:
    :builder_option objectiveWindowSize .kstar.MSKStar$Builder#objectiveWindowSize:
    :builder_option objectiveWindowMax .kstar.MSKStar$Builder#objectiveWindowMax:
    :builder_option maxSimultaneousMutations .kstar.MSKStar$Builder#maxSimultaneousMutations:
    :builder_option minNumConfTrees .kstar.MSKStar$Builder#minNumConfsTrees:

    :param str logFile: :java:fielddoc:`.kstar.MSKStar$Builder#logFile`

    :builder_return .kstar.MSKStar$Builder:
    '''

    builder = _get_builder(c.kstar.MSKStar)(objective)

    for constraint in constraints:
        builder.addConstraint(constraint)

    if objectiveWindowSize is not useJavaDefault:
        builder.setObjectiveWindowSize(objectiveWindowSize)
    if objectiveWindowMax is not useJavaDefault:
        builder.setObjectiveWindowMax(objectiveWindowMax)
    if maxSimultaneousMutations is not useJavaDefault:
        builder.setMaxSimultaneousMutations(maxSimultaneousMutations)
    if minNumConfTrees is not useJavaDefault:
        builder.setMinNumConfTrees(jvm.boxInt(minNumConfTrees))

    if logFile is not None:
        builder.setLogFile(jvm.toFile(logFile))

    return builder.build()
def MARKStar(proteinConfSpace, ligandConfSpace, complexConfSpace, rigidEcalc, minimizingEcalc, confEcalcFactory, epsilon=useJavaDefault, parallelism=None, stabilityThreshold=useJavaDefault, energyMatrixCachePattern=useJavaDefault, showPfuncProgress=useJavaDefault, maxSimultaneousMutations=useJavaDefault, reduceMinimizations=useJavaDefault):
    '''
    :java:classdoc:`.markstar.MARKStar`

    For examples using MARK*, see the examples/python.KStar directory in your Osprey distribution.

    :param proteinConfSpace: :java:fielddoc:`.markstar.MARKStar#protein`
    :type proteinConfSpace: :java:ref:`.confspace.SimpleConfSpace`
    :param ligandConfSpace: :java:fielddoc:`.markstar.MARKStar#ligand`
    :type ligandConfSpace: :java:ref:`.confspace.SimpleConfSpace`
    :param complexConfSpace: :java:fielddoc:`.markstar.MARKStar#complex`
    :type complexConfSpace: :java:ref:`.confspace.SimpleConfSpace`
    :param rigidEcalc: :java:fielddoc:`.markstar.MARKStar#rigidEcalc`
    :type rigidEcalc: :java:ref:`.energy.EnergyCalculator`
    :param minimizingEcalc: :java:fielddoc:`.markstar.MARKStar#minimizingEcalc`
    :type minimizingEcalc: :java:ref:`.energy.EnergyCalculator`
    :param confEcalcFactory: :java:fielddoc:`.markstar.MARKStar#confEcalcFactory`
    :type confEcalcFactory: :java:ref:`.markstar.MARKStar$ConfEnergyCalculatorFactory`
    :builder_option epsilon .markstar.MARKStar$Settings$Builder#epsilon:
    :builder_option stabilityThreshold .markstar.MARKStar$Settings$Builder#stabilityThreshold:
    :builder_option showPfuncProgress .markstar.MARKStar$Settings$Builder#showPfuncProgress:
    :builder_option energyMatrixCachePattern .markstar.MARKStar$Settings$Builder#energyMatrixCachePattern:
    :builder_option maxSimultaneousMutations .markstar.MARKStar$Settings$Builder#maxSimultaneousMutations:
    :builder_option reduceMinimizations .markstar.MARKStar$Settings$Builder#reduceMinimizations:

    :rtype: :java:ref:`.markstar.MARKStar`
    '''

    # convert functions from python to java
    confEcalcFactory = jpype.JProxy(jvm.getInnerClass(c.markstar.MARKStar, 'ConfEnergyCalculatorFactory'), dict={ 'make': confEcalcFactory })

    # build settings
    markstarSettingsBuilder = _get_builder(jvm.getInnerClass(c.markstar.MARKStar, 'Settings'))()
    if epsilon is not useJavaDefault:
        markstarSettingsBuilder.setEpsilon(epsilon)
    if stabilityThreshold is not useJavaDefault:
        markstarSettingsBuilder.setStabilityThreshold(jvm.boxDouble(stabilityThreshold))
    if energyMatrixCachePattern is not useJavaDefault:
        markstarSettingsBuilder.setEnergyMatrixCachePattern(energyMatrixCachePattern)
    if showPfuncProgress is not useJavaDefault:
        markstarSettingsBuilder.setShowPfuncProgress(showPfuncProgress)
    if maxSimultaneousMutations is not useJavaDefault:
        markstarSettingsBuilder.setMaxSimultaneousMutations(maxSimultaneousMutations)
    if parallelism is not None:
        markstarSettingsBuilder.setParallelism(parallelism)
    if reduceMinimizations is not useJavaDefault:
        markstarSettingsBuilder.setReduceMinimizations(reduceMinimizations)
    markstarSettings = markstarSettingsBuilder.build()

    return c.markstar.MARKStar(proteinConfSpace, ligandConfSpace, complexConfSpace, rigidEcalc, minimizingEcalc, confEcalcFactory, markstarSettings)
=======
	# convert the python lambda to a JVM interface implementation
	return jpype.JProxy(
		jvm.c.java.util.function.Function,
		dict={ 'apply': func }
	)


def MSKStar_LMFE(weightsByState, offset=useJavaDefault, constrainLessThan=None):
	'''
	:java:classdoc:`.kstar.MSKStar$LMFE`

	:param weightsByState: map from states to weights
	:type weightsByState: map from :java:ref:`.kstar.MSKStar$State` to float

	:builder_option offset .kstar.MSKStar$LMFE$Builder#offset:
	:param float constrainLessThan: :java:methoddoc:`.kstar.MSKStar$LMFE$Builder#constrainLessThan`
	:builder_return .kstar.MSKStar$LMFE$Builder:
	'''

	builder = _get_builder(jvm.getInnerClass(c.kstar.MSKStar, 'LMFE'))()

	if offset is not useJavaDefault:
		builder.setOffset(offset)

	for (state, weight) in weightsByState.items():
		builder.addState(state, weight)

	if constrainLessThan is not None:
		builder.constrainLessThan(constrainLessThan)

	return builder.build()


def MSKStar(objective, constraints=[], epsilon=useJavaDefault, objectiveWindowSize=useJavaDefault, objectiveWindowMax=useJavaDefault, maxSimultaneousMutations=useJavaDefault, minNumConfTrees=useJavaDefault, logFile=None):
	'''
	:java:classdoc:`.kstar.MSKStar`

	:builder_option objective .kstar.MSKStar$Builder#objective:

	:param constraints: List of LMFEs to use as constraints
	:type constraints: list of :java:ref:`.kstar.MSKStar$LMFE`

	:builder_option epsilon .kstar.MSKStar$Builder#epsilon:
	:builder_option objectiveWindowSize .kstar.MSKStar$Builder#objectiveWindowSize:
	:builder_option objectiveWindowMax .kstar.MSKStar$Builder#objectiveWindowMax:
	:builder_option maxSimultaneousMutations .kstar.MSKStar$Builder#maxSimultaneousMutations:
	:builder_option minNumConfTrees .kstar.MSKStar$Builder#minNumConfsTrees:

	:param str logFile: :java:fielddoc:`.kstar.MSKStar$Builder#logFile`

	:builder_return .kstar.MSKStar$Builder:
	'''

	builder = _get_builder(c.kstar.MSKStar)(objective)

	for constraint in constraints:
		builder.addConstraint(constraint)

	if objectiveWindowSize is not useJavaDefault:
		builder.setObjectiveWindowSize(objectiveWindowSize)
	if objectiveWindowMax is not useJavaDefault:
		builder.setObjectiveWindowMax(objectiveWindowMax)
	if maxSimultaneousMutations is not useJavaDefault:
		builder.setMaxSimultaneousMutations(maxSimultaneousMutations)
	if minNumConfTrees is not useJavaDefault:
		builder.setMinNumConfTrees(jvm.boxInt(minNumConfTrees))

	if logFile is not None:
		builder.setLogFile(jvm.toFile(logFile))

	return builder.build()
>>>>>>> 3e253000

def EwakstarDoer_ConfSearchFactory(func):

    # convert the python lambda to a JVM interface implementation
    return jpype.JProxy(
        jvm.c.java.util.function.Function,
        dict={ 'apply': func }
<<<<<<< HEAD
    )

def EwakstarDoer_State(name, confSpace):

    return jvm.getInnerClass(c.ewakstar.EwakstarDoer, 'State')(name, confSpace)

def EwakstarDoer(state, useWtBenchmark=useJavaDefault, numEWAKStarSeqs=useJavaDefault, logFile=None, epsilon=useJavaDefault, pfEw=useJavaDefault, eW=useJavaDefault, orderOfMag=useJavaDefault, numPfConfs=useJavaDefault, numTopSeqs=useJavaDefault, mutableType=useJavaDefault, numMutable=useJavaDefault, seqFilterOnly=useJavaDefault, numCPUs=useJavaDefault):
=======
	)

def EwakstarDoer_State(name, confSpace):

	return jvm.getInnerClass(c.ewakstar.EwakstarDoer, 'State')(name, confSpace)

def EwakstarDoer(state, smaNodes, useSMA=useJavaDefault, printPDBs=useJavaDefault, useWtBenchmark=useJavaDefault, numEWAKStarSeqs=useJavaDefault, logFile=None, epsilon=useJavaDefault, pfEw=useJavaDefault, eW=useJavaDefault, orderOfMag=useJavaDefault, numPfConfs=useJavaDefault, numTopSeqs=useJavaDefault, mutableType=useJavaDefault, numMutable=useJavaDefault, seqFilterOnly=useJavaDefault, numCPUs=useJavaDefault):
>>>>>>> 3e253000

    builder = _get_builder(c.ewakstar.EwakstarDoer)()

    builder.addState(state)

<<<<<<< HEAD
    if useWtBenchmark is not useJavaDefault:
        builder.setUseWtBenchmark(useWtBenchmark)
=======
    if useSMA is not useJavaDefault:
        builder.setupSMA(useSMA, smaNodes)
    if useWtBenchmark is not useJavaDefault:
        builder.setUseWtBenchmark(useWtBenchmark)
    if printPDBs is not useJavaDefault:
        builder.setPrintPDBs(printPDBs)
>>>>>>> 3e253000
    if epsilon is not useJavaDefault:
        builder.setEpsilon(epsilon)
    if pfEw is not useJavaDefault:
        builder.setPfEw(pfEw)
    if eW is not useJavaDefault:
        builder.setEw(eW)
    if orderOfMag is not useJavaDefault:
        builder.setOrderOfMag(orderOfMag)
    if numPfConfs is not useJavaDefault:
        builder.setNumPfConfs(numPfConfs)
    if numTopSeqs is not useJavaDefault:
        builder.setNumTopOverallSeqs(numTopSeqs)
    if mutableType is not useJavaDefault:
        builder.setMutableType(mutableType)
    if numMutable is not useJavaDefault:
        builder.setNumMutable(numMutable)
    if seqFilterOnly is not useJavaDefault:
        builder.setSeqFilterOnly(seqFilterOnly)
    if numCPUs is not useJavaDefault:
        builder.setNumCpus(numCPUs)
    if numEWAKStarSeqs is not useJavaDefault:
        builder.setNumEWAKStarSeqs(numEWAKStarSeqs)

    if logFile is not None:
        builder.setLogFile(jvm.toFile(logFile))

    return builder.build()<|MERGE_RESOLUTION|>--- conflicted
+++ resolved
@@ -1,17 +1,4 @@
 ## This file is part of OSPREY 3.0
-<<<<<<< HEAD
-##
-## OSPREY Protein Redesign Software Version 3.0
-## Copyright (C) 2001-2018 Bruce Donald Lab, Duke University
-##
-## OSPREY is free software: you can redistribute it and/or modify
-## it under the terms of the GNU General Public License version 2
-## as published by the Free Software Foundation.
-##
-## You should have received a copy of the GNU General Public License
-## along with OSPREY.  If not, see <http://www.gnu.org/licenses/>.
-##
-=======
 ## 
 ## OSPREY Protein Redesign Software Version 3.0
 ## Copyright (C) 2001-2018 Bruce Donald Lab, Duke University
@@ -23,16 +10,11 @@
 ## You should have received a copy of the GNU General Public License
 ## along with OSPREY.  If not, see <http://www.gnu.org/licenses/>.
 ## 
->>>>>>> 3e253000
 ## OSPREY relies on grants for its development, and since visibility
 ## in the scientific literature is essential for our success, we
 ## ask that users of OSPREY cite our papers. See the CITING_OSPREY
 ## document in this distribution for more information.
-<<<<<<< HEAD
-##
-=======
 ## 
->>>>>>> 3e253000
 ## Contact Info:
 ##    Bruce Donald
 ##    Duke University
@@ -42,11 +24,7 @@
 ##    NC 27708-0129
 ##    USA
 ##    e-mail: www.cs.duke.edu/brd/
-<<<<<<< HEAD
-##
-=======
 ## 
->>>>>>> 3e253000
 ## <signature of Bruce Donald>, Mar 1, 2018
 ## Bruce Donald, Professor of Computer Science
 
@@ -58,14 +36,14 @@
 # Variables that get assigned instances of these classes will
 # be re-assigned with other values once the JVM is started
 class DocstringVal:
-    def __init__(self, val):
-        self.val = val
-    def __repr__(self):
-        return self.val
+	def __init__(self, val):
+		self.val = val
+	def __repr__(self):
+		return self.val
 
 class DocstringJavaDefault(DocstringVal):
-    def __init__(self, val):
-        DocstringVal.__init__(self, val)
+	def __init__(self, val):
+		DocstringVal.__init__(self, val)
 
 c = None
 
@@ -82,206 +60,206 @@
 # make a special type to use in function signatures to explicitly
 # signal that values should rely on defaults in the java code
 class UseJavaDefault:
-    pass
+	pass
 useJavaDefault = UseJavaDefault()
 
 
 def _get_builder(jclass, builder_name='Builder'):
-    return jvm.getInnerClass(jclass, builder_name)
+	return jvm.getInnerClass(jclass, builder_name)
 
 
 def _java_aware_excepthook(exctype, value, traceback):
 
-    # show original python exception info
-    sys.__excepthook__(exctype, value, traceback)
-
-    # try to print java exception info
-    try:
-        print('\n%s' % value.stacktrace())
-    except (AttributeError, TypeError):
-        # must not be a java exception
-        pass
+	# show original python exception info
+	sys.__excepthook__(exctype, value, traceback)
+
+	# try to print java exception info
+	try:
+		print('\n%s' % value.stacktrace())
+	except (AttributeError, TypeError):
+		# must not be a java exception
+		pass
 
 
 def start(heapSizeMiB=1024, enableAssertions=False, stackSizeMiB=16, garbageSizeMiB=128):
-    '''
-    Starts the Java Virtual Machine (JVM) that runs Osprey's computation libraries.
-
-    Call :meth:`start` before using any of Osprey's other functions.
-
-    :param int heapSizeMiB: Size of the JVM heap in megabytes. This is essentially the amount of memory
-        Osprey will have to do computations. 1024 MiB is 1 GiB, but for larger designs,
-        you may want to use 2048 MiB (2 GiB), 4096 MiB (4 GiB), or even more memory.
-
-    :param bool enableAssertions: pass ``True`` to enable JVM assertions. Only useful for debugging.
-
-    :param int stackSizeMiB: Size of the JVM stack portion of the heap in megabytes.
-        Generally leave this at the default value, unless Osprey crashes because it's too small. Then try increasing it.
-
-    :param int garbageSizeMiB: Size of the garbage portion of the JVM heap that is reserved for temporary objects.
-        This default value is appropriate for the default heap size, but if using larger heap sizes, then increasing
-        the garbage size to 256, 512, or even 1024 MiB can give a modest improvement in performance.
-    '''
-
-    # disable buffered output on stdout, so python log messages line up with java log messages
-    sys.stdout = os.fdopen(sys.stdout.fileno(), 'w', 0)
-
-    # setup a global exception handler to show java exception info
-    sys.excepthook = _java_aware_excepthook
-
-    # is this the real life, or is this just fantasy?
-    lib_dir = os.path.join(os.path.dirname(__file__), 'lib')
-    no_escape_from_reality = os.path.exists(lib_dir)
-
-    # build jvm classpath
-    if no_escape_from_reality:
-
-        # release environment: use jars in lib folder
-        for file in os.listdir(lib_dir):
-            jvm.addClasspath(os.path.join(lib_dir, file))
-
-    else:
-
-        # development environment: use the gradle-defined classpath
-        osprey_dir = os.path.join(os.path.dirname(__file__), '../../')
-        classpath_path = os.path.join(osprey_dir, 'build/python/classpath.txt')
-        if not os.path.isfile(classpath_path):
-            raise Exception('dev classpath for python not generated yet. run ./gradlew pythonDevelop')
-
-        for path in open(classpath_path, 'r').readlines():
-            jvm.addClasspath(path.strip())
-
-    # start the jvm
-    jvm.start(heapSizeMiB, enableAssertions, stackSizeMiB, garbageSizeMiB)
-
-    # set up class factories
-    global c
-    c = jpype.JPackage('edu.duke.cs.osprey')
-
-    wraps.init(c)
-
-    # init other globals
-    global WILD_TYPE
-    WILD_TYPE = c.confspace.Strand.WildType
-    global Forcefield
-    Forcefield = jvm.getInnerClass(c.energy.forcefield.ForcefieldParams, 'Forcefield')
-    global SolvationForcefield
-    SolvationForcefield = jvm.getInnerClass(c.energy.forcefield.ForcefieldParams, 'SolvationForcefield')
-    global EnergyPartition
-    EnergyPartition = c.energy.EnergyPartition
-    global ExternalMemory
-    ExternalMemory = c.externalMemory.ExternalMemory
-    global ConfSpaceType
-    ConfSpaceType = jvm.getInnerClass(c.kstar.KStar, 'ConfSpaceType')
-    global BreakdownType
-    BreakdownType = jvm.getInnerClass(c.energy.ResidueForcefieldBreakdown, 'Type')
-
-    # expose static builder methods too
-    Parallelism.makeCpu = c.parallelism.Parallelism.makeCpu
-    Parallelism.make = c.parallelism.Parallelism.make
-
-    # print the preamble
-    print("OSPREY %s" % c.control.Main.Version)
+	'''
+	Starts the Java Virtual Machine (JVM) that runs Osprey's computation libraries.
+
+	Call :meth:`start` before using any of Osprey's other functions.
+
+	:param int heapSizeMiB: Size of the JVM heap in megabytes. This is essentially the amount of memory
+		Osprey will have to do computations. 1024 MiB is 1 GiB, but for larger designs,
+		you may want to use 2048 MiB (2 GiB), 4096 MiB (4 GiB), or even more memory.
+	
+	:param bool enableAssertions: pass ``True`` to enable JVM assertions. Only useful for debugging.
+
+	:param int stackSizeMiB: Size of the JVM stack portion of the heap in megabytes.
+		Generally leave this at the default value, unless Osprey crashes because it's too small. Then try increasing it.
+
+	:param int garbageSizeMiB: Size of the garbage portion of the JVM heap that is reserved for temporary objects.
+		This default value is appropriate for the default heap size, but if using larger heap sizes, then increasing
+		the garbage size to 256, 512, or even 1024 MiB can give a modest improvement in performance.
+	'''
+
+	# disable buffered output on stdout, so python log messages line up with java log messages
+	sys.stdout = os.fdopen(sys.stdout.fileno(), 'w', 0)
+
+	# setup a global exception handler to show java exception info
+	sys.excepthook = _java_aware_excepthook
+
+	# is this the real life, or is this just fantasy?
+	lib_dir = os.path.join(os.path.dirname(__file__), 'lib')
+	no_escape_from_reality = os.path.exists(lib_dir)
+
+	# build jvm classpath
+	if no_escape_from_reality:
+
+		# release environment: use jars in lib folder
+		for file in os.listdir(lib_dir):
+			jvm.addClasspath(os.path.join(lib_dir, file))
+
+	else:
+
+		# development environment: use the gradle-defined classpath
+		osprey_dir = os.path.join(os.path.dirname(__file__), '../../')
+		classpath_path = os.path.join(osprey_dir, 'build/python/classpath.txt')
+		if not os.path.isfile(classpath_path):
+			raise Exception('dev classpath for python not generated yet. run ./gradlew pythonDevelop')
+
+		for path in open(classpath_path, 'r').readlines():
+			jvm.addClasspath(path.strip())
+
+	# start the jvm
+	jvm.start(heapSizeMiB, enableAssertions, stackSizeMiB, garbageSizeMiB)
+
+	# set up class factories
+	global c
+	c = jpype.JPackage('edu.duke.cs.osprey')
+
+	wraps.init(c)
+
+	# init other globals
+	global WILD_TYPE
+	WILD_TYPE = c.confspace.Strand.WildType
+	global Forcefield
+	Forcefield = jvm.getInnerClass(c.energy.forcefield.ForcefieldParams, 'Forcefield')
+	global SolvationForcefield
+	SolvationForcefield = jvm.getInnerClass(c.energy.forcefield.ForcefieldParams, 'SolvationForcefield')
+	global EnergyPartition
+	EnergyPartition = c.energy.EnergyPartition
+	global ExternalMemory
+	ExternalMemory = c.externalMemory.ExternalMemory
+	global ConfSpaceType
+	ConfSpaceType = jvm.getInnerClass(c.kstar.KStar, 'ConfSpaceType')
+	global BreakdownType
+	BreakdownType = jvm.getInnerClass(c.energy.ResidueForcefieldBreakdown, 'Type')
+
+	# expose static builder methods too
+	Parallelism.makeCpu = c.parallelism.Parallelism.makeCpu
+	Parallelism.make = c.parallelism.Parallelism.make
+
+	# print the preamble
+	print("OSPREY %s" % c.control.Main.Version)
 
 
 def readTextFile(path):
-    '''
-    Useful for passing file contents to functions that expect strings rather than file paths
-
-    :returns: the text of the file at ``path``
-    :rtype: str
-    '''
-    return c.tools.FileTools.readFile(path)
+	'''
+	Useful for passing file contents to functions that expect strings rather than file paths
+
+	:returns: the text of the file at ``path``
+	:rtype: str
+	'''
+	return c.tools.FileTools.readFile(path)
 
 
 def _ensureText(textOrPath):
-    if os.path.exists(textOrPath):
-        # it's a path, read the file
-        return readTextFile(textOrPath)
-    else:
-        # it's text, just return it
-        return textOrPath
+	if os.path.exists(textOrPath):
+		# it's a path, read the file
+		return readTextFile(textOrPath)
+	else:
+		# it's text, just return it
+		return textOrPath
 
 
 def readPdb(path):
-    '''
-    loads a PDB file into a molecule object
-
-    .. note:: Raw molecules cannot be used directly in designs.
-        Create a :py:meth:`Strand` with the molecule to use it in a design.
-
-    :param str path: path to PDB file
-    :rtype: :java:ref:`.structure.Molecule`
-    '''
-    mol = c.structure.PDBIO.readFile(path)
-    print('read PDB file from file: %s' % path)
-    return mol
+	'''
+	loads a PDB file into a molecule object
+
+	.. note:: Raw molecules cannot be used directly in designs.
+		Create a :py:meth:`Strand` with the molecule to use it in a design.
+
+	:param str path: path to PDB file
+	:rtype: :java:ref:`.structure.Molecule`
+	'''
+	mol = c.structure.PDBIO.readFile(path)
+	print('read PDB file from file: %s' % path)
+	return mol
 
 
 def writePdb(mol, path, comment=None):
-    '''
-    save a molecule to a PDB file
-
-    :param mol: the molecule to save
-    :type mol: :java:ref:`.structure.Molecule`
-    :param str path: path of the PDB file
-    :param str comment: Optional comment to add to the PDB file headers
-    '''
-
-    # deal with different molecule types
-    if isinstance(mol, jvm.getInnerClass(c.energy.EnergyCalculator, 'EnergiedParametricMolecule')):
-        c.structure.PDBIO.writeFile(mol, comment, path)
-    elif isinstance(mol, c.confspace.ParametricMolecule):
-        c.structure.PDBIO.writeFile(mol.mol, comment, None, path)
-    else:
-        c.structure.PDBIO.writeFile(mol, path)
-
-    print('write PDB file to file: %s' % path)
+	'''
+	save a molecule to a PDB file
+
+	:param mol: the molecule to save
+	:type mol: :java:ref:`.structure.Molecule`
+	:param str path: path of the PDB file
+	:param str comment: Optional comment to add to the PDB file headers
+	'''
+
+	# deal with different molecule types
+	if isinstance(mol, jvm.getInnerClass(c.energy.EnergyCalculator, 'EnergiedParametricMolecule')):
+		c.structure.PDBIO.writeFile(mol, comment, path)
+	elif isinstance(mol, c.confspace.ParametricMolecule):
+		c.structure.PDBIO.writeFile(mol.mol, comment, None, path)
+	else:
+		c.structure.PDBIO.writeFile(mol, path)
+
+	print('write PDB file to file: %s' % path)
 
 
 def printGpuInfo():
-    '''
-    Prints information about GPU hardware present in the system
-    and which GPUs are usable by Osprey.
-
-    Both Cuda and OpenCL APIs are queried.
-    '''
-    c.gpu.cuda.Diagnostics.main(None)
-    c.gpu.opencl.Diagnostics.main(None)
+	'''
+	Prints information about GPU hardware present in the system
+	and which GPUs are usable by Osprey.
+
+	Both Cuda and OpenCL APIs are queried.
+	'''
+	c.gpu.cuda.Diagnostics.main(None)
+	c.gpu.opencl.Diagnostics.main(None)
 
 
 def initExternalMemory(internalSizeMiB, tempDir=None, tempSubdir=None):
-    '''
-    Initializes external memory for calculations.
-
-    :param int internalSizeMiB: :java:methoddoc:`.externalMemory.ExternalMemory#setInternalLimit`
-    :param str tempDir: Path to temporary directory to host external memory
-    :default tempDir: <system temp dir>
-    :param str tempSubdir: name of subdirectory within tempDir
-    :default tempSubdir: <automatically generated>
-    '''
-
-    ExternalMemory.setInternalLimit(internalSizeMiB)
-    if tempDir is not None:
-        if tempSubdir is not None:
-            ExternalMemory.setTempDir(tempDir, tempSubdir)
-        else:
-            ExternalMemory.setTempDir(tempDir)
-
-    # make a function we can call to cleanup the external memory
-    def cleanupExternalMemory():
-        ExternalMemory.cleanup()
-        pass
-
-    # automatically cleanup the external memory at exit
-    import atexit
-    atexit.register(cleanupExternalMemory)
-
-    # and cleanup at sigint (e.g., ctrl-c) too
-    import signal
-    def sigint_handler(signal, frame):
-        cleanupExternalMemory()
-    signal.signal(signal.SIGINT, sigint_handler)
+	'''
+	Initializes external memory for calculations.
+
+	:param int internalSizeMiB: :java:methoddoc:`.externalMemory.ExternalMemory#setInternalLimit`
+	:param str tempDir: Path to temporary directory to host external memory
+	:default tempDir: <system temp dir>
+	:param str tempSubdir: name of subdirectory within tempDir
+	:default tempSubdir: <automatically generated>
+	'''
+
+	ExternalMemory.setInternalLimit(internalSizeMiB)
+	if tempDir is not None:
+		if tempSubdir is not None:
+			ExternalMemory.setTempDir(tempDir, tempSubdir)
+		else:
+			ExternalMemory.setTempDir(tempDir)
+
+	# make a function we can call to cleanup the external memory
+	def cleanupExternalMemory():
+		ExternalMemory.cleanup()
+		pass
+
+	# automatically cleanup the external memory at exit
+	import atexit
+	atexit.register(cleanupExternalMemory)
+
+	# and cleanup at sigint (e.g., ctrl-c) too
+	import signal
+	def sigint_handler(signal, frame):
+		cleanupExternalMemory()
+	signal.signal(signal.SIGINT, sigint_handler)
 
 
 #-------------------------------------#
@@ -289,208 +267,197 @@
 #-------------------------------------#
 
 def Parallelism(cpuCores=None, gpus=None, streamsPerGpu=None):
-    '''
-    :java:classdoc:`.parallelism.Parallelism`
-
-    :builder_option cpuCores .parallelism.Parallelism$Builder#numCpus:
-    :builder_option gpus .parallelism.Parallelism$Builder#numGpus:
-    :builder_option streamsPerGpu .parallelism.Parallelism$Builder#numStreamsPerGpu:
-    :builder_return .parallelism.Parallelism$Builder:
-    '''
-    builder = _get_builder(c.parallelism.Parallelism)()
-    if cpuCores is not None:
-        builder.setNumCpus(cpuCores)
-    if gpus is not None:
-        builder.setNumGpus(gpus)
-    if streamsPerGpu is not None:
-        builder.setNumStreamsPerGpu(streamsPerGpu)
-
-    return builder.build()
+	'''
+	:java:classdoc:`.parallelism.Parallelism`
+
+	:builder_option cpuCores .parallelism.Parallelism$Builder#numCpus:
+	:builder_option gpus .parallelism.Parallelism$Builder#numGpus:
+	:builder_option streamsPerGpu .parallelism.Parallelism$Builder#numStreamsPerGpu:
+	:builder_return .parallelism.Parallelism$Builder:
+	'''
+	builder = _get_builder(c.parallelism.Parallelism)()
+	if cpuCores is not None:
+		builder.setNumCpus(cpuCores)
+	if gpus is not None:
+		builder.setNumGpus(gpus)
+	if streamsPerGpu is not None:
+		builder.setNumStreamsPerGpu(streamsPerGpu)
+
+	return builder.build()
 
 
 def TemplateLibrary(
-        forcefield=None,
-        defaultTemplates=True, extraTemplates=[],
-        defaultTemplateCoords=True, extraTemplateCoords=[],
-        defaultRotamers=True, extraRotamers=[],
-        extraBackboneDependentRotamers=[],
-        defaultResidueEntropies=True, extraResidueEntropies=[],
-        makeDAminoAcids=None,
-        moleculesForWildTypeRotamers=[]
-    ):
-    '''
-    :java:classdoc:`.restypes.ResidueTemplateLibrary`
-
-    :builder_option forcefield .restypes.ResidueTemplateLibrary$Builder#forcefield:
-
-    :param bool defaultTemplates: :java:methoddoc:`.restypes.ResidueTemplateLibrary$Builder#clearTemplates`
-    :param extraTemplates: :java:methoddoc:`.restypes.ResidueTemplateLibrary$Builder#addTemplates`
-    :type extraTemplates: [template string or file path]
-
-    :param bool defaultTemplateCoords: :java:methoddoc:`.restypes.ResidueTemplateLibrary$Builder#clearTemplateCoords`
-    :param extraTemplateCoords: :java:methoddoc:`.restypes.ResidueTemplateLibrary$Builder#addTemplateCoords`
-    :type extraTemplateCoords: [coords string or file path]
-
-    :param bool defaultRotamers: :java:methoddoc:`.restypes.ResidueTemplateLibrary$Builder#clearRotamers`
-    :param extraRotamers: :java:methoddoc:`.restypes.ResidueTemplateLibrary$Builder#addRotamers`
-    :type extraRotamers: [rotamers string or file path]
-
-    :param extraBackboneDependentRotamers: :java:methoddoc:`.restypes.ResidueTemplateLibrary$Builder#addBackboneDependentRotamers`
-    :type extraBackboneDependentRotamers: [backbone-dependent rotamers string or file path]
-
-    :builder_option makeDAminoAcids .restypes.ResidueTemplateLibrary$Builder#makeDAminoAcidTemplates:
-
-    :param moleculesForWildTypeRotamers: :java:methoddoc:`.restypes.ResidueTemplateLibrary$Builder#addMoleculeForWildTypeRotamers`
-    :type moleculesForWildTypeRotamers: [:java:ref:`.structure.Molecule`]
-
-    :builder_return .restypes.ResidueTemplateLibrary$Builder:
-    '''
-
-    if forcefield is None:
-        builder = _get_builder(c.restypes.ResidueTemplateLibrary)()
-    else:
-        builder = _get_builder(c.restypes.ResidueTemplateLibrary)(forcefield)
-
-    if not defaultTemplates:
-        builder.clearTemplates()
-    for text in [_ensureText(pathOrText) for pathOrText in extraTemplates]:
-        builder.addTemplates(text)
-
-    if not defaultTemplateCoords:
-        builder.clearTemplateCoords()
-    for text in [_ensureText(pathOrText) for pathOrText in extraTemplateCoords]:
-        builder.addTemplateCoords(text)
-
-    if not defaultRotamers:
-        builder.clearRotamers()
-    for text in [_ensureText(pathOrText) for pathOrText in extraRotamers]:
-        builder.addRotamers(text)
-
-    for text in [_ensureText(pathOrText) for pathOrText in extraBackboneDependentRotamers]:
-        builder.addBackboneDependentRotamers(text)
-
-    if makeDAminoAcids is not None:
-        builder.setMakeDAminoAcidTemplates(makeDAminoAcids)
-
-    for mol in moleculesForWildTypeRotamers:
-        builder.addMoleculeForWildTypeRotamers(mol)
-
-    return builder.build()
-
+		forcefield=None,
+		defaultTemplates=True, extraTemplates=[],
+		defaultTemplateCoords=True, extraTemplateCoords=[],
+		defaultRotamers=True, extraRotamers=[],
+		extraBackboneDependentRotamers=[],
+		defaultResidueEntropies=True, extraResidueEntropies=[],
+		makeDAminoAcids=None,
+		moleculesForWildTypeRotamers=[]
+	):
+	'''
+	:java:classdoc:`.restypes.ResidueTemplateLibrary`
+
+	:builder_option forcefield .restypes.ResidueTemplateLibrary$Builder#forcefield:
+
+	:param bool defaultTemplates: :java:methoddoc:`.restypes.ResidueTemplateLibrary$Builder#clearTemplates`
+	:param extraTemplates: :java:methoddoc:`.restypes.ResidueTemplateLibrary$Builder#addTemplates`
+	:type extraTemplates: [template string or file path]
+
+	:param bool defaultTemplateCoords: :java:methoddoc:`.restypes.ResidueTemplateLibrary$Builder#clearTemplateCoords`
+	:param extraTemplateCoords: :java:methoddoc:`.restypes.ResidueTemplateLibrary$Builder#addTemplateCoords`
+	:type extraTemplateCoords: [coords string or file path]
+
+	:param bool defaultRotamers: :java:methoddoc:`.restypes.ResidueTemplateLibrary$Builder#clearRotamers`
+	:param extraRotamers: :java:methoddoc:`.restypes.ResidueTemplateLibrary$Builder#addRotamers`
+	:type extraRotamers: [rotamers string or file path]
+
+	:param extraBackboneDependentRotamers: :java:methoddoc:`.restypes.ResidueTemplateLibrary$Builder#addBackboneDependentRotamers`
+	:type extraBackboneDependentRotamers: [backbone-dependent rotamers string or file path]
+
+	:builder_option makeDAminoAcids .restypes.ResidueTemplateLibrary$Builder#makeDAminoAcidTemplates:
+
+	:param moleculesForWildTypeRotamers: :java:methoddoc:`.restypes.ResidueTemplateLibrary$Builder#addMoleculeForWildTypeRotamers`
+	:type moleculesForWildTypeRotamers: [:java:ref:`.structure.Molecule`]
+
+	:builder_return .restypes.ResidueTemplateLibrary$Builder:
+	'''
+
+	if forcefield is None:
+		builder = _get_builder(c.restypes.ResidueTemplateLibrary)()
+	else:
+		builder = _get_builder(c.restypes.ResidueTemplateLibrary)(forcefield)
+
+	if not defaultTemplates:
+		builder.clearTemplates()
+	for text in [_ensureText(pathOrText) for pathOrText in extraTemplates]:
+		builder.addTemplates(text)
+
+	if not defaultTemplateCoords:
+		builder.clearTemplateCoords()
+	for text in [_ensureText(pathOrText) for pathOrText in extraTemplateCoords]:
+		builder.addTemplateCoords(text)
+
+	if not defaultRotamers:
+		builder.clearRotamers()
+	for text in [_ensureText(pathOrText) for pathOrText in extraRotamers]:
+		builder.addRotamers(text)
+
+	for text in [_ensureText(pathOrText) for pathOrText in extraBackboneDependentRotamers]:
+		builder.addBackboneDependentRotamers(text)
+
+	if makeDAminoAcids is not None:
+		builder.setMakeDAminoAcidTemplates(makeDAminoAcids)
+
+	for mol in moleculesForWildTypeRotamers:
+		builder.addMoleculeForWildTypeRotamers(mol)
+
+	return builder.build()
+	
 
 def Strand(pathOrMol, residues=None, templateLib=None):
-    '''
-    :java:classdoc:`.confspace.Strand`
-
-    :param pathOrMol: path to a PDB file, or a molecule instance
-    :type pathOrMol: str or :java:ref:`.structure.Molecule`
-
-    :param residues: range of residue numbers, inclusive. `None` to include all residues.
-    :type residues: [str, str]
-
-    :builder_option templateLib .confspace.Strand$Builder#templateLib:
-
-    :builder_return .confspace.Strand$Builder:
-    '''
-
-    # did we get a path or a molecule?
-    if isinstance(pathOrMol, c.structure.Molecule):
-        mol = pathOrMol
-    else:
-        mol = readPdb(pathOrMol)
-
-    builder = _get_builder(c.confspace.Strand)(mol)
-
-    if residues is not None:
-        builder.setResidues(residues[0], residues[1])
-
-    if templateLib is not None:
-        builder.setTemplateLibrary(templateLib)
-
-    return builder.build()
+	'''
+	:java:classdoc:`.confspace.Strand`
+
+	:param pathOrMol: path to a PDB file, or a molecule instance
+	:type pathOrMol: str or :java:ref:`.structure.Molecule`
+
+	:param residues: range of residue numbers, inclusive. `None` to include all residues.
+	:type residues: [str, str]
+
+	:builder_option templateLib .confspace.Strand$Builder#templateLib:
+
+	:builder_return .confspace.Strand$Builder:
+	'''
+
+	# did we get a path or a molecule?
+	if isinstance(pathOrMol, c.structure.Molecule):
+		mol = pathOrMol
+	else:
+		mol = readPdb(pathOrMol)
+
+	builder = _get_builder(c.confspace.Strand)(mol)
+
+	if residues is not None:
+		builder.setResidues(residues[0], residues[1])
+
+	if templateLib is not None:
+		builder.setTemplateLibrary(templateLib)
+	
+	return builder.build()
 
 
 def ConfSpace(strands, shellDist=None):
-    '''
-    :java:classdoc:`.confspace.SimpleConfSpace`
-
-    :param strands: the strands to use
-    :type strands: :java:ref:`.confspace.Strand` or list of Strands
-    :builder_option shellDist .confspace.SimpleConfSpace$Builder#shellDist:
-    :builder_return .confspace.SimpleConfSpace$Builder:
-    '''
-
-    builder = _get_builder(c.confspace.SimpleConfSpace)()
-
-    # get a list of strands, even if we were passed just one strand
-    try:
-        # try iterating over strands
-        strandsList = [strand for strand in strands]
-    except TypeError:
-        # otherwise, it's just one strand
-        strandsList = [strands]
-
-    # now add all the strands to the conf space
-    for strandInfo in strandsList:
-
-        try:
-            # check for args
-            strand = strandInfo[0]
-            flex = strandInfo[1:]
-        except TypeError:
-            # nope, just a strand
-            strand = strandInfo
-            flex = []
-
-        builder.addStrand(strand, flex)
-
-    # add the shell distance if needed
-    if shellDist is not None:
-        builder.setShellDistance(shellDist)
-
-    return builder.build()
+	'''
+	:java:classdoc:`.confspace.SimpleConfSpace`
+
+	:param strands: the strands to use
+	:type strands: :java:ref:`.confspace.Strand` or list of Strands
+	:builder_option shellDist .confspace.SimpleConfSpace$Builder#shellDist:
+	:builder_return .confspace.SimpleConfSpace$Builder:
+	'''
+
+	builder = _get_builder(c.confspace.SimpleConfSpace)()
+
+	# get a list of strands, even if we were passed just one strand
+	try:
+		# try iterating over strands
+		strandsList = [strand for strand in strands]
+	except TypeError:
+		# otherwise, it's just one strand
+		strandsList = [strands]
+
+	# now add all the strands to the conf space
+	for strandInfo in strandsList:
+
+		try:
+			# check for args
+			strand = strandInfo[0]
+			flex = strandInfo[1:]
+		except TypeError:
+			# nope, just a strand
+			strand = strandInfo
+			flex = []
+
+		builder.addStrand(strand, flex)
+
+	# add the shell distance if needed
+	if shellDist is not None:
+		builder.setShellDistance(shellDist)
+	
+	return builder.build()
 
 
 def StrandFlex():
-    # TODO: implement me
-    pass
+	# TODO: implement me
+	pass
 
 
 def ForcefieldParams(forcefield=None):
-    '''
-    :java:classdoc:`.energy.forcefield.ForcefieldParams`
-
-    Configure the forcefield parameters by setting the properties of the :java:ref:`.energy.forcefield.ForcefieldParams` object.
-
-    :builder_option forcefield .energy.forcefield.ForcefieldParams#forcefld:
-    :rtype: :java:ref:`.energy.forcefield.ForcefieldParams`
-    '''
-    return c.energy.forcefield.ForcefieldParams()
+	'''
+	:java:classdoc:`.energy.forcefield.ForcefieldParams`
+	
+	Configure the forcefield parameters by setting the properties of the :java:ref:`.energy.forcefield.ForcefieldParams` object.
+
+	:builder_option forcefield .energy.forcefield.ForcefieldParams#forcefld:
+	:rtype: :java:ref:`.energy.forcefield.ForcefieldParams`
+	'''
+	return c.energy.forcefield.ForcefieldParams()
 
 
 def EnergyCalculator(confSpace, ffparams, parallelism=None, type=None, isMinimizing=None, infiniteWellEnergy=None):
-    '''
-    :java:classdoc:`.energy.EnergyCalculator`
-
-    :param confSpace: The conformation space containing the residue templates to use for atom connectivities.
-    :type confSpace: :java:ref:`.confspace.SimpleConfSpace`
-    :builder_option ffparams .energy.EnergyCalculator$Builder#ffparams:
-    :builder_option parallelism .energy.EnergyCalculator$Builder#parallelism:
-    :builder_option type .energy.EnergyCalculator$Builder#type:
-    :builder_option isMinimizing .energy.EnergyCalculator$Builder#isMinimizing:
-    :builder_option infiniteWellEnergy .energy.EnergyCalculator$Builder#infiniteWellEnergy:
-
-    :builder_return .energy.EnergyCalculator$Builder:
-    '''
-
-<<<<<<< HEAD
-    # convert confSpace to a jvm list if possible
-    try:
-        confSpace = jvm.toArrayList(confSpace)
-    except TypeError:
-        # not a list, okie dokie, nothing to convert
-        pass
-=======
+	'''
+	:java:classdoc:`.energy.EnergyCalculator`
+
+	:param confSpace: The conformation space containing the residue templates to use for atom connectivities.
+	:type confSpace: :java:ref:`.confspace.SimpleConfSpace`
+	:builder_option ffparams .energy.EnergyCalculator$Builder#ffparams:
+	:builder_option parallelism .energy.EnergyCalculator$Builder#parallelism:
+	:builder_option type .energy.EnergyCalculator$Builder#type:
+	:builder_option isMinimizing .energy.EnergyCalculator$Builder#isMinimizing:
+	:builder_option infiniteWellEnergy .energy.EnergyCalculator$Builder#infiniteWellEnergy:
+
 	:builder_return .energy.EnergyCalculator$Builder:
 	'''
 
@@ -502,74 +469,59 @@
 		pass
 
 	builder = _get_builder(c.energy.EnergyCalculator)(confSpace, ffparams)
->>>>>>> 3e253000
-
-    builder = _get_builder(c.energy.EnergyCalculator)(confSpace, ffparams)
-
-    if parallelism is not None:
-        builder.setParallelism(parallelism)
-
-    if type is not None:
-        builder.setType(type)
-
-    if isMinimizing is not None:
-        builder.setIsMinimizing(isMinimizing)
-
-    if infiniteWellEnergy is not None:
-        builder.setInfiniteWellEnergy(jvm.boxDouble(infiniteWellEnergy))
-
-    return builder.build()
+
+	if parallelism is not None:
+		builder.setParallelism(parallelism)
+
+	if type is not None:
+		builder.setType(type)
+
+	if isMinimizing is not None:
+		builder.setIsMinimizing(isMinimizing)
+
+	if infiniteWellEnergy is not None:
+		builder.setInfiniteWellEnergy(jvm.boxDouble(infiniteWellEnergy))
+
+	return builder.build()
 
 
 def SharedEnergyCalculator(ecalc, isMinimizing=None):
-    '''
-    :java:classdoc:`.energy.EnergyCalculator$SharedBuilder`
-
-    :param ecalc: The existing energy calculator with which to share resources
-    :type ecalc: :java:ref:`.energy.EnergyCalculator`
-    :builder_option isMinimizing .energy.EnergyCalculator$Builder#isMinimizing:
-    :builder_return .energy.EnergyCalculator$SharedBuilder:
-    '''
-    builder = jvm.getInnerClass(c.energy.EnergyCalculator, 'SharedBuilder')(ecalc)
-
-    if isMinimizing is not None:
-        builder.setIsMinimizing(isMinimizing)
-
-    return builder.build()
+	'''
+	:java:classdoc:`.energy.EnergyCalculator$SharedBuilder`
+
+	:param ecalc: The existing energy calculator with which to share resources
+	:type ecalc: :java:ref:`.energy.EnergyCalculator`
+	:builder_option isMinimizing .energy.EnergyCalculator$Builder#isMinimizing:
+	:builder_return .energy.EnergyCalculator$SharedBuilder:
+	'''
+	builder = jvm.getInnerClass(c.energy.EnergyCalculator, 'SharedBuilder')(ecalc)
+
+	if isMinimizing is not None:
+		builder.setIsMinimizing(isMinimizing)
+
+	return builder.build()
 
 
 def ConfEnergyCalculator(confSpace, ecalc, referenceEnergies=None, addResEntropy=None, energyPartition=None):
-    '''
-    :java:classdoc:`.energy.ConfEnergyCalculator`
-
-    :builder_option confSpace .energy.ConfEnergyCalculator$Builder#confSpace:
-    :builder_option ecalc .energy.ConfEnergyCalculator$Builder#ecalc:
-    :builder_option referenceEnergies .energy.ConfEnergyCalculator$Builder#eref:
-    :builder_option addResEntropy .energy.ConfEnergyCalculator$Builder#addResEntropy:
-    :builder_option energyPartition .energy.ConfEnergyCalculator$Builder#epart:
-    :builder_return .energy.ConfEnergyCalculator$Builder:
-    '''
-    builder = _get_builder(c.energy.ConfEnergyCalculator)(confSpace, ecalc)
-
-    if referenceEnergies is not None:
-        builder.setReferenceEnergies(referenceEnergies)
-
-    if energyPartition is not None:
-        builder.setEnergyPartition(energyPartition)
-
-    return builder.build()
-
-
-def ConfEnergyCalculatorCopy(source, ecalc):
-    '''
-    :java:classdoc:`.energy.ConfEnergyCalculator`
-
-    :param source: The conformation energy calculator you wish to copy.
-    :type source: :java:ref:`.energy.ConfEnergyCalculator`
-    :builder_option ecalc .energy.ConfEnergyCalculator$Builder#ecalc:
-    :builder_return .energy.ConfEnergyCalculator$Builder:
-    '''
-    return c.energy.ConfEnergyCalculator(source, ecalc)
+	'''
+	:java:classdoc:`.energy.ConfEnergyCalculator`
+
+	:builder_option confSpace .energy.ConfEnergyCalculator$Builder#confSpace:
+	:builder_option ecalc .energy.ConfEnergyCalculator$Builder#ecalc:
+	:builder_option referenceEnergies .energy.ConfEnergyCalculator$Builder#eref:
+	:builder_option addResEntropy .energy.ConfEnergyCalculator$Builder#addResEntropy:
+	:builder_option energyPartition .energy.ConfEnergyCalculator$Builder#epart:
+	:builder_return .energy.ConfEnergyCalculator$Builder:
+	'''
+	builder = _get_builder(c.energy.ConfEnergyCalculator)(confSpace, ecalc)
+
+	if referenceEnergies is not None:
+		builder.setReferenceEnergies(referenceEnergies)
+
+	if energyPartition is not None:
+		builder.setEnergyPartition(energyPartition)
+
+	return builder.build()
 
 
 def ConfEnergyCalculatorCopy(source, ecalc):
@@ -585,82 +537,39 @@
 
 
 def EnergyMatrix(confEcalc, cacheFile=None):
-    '''
-    :java:methoddoc:`.ematrix.SimplerEnergyMatrixCalculator#calcEnergyMatrix`
-
-    :builder_option confEcalc .ematrix.SimplerEnergyMatrixCalculator$Builder#confEcalc:
-    :builder_option cacheFile .ematrix.SimplerEnergyMatrixCalculator$Builder#cacheFile:
-    '''
-
-    builder = _get_builder(c.ematrix.SimplerEnergyMatrixCalculator)(confEcalc)
-
-    if cacheFile is not None:
-        builder.setCacheFile(jvm.toFile(cacheFile))
-
-    return builder.build().calcEnergyMatrix()
+	'''
+	:java:methoddoc:`.ematrix.SimplerEnergyMatrixCalculator#calcEnergyMatrix`
+
+	:builder_option confEcalc .ematrix.SimplerEnergyMatrixCalculator$Builder#confEcalc:
+	:builder_option cacheFile .ematrix.SimplerEnergyMatrixCalculator$Builder#cacheFile:
+	'''
+	
+	builder = _get_builder(c.ematrix.SimplerEnergyMatrixCalculator)(confEcalc)
+
+	if cacheFile is not None:
+		builder.setCacheFile(jvm.toFile(cacheFile))
+
+	return builder.build().calcEnergyMatrix()
 
 
 def ReferenceEnergies(confSpace, ecalc, addResEntropy=None):
-    '''
-    :java:methoddoc:`.ematrix.SimplerEnergyMatrixCalculator#calcReferenceEnergies`
-
-    :builder_option confSpace .ematrix.SimpleReferenceEnergies$Builder#confSpace:
-    :builder_option ecalc .ematrix.SimpleReferenceEnergies$Builder#ecalc:
-    :builder_option addResEntropy .ematrix.SimpleReferenceEnergies$Builder#addResEntropy:
-    :builder_return .ematrix.SimpleReferenceEnergies$Builder:
-    '''
-
-    builder = _get_builder(c.ematrix.SimpleReferenceEnergies)(confSpace, ecalc)
-
-    if addResEntropy is not None:
-        builder.addResEntropy(addResEntropy)
-
-    return builder.build()
-
-
-def DEE(confSpace, emat, singlesThreshold=useJavaDefault, pairsThreshold=useJavaDefault, singlesGoldsteinDiffThreshold=useJavaDefault, pairsGoldsteinDiffThreshold=useJavaDefault, triplesGoldsteinDiffThreshold=useJavaDefault, typeDependent=useJavaDefault, numIterations=useJavaDefault, showProgress=useJavaDefault, parallelism=useJavaDefault, cacheFile=useJavaDefault):
-    '''
-    :java:classdoc:`.pruning.SimpleDEE$Runner`
-
-    :param confSpace: The design conformation space
-    :type confSpace: :java:ref:`.confspace.SimpleConfSpace`
-    :param emat: An energy matrix computed for the conformation space
-    :type emat: :java:ref:`.ematrix.EnergyMatrix`
-
-    :builder_option singlesThreshold .pruning.SimpleDEE$Runner#singlesThreshold:
-    :builder_option pairsThreshold .pruning.SimpleDEE$Runner#pairsThreshold:
-    :builder_option singlesGoldsteinDiffThreshold .pruning.SimpleDEE$Runner#singlesGoldsteinDiffThreshold:
-    :builder_option pairsGoldsteinDiffThreshold .pruning.SimpleDEE$Runner#pairsGoldsteinDiffThreshold:
-    :builder_option triplesGoldsteinDiffThreshold .pruning.SimpleDEE$Runner#triplesGoldsteinDiffThreshold:
-    :builder_option typeDependent .pruning.SimpleDEE$Runner#typeDependent:
-    :builder_option numIterations .pruning.SimpleDEE$Runner#numIterations:
-    :builder_option showProgress .pruning.SimpleDEE$Runner#showProgress:
-    '''
-
-    runner = _get_builder(c.pruning.SimpleDEE, 'Runner')()
-
-<<<<<<< HEAD
-    if singlesThreshold is not useJavaDefault:
-        runner.setSinglesThreshold(jvm.boxDouble(singlesThreshold))
-    if pairsThreshold is not useJavaDefault:
-        runner.setPairsThreshold(jvm.boxDouble(pairsThreshold))
-    if singlesGoldsteinDiffThreshold is not useJavaDefault:
-        runner.setSinglesGoldsteinDiffThreshold(jvm.boxDouble(singlesGoldsteinDiffThreshold))
-    if pairsGoldsteinDiffThreshold is not useJavaDefault:
-        runner.setPairsGoldsteinDiffThreshold(jvm.boxDouble(pairsGoldsteinDiffThreshold))
-    if triplesGoldsteinDiffThreshold is not useJavaDefault:
-        runner.setTriplesGoldsteinDiffThreshold(jvm.boxDouble(triplesGoldsteinDiffThreshold))
-    if typeDependent is not useJavaDefault:
-        runner.setTypeDependent(typeDependent)
-    if numIterations is not useJavaDefault:
-        runner.setNumIterations(numIterations)
-    if showProgress is not useJavaDefault:
-        runner.setShowProgress(showProgress)
-    if parallelism is not useJavaDefault:
-        runner.setParallelism(parallelism)
-    if cacheFile is not useJavaDefault:
-        runner.setCacheFile(jvm.toFile(cacheFile))
-=======
+	'''
+	:java:methoddoc:`.ematrix.SimplerEnergyMatrixCalculator#calcReferenceEnergies`
+
+	:builder_option confSpace .ematrix.SimpleReferenceEnergies$Builder#confSpace:
+	:builder_option ecalc .ematrix.SimpleReferenceEnergies$Builder#ecalc:
+	:builder_option addResEntropy .ematrix.SimpleReferenceEnergies$Builder#addResEntropy:
+	:builder_return .ematrix.SimpleReferenceEnergies$Builder:
+	'''
+
+	builder = _get_builder(c.ematrix.SimpleReferenceEnergies)(confSpace, ecalc)
+
+	if addResEntropy is not None:
+		builder.addResEntropy(addResEntropy)
+
+	return builder.build()
+
+
 def DEE(confSpace, emat,
 		singlesThreshold=useJavaDefault, pairsThreshold=useJavaDefault,
 		singlesGoldsteinDiffThreshold=useJavaDefault, pairsGoldsteinDiffThreshold=useJavaDefault, triplesGoldsteinDiffThreshold=useJavaDefault,
@@ -670,12 +579,12 @@
 	):
 	'''
 	:java:classdoc:`.pruning.SimpleDEE$Runner`
->>>>>>> 3e253000
-
-    return runner.run(confSpace, emat)
-
-<<<<<<< HEAD
-=======
+
+	:param confSpace: The design conformation space
+	:type confSpace: :java:ref:`.confspace.SimpleConfSpace`
+	:param emat: An energy matrix computed for the conformation space
+	:type emat: :java:ref:`.ematrix.EnergyMatrix`
+
 	:builder_option singlesThreshold .pruning.SimpleDEE$Runner#singlesThreshold:
 	:builder_option pairsThreshold .pruning.SimpleDEE$Runner#pairsThreshold:
 	:builder_option singlesGoldsteinDiffThreshold .pruning.SimpleDEE$Runner#singlesGoldsteinDiffThreshold:
@@ -688,20 +597,9 @@
 	:builder_option numIterations .pruning.SimpleDEE$Runner#numIterations:
 	:builder_option showProgress .pruning.SimpleDEE$Runner#showProgress:
 	'''
->>>>>>> 3e253000
-
-def DEE_read(confSpace, path):
-    '''
-    Reads a pruning matrix from a file
-
-<<<<<<< HEAD
-    :param confSpace: The design conformation space
-    :type confSpace: :java:ref:`.confspace.SimpleConfSpace`
-    :param str path: Path to the file
-    '''
-
-    return c.pruning.SimpleDEE.read(confSpace, jvm.toFile(path))
-=======
+
+	runner = _get_builder(c.pruning.SimpleDEE, 'Runner')()
+
 	if singlesThreshold is not useJavaDefault:
 		runner.setSinglesThreshold(jvm.boxDouble(singlesThreshold))
 	if pairsThreshold is not useJavaDefault:
@@ -728,19 +626,10 @@
 		runner.setParallelism(parallelism)
 	if cacheFile is not useJavaDefault:
 		runner.setCacheFile(jvm.toFile(cacheFile))
->>>>>>> 3e253000
-
-
-def AStarTraditional(emat, confSpaceOrPmat, showProgress=True, useExternalMemory=False, maxNumNodes=useJavaDefault):
-    '''
-    :java:methoddoc:`.astar.conf.ConfAStarTree$Builder#setTraditional`
-
-<<<<<<< HEAD
-    :builder_option emat .astar.conf.ConfAStarTree$Builder#emat:
-    :param confSpaceOrPmat: The conformation space containing the residue conformations to search.
-    :type confSpaceOrPmat: :java:ref:`.confspace.SimpleConfSpace` or :java:ref:`.pruning.PruningMatrix`
-    :param useExternalMemory: set to True to use external memory.
-=======
+
+	return runner.run(confSpace, emat)
+
+
 def DEE_read(confSpace, path):
 	'''
 	Reads a pruning matrix from a file
@@ -756,22 +645,14 @@
 def AStarTraditional(emat, confSpaceOrPmat, showProgress=True, useExternalMemory=False, maxNumNodes=useJavaDefault):
 	'''
 	:java:methoddoc:`.astar.conf.ConfAStarTree$Builder#setTraditional`
->>>>>>> 3e253000
-
-        :java:methoddoc:`.astar.conf.ConfAStarTree$Builder#useExternalMemory`
-
-    :type useExternalMemory: boolean
-    :builder_option maxNumNodes .astar.conf.ConfAStarTree$Builder#maxNumNodes:
-    :builder_return .astar.conf.ConfAStarTree$Builder:
-    '''
-    builder = _get_builder(c.astar.conf.ConfAStarTree)(emat, confSpaceOrPmat)
-    builder.setShowProgress(showProgress)
-
-<<<<<<< HEAD
-    # set node limits before picking heuristics
-    if maxNumNodes is not useJavaDefault:
-        builder.setMaxNumNodes(jvm.boxLong(maxNumNodes))
-=======
+
+	:builder_option emat .astar.conf.ConfAStarTree$Builder#emat:
+	:param confSpaceOrPmat: The conformation space containing the residue conformations to search.
+	:type confSpaceOrPmat: :java:ref:`.confspace.SimpleConfSpace` or :java:ref:`.pruning.PruningMatrix`
+	:param useExternalMemory: set to True to use external memory.
+
+		:java:methoddoc:`.astar.conf.ConfAStarTree$Builder#useExternalMemory`
+
 	:type useExternalMemory: boolean
 	:builder_option maxNumNodes .astar.conf.ConfAStarTree$Builder#maxNumNodes:
 	:builder_return .astar.conf.ConfAStarTree$Builder:
@@ -784,73 +665,48 @@
 		builder.setMaxNumNodes(jvm.boxLong(maxNumNodes))
 
 	builder.setTraditional()
->>>>>>> 3e253000
-
-    builder.setTraditional()
-
-    if useExternalMemory == True:
-        builder.useExternalMemory()
-
-    return builder.build()
+
+	if useExternalMemory == True:
+		builder.useExternalMemory()
+
+	return builder.build()
 
 
 def EdgeUpdater():
-    return c.astar.conf.scoring.mplp.EdgeUpdater()
+	return c.astar.conf.scoring.mplp.EdgeUpdater()
 
 def NodeUpdater():
-    return c.astar.conf.scoring.mplp.NodeUpdater()
+	return c.astar.conf.scoring.mplp.NodeUpdater()
 
 def AStarMPLP(emat, confSpaceOrPmat, updater=None, numIterations=None, convergenceThreshold=None, useExternalMemory=False, maxNumNodes=useJavaDefault):
-    '''
-    :java:methoddoc:`.astar.conf.ConfAStarTree$Builder#setMPLP`
-
-<<<<<<< HEAD
-    :builder_option emat .astar.conf.ConfAStarTree$Builder#emat:
-    :param confSpaceOrPmat: The conformation space containing the residue conformations to search.
-    :type confSpaceOrPmat: :java:ref:`.confspace.SimpleConfSpace` or :java:ref:`.pruning.PruningMatrix`
-    :builder_option updater .astar.conf.ConfAStarTree$MPLPBuilder#updater:
-    :builder_option numIterations .astar.conf.ConfAStarTree$MPLPBuilder#numIterations:
-    :builder_option convergenceThreshold .astar.conf.ConfAStarTree$MPLPBuilder#convergenceThreshold:
-    :param useExternalMemory: set to True to use external memory.
-=======
-def AStarMPLP(emat, confSpaceOrPmat, updater=None, numIterations=None, convergenceThreshold=None, useExternalMemory=False, maxNumNodes=useJavaDefault):
 	'''
 	:java:methoddoc:`.astar.conf.ConfAStarTree$Builder#setMPLP`
->>>>>>> 3e253000
-
-        :java:methoddoc:`.astar.conf.ConfAStarTree$Builder#useExternalMemory`
-
-    :type useExternalMemory: boolean
-    :builder_option maxNumNodes .astar.conf.ConfAStarTree$Builder#maxNumNodes:
-    :builder_return .astar.conf.ConfAStarTree$Builder:
-    '''
-    mplpBuilder = _get_builder(c.astar.conf.ConfAStarTree, 'MPLPBuilder')()
-
-<<<<<<< HEAD
-    if updater is not None:
-        mplpBuilder.setUpdater(updater)
-=======
+
+	:builder_option emat .astar.conf.ConfAStarTree$Builder#emat:
+	:param confSpaceOrPmat: The conformation space containing the residue conformations to search.
+	:type confSpaceOrPmat: :java:ref:`.confspace.SimpleConfSpace` or :java:ref:`.pruning.PruningMatrix`
+	:builder_option updater .astar.conf.ConfAStarTree$MPLPBuilder#updater:
+	:builder_option numIterations .astar.conf.ConfAStarTree$MPLPBuilder#numIterations:
+	:builder_option convergenceThreshold .astar.conf.ConfAStarTree$MPLPBuilder#convergenceThreshold:
+	:param useExternalMemory: set to True to use external memory.
+
+		:java:methoddoc:`.astar.conf.ConfAStarTree$Builder#useExternalMemory`
+
 	:type useExternalMemory: boolean
 	:builder_option maxNumNodes .astar.conf.ConfAStarTree$Builder#maxNumNodes:
 	:builder_return .astar.conf.ConfAStarTree$Builder:
 	'''
 	mplpBuilder = _get_builder(c.astar.conf.ConfAStarTree, 'MPLPBuilder')()
->>>>>>> 3e253000
-
-    if numIterations is not None:
-        mplpBuilder.setNumIterations(numIterations)
-
-    if convergenceThreshold is not None:
-        mplpBuilder.setConvergenceThreshold(convergenceThreshold)
-
-    builder = _get_builder(c.astar.conf.ConfAStarTree)(emat, confSpaceOrPmat)
-    builder.setShowProgress(True)
-
-<<<<<<< HEAD
-    # set node limits before picking heuristics
-    if maxNumNodes is not useJavaDefault:
-        builder.setMaxNumNodes(jvm.boxLong(maxNumNodes))
-=======
+
+	if updater is not None:
+		mplpBuilder.setUpdater(updater)
+
+	if numIterations is not None:
+		mplpBuilder.setNumIterations(numIterations)
+
+	if convergenceThreshold is not None:
+		mplpBuilder.setConvergenceThreshold(convergenceThreshold)
+
 	builder = _get_builder(c.astar.conf.ConfAStarTree)(emat, confSpaceOrPmat)
 	builder.setShowProgress(True)
 
@@ -859,148 +715,54 @@
 		builder.setMaxNumNodes(jvm.boxLong(maxNumNodes))
 
 	builder.setMPLP(mplpBuilder)
->>>>>>> 3e253000
-
-    builder.setMPLP(mplpBuilder)
-
-    if useExternalMemory == True:
-        builder.useExternalMemory()
-
-    return builder.build()
+
+	if useExternalMemory == True:
+		builder.useExternalMemory()
+
+	return builder.build()
 
 
 def GMECFinder(astar, confEcalc, confLog=None, printIntermediateConfs=None, useExternalMemory=None, resumeLog=None, confDBFile=None):
-    '''
-    :java:classdoc:`.gmec.SimpleGMECFinder`
-
-    :builder_option astar .gmec.SimpleGMECFinder$Builder#search:
-
-        Use one of :py:func:`AStarTraditional` or :py:func:`AStarMPLP` to get an A* implementation.
-
-    :builder_option confEcalc .gmec.SimpleGMECFinder$Builder#confEcalc:
-
-        Use :py:func:`ConfEnergyCalculator` to get a conformation energy calculator.
-
-    :param str confLog: Path to file where conformations found during conformation space search should be logged.
-    :builder_option printIntermediateConfs .gmec.SimpleGMECFinder$Builder#printIntermediateConfsToConsole:
-    :builder_option useExternalMemory .gmec.SimpleGMECFinder$Builder#useExternalMemory:
-    :param str resumeLog: Path to log file where resume info will be written or read, so designs can be resumed.
-    :builder_return .gmec.SimpleGMECFinder$Builder:
-    '''
-
-    builder = _get_builder(c.gmec.SimpleGMECFinder)(astar, confEcalc)
-
-    if confLog is not None:
-        logFile = jvm.toFile(confLog)
-        builder.setLogPrinter(c.gmec.LoggingConfPrinter(logFile))
-
-    if printIntermediateConfs is not None:
-        builder.setPrintIntermediateConfsToConsole(printIntermediateConfs)
-
-    if useExternalMemory == True:
-        builder.useExternalMemory()
-
-    if resumeLog is not None:
-        builder.setResumeLog(jvm.toFile(resumeLog))
-
-    if confDBFile is not None:
-        builder.setConfDB(jvm.toFile(confDBFile))
-
-    return builder.build()
+	'''
+	:java:classdoc:`.gmec.SimpleGMECFinder`
+
+	:builder_option astar .gmec.SimpleGMECFinder$Builder#search:
+
+		Use one of :py:func:`AStarTraditional` or :py:func:`AStarMPLP` to get an A* implementation.
+
+	:builder_option confEcalc .gmec.SimpleGMECFinder$Builder#confEcalc:
+
+		Use :py:func:`ConfEnergyCalculator` to get a conformation energy calculator.
+
+	:param str confLog: Path to file where conformations found during conformation space search should be logged.
+	:builder_option printIntermediateConfs .gmec.SimpleGMECFinder$Builder#printIntermediateConfsToConsole:
+	:builder_option useExternalMemory .gmec.SimpleGMECFinder$Builder#useExternalMemory:
+	:param str resumeLog: Path to log file where resume info will be written or read, so designs can be resumed.
+	:builder_return .gmec.SimpleGMECFinder$Builder:
+	'''
+
+	builder = _get_builder(c.gmec.SimpleGMECFinder)(astar, confEcalc)
+
+	if confLog is not None:
+		logFile = jvm.toFile(confLog)
+		builder.setLogPrinter(c.gmec.LoggingConfPrinter(logFile))
+
+	if printIntermediateConfs is not None:
+		builder.setPrintIntermediateConfsToConsole(printIntermediateConfs)
+
+	if useExternalMemory == True:
+		builder.useExternalMemory()
+
+	if resumeLog is not None:
+		builder.setResumeLog(jvm.toFile(resumeLog))
+
+	if confDBFile is not None:
+		builder.setConfDB(jvm.toFile(confDBFile))
+
+	return builder.build()
 
 
 def DEEGMECFinder(emat, confSpace, ecalc, confEcalc, name, use_epic, use_lute, confLog=None, printIntermediateConfs=None, useExternalMemory=None):
-<<<<<<< HEAD
-    '''
-    :java:classdoc:`.gmec.SimpleGMECFinder`
-
-    :builder_option astar .gmec.SimpleGMECFinder$Builder#search:
-
-            Use one of :py:func:`AStarTraditional` or :py:func:`AStarMPLP` to get an A* implementation.
-
-    :builder_option confEcalc .gmec.SimpleGMECFinder$Builder#confEcalc:
-
-            Use :py:func:`ConfEnergyCalculator` to get a conformation energy calculator.
-
-    :param str confLog: Path to file where conformations found during conformation space search should be logged.
-    :builder_option printIntermediateConfs .gmec.SimpleGMECFinder$Builder#printIntermediateConfsToConsole:
-    :builder_option useExternalMemory .gmec.SimpleGMECFinder$Builder#useExternalMemory:
-    :builder_return .gmec.SimpleGMECFinder$Builder:
-    '''
-
-    builder = _get_builder(c.gmec.DEEGMECFinder)(emat, confSpace, ecalc, confEcalc, name)
-
-    if confLog is not None:
-        logFile = jvm.toFile(confLog)
-        builder.setLogPrinter(c.gmec.LoggingConfPrinter(logFile))
-
-    if printIntermediateConfs is not None:
-        builder.setPrintIntermediateConfsToConsole(printIntermediateConfs)
-
-    if useExternalMemory == True:
-        builder.useExternalMemory()
-
-    gf = builder.build()
-
-    if use_epic:
-        gf.epicSettings = c.ematrix.epic.EPICSettings.defaultEPIC()
-        gf.pruningSettings.algOption = 3
-    if use_lute:
-        gf.luteSettings = c.tupexp.LUTESettings.defaultLUTE()
-        gf.pruningSettings.algOption = 3
-        gf.pruningSettings.useTriples = True
-
-    return gf
-
-
-def DEEPerStrandFlex(strand, pert_file_name, flex_res_list, pdb_file, selectPerts=True, startingPerts='None', onlyStarting=False):
-    deeper_settings = c.dof.deeper.DEEPerSettings(True, pert_file_name, selectPerts, startingPerts, onlyStarting, 2.5, 2.5, False, jvm.toArrayList(flex_res_list), pdb_file, False, strand.templateLib)
-    bbflex = c.confspace.DEEPerStrandFlex(strand,deeper_settings)
-    return bbflex
-
-def KStar(proteinConfSpace, ligandConfSpace, complexConfSpace, epsilon=useJavaDefault, stabilityThreshold=useJavaDefault, maxSimultaneousMutations=useJavaDefault, writeSequencesToConsole=False, writeSequencesToFile=None, useExternalMemory=useJavaDefault, showPfuncProgress=useJavaDefault):
-    '''
-    :java:classdoc:`.kstar.KStar`
-
-    For examples using K*, see the examples/python.KStar directory in your Osprey distribution.
-
-    :param proteinConfSpace: :java:fielddoc:`.kstar.KStar#protein`
-    :type proteinConfSpace: :java:ref:`.confspace.SimpleConfSpace`
-    :param ligandConfSpace: :java:fielddoc:`.kstar.KStar#ligand`
-    :type ligandConfSpace: :java:ref:`.confspace.SimpleConfSpace`
-    :param complexConfSpace: :java:fielddoc:`.kstar.KStar#complex`
-    :type complexConfSpace: :java:ref:`.confspace.SimpleConfSpace`
-    :builder_option epsilon .kstar.KStar$Settings$Builder#epsilon:
-    :builder_option stabilityThreshold .kstar.KStar$Settings$Builder#stabilityThreshold:
-    :builder_option maxSimultaneousMutations .kstar.KStar$Settings$Builder#maxSimultaneousMutations:
-    :builder_option useExternalMemory .kstar.KStar$Settings$Builder#useExternalMemory:
-    :builder_option showPfuncProgress .kstar.KStar$Settings$Builder#showPfuncProgress:
-    :param bool writeSequencesToConsole: True to write sequences and scores to the console
-    :param str writeSequencesToFile: Path to the log file to write sequences scores (in TSV format), or None to skip logging
-
-    :rtype: :java:ref:`.kstar.KStar`
-    '''
-
-    # build settings
-    settingsBuilder = _get_builder(jvm.getInnerClass(c.kstar.KStar, 'Settings'))()
-    if epsilon is not useJavaDefault:
-        settingsBuilder.setEpsilon(epsilon)
-    if stabilityThreshold is not useJavaDefault:
-        settingsBuilder.setStabilityThreshold(jvm.boxDouble(stabilityThreshold))
-    if maxSimultaneousMutations is not useJavaDefault:
-        settingsBuilder.setMaxSimultaneousMutations(maxSimultaneousMutations)
-    if writeSequencesToConsole:
-        settingsBuilder.addScoreConsoleWriter()
-    if writeSequencesToFile is not None:
-        settingsBuilder.addScoreFileWriter(jvm.toFile(writeSequencesToFile))
-    if useExternalMemory is not useJavaDefault:
-        settingsBuilder.setExternalMemory(useExternalMemory)
-    if showPfuncProgress is not useJavaDefault:
-        settingsBuilder.setShowPfuncProgress(showPfuncProgress)
-    settings = settingsBuilder.build()
-
-    return c.kstar.KStar(proteinConfSpace, ligandConfSpace, complexConfSpace, settings)
-=======
 	'''
 	:java:classdoc:`.gmec.SimpleGMECFinder`
 
@@ -1149,275 +911,19 @@
 	settings = settingsBuilder.build()
 
 	return c.kstar.KStar(proteinConfSpace, ligandConfSpace, complexConfSpace, settings)
->>>>>>> 3e253000
 
 
 def _KStarConfSearchFactory(func):
 
-<<<<<<< HEAD
-    # convert the python lambda to a JVM interface implementation
-    return jpype.JProxy(
-        jvm.getInnerClass(c.kstar.KStar, 'ConfSearchFactory'),
-        dict={ 'make': func }
-    )
-=======
 	# convert the python lambda to a JVM interface implementation
 	return jpype.JProxy(
 		jvm.getInnerClass(c.kstar.KStar, 'ConfSearchFactory'),
 		dict={ 'make': func }
 	)
->>>>>>> 3e253000
 
 KStar.ConfSearchFactory = _KStarConfSearchFactory
 
 
-<<<<<<< HEAD
-def BBKStar(proteinConfSpace, ligandConfSpace, complexConfSpace, epsilon=useJavaDefault, stabilityThreshold=useJavaDefault, maxSimultaneousMutations=useJavaDefault, energyMatrixCachePattern=useJavaDefault, useExternalMemory=useJavaDefault, showPfuncProgress=useJavaDefault, numBestSequences=useJavaDefault, numConfsPerBatch=useJavaDefault, useMARKStar=useJavaDefault, writeSequencesToConsole=False, writeSequencesToFile=None):
-    '''
-    :java:classdoc:`.kstar.BBKStar`
-
-    For examples using BBK*, see the examples/python.KStar directory in your Osprey distribution.
-
-    :param proteinConfSpace: :java:fielddoc:`.kstar.BBKStar#protein`
-    :type proteinConfSpace: :java:ref:`.confspace.SimpleConfSpace`
-    :param ligandConfSpace: :java:fielddoc:`.kstar.BBKStar#ligand`
-    :type ligandConfSpace: :java:ref:`.confspace.SimpleConfSpace`
-    :param complexConfSpace: :java:fielddoc:`.kstar.BBKStar#complex`
-    :type complexConfSpace: :java:ref:`.confspace.SimpleConfSpace`
-    :builder_option epsilon .kstar.KStar$Settings$Builder#epsilon:
-    :builder_option stabilityThreshold .kstar.KStar$Settings$Builder#stabilityThreshold:
-    :builder_option maxSimultaneousMutations .kstar.KStar$Settings$Builder#maxSimultaneousMutations:
-    :builder_option useExternalMemory .kstar.KStar$Settings$Builder#useExternalMemory:
-    :builder_option showPfuncProgress .kstar.KStar$Settings$Builder#showPfuncProgress:
-    :builder_option numBestSequences .kstar.BBKStar$Settings$Builder#numBestSequences:
-    :builder_option numConfsPerBatch .kstar.BBKStar$Settings$Builder#numConfsPerBatch:
-    :builder_option useMARKStar .kstar.BBKStar$Settings$Builder#useMARKStar:
-    :param bool writeSequencesToConsole: True to write sequences and scores to the console
-    :param str writeSequencesToFile: Path to the log file to write sequences scores (in TSV format), or None to skip logging
-
-    :rtype: :java:ref:`.kstar.BBKStar`
-    '''
-
-    # build settings
-    kstarSettingsBuilder = _get_builder(jvm.getInnerClass(c.kstar.KStar, 'Settings'))()
-    if epsilon is not useJavaDefault:
-        kstarSettingsBuilder.setEpsilon(epsilon)
-    if stabilityThreshold is not useJavaDefault:
-        kstarSettingsBuilder.setStabilityThreshold(jvm.boxDouble(stabilityThreshold))
-    if maxSimultaneousMutations is not useJavaDefault:
-        kstarSettingsBuilder.setMaxSimultaneousMutations(maxSimultaneousMutations)
-    if writeSequencesToConsole:
-        kstarSettingsBuilder.addScoreConsoleWriter()
-    if writeSequencesToFile is not None:
-        kstarSettingsBuilder.addScoreFileWriter(jvm.toFile(writeSequencesToFile))
-    if useExternalMemory is not useJavaDefault:
-        kstarSettingsBuilder.setExternalMemory(useExternalMemory)
-    if showPfuncProgress is not useJavaDefault:
-        kstarSettingsBuilder.setShowPfuncProgress(showPfuncProgress)
-    kstarSettings = kstarSettingsBuilder.build()
-
-    bbkstarSettingsBuilder = _get_builder(jvm.getInnerClass(c.kstar.BBKStar, 'Settings'))()
-    if numBestSequences is not useJavaDefault:
-        bbkstarSettingsBuilder.setNumBestSequences(numBestSequences)
-    if numConfsPerBatch is not useJavaDefault:
-        bbkstarSettingsBuilder.setNumConfsPerBatch(numConfsPerBatch)
-    if useMARKStar is not useJavaDefault:
-        bbkstarSettingsBuilder.setUseMARKStar(useMARKStar)
-    bbkstarSettings = bbkstarSettingsBuilder.build()
-
-    return c.kstar.BBKStar(proteinConfSpace, ligandConfSpace, complexConfSpace, kstarSettings, bbkstarSettings)
-
-
-def ConfAnalyzer(confEcalc):
-    '''
-    :java:classdoc:`.gmec.ConfAnalyzer`
-
-    For examples using the conf analyzer, see examples/python.GMEC/analyzeConf.py in your Osprey distribution.
-
-    :param confEcalc: :java:fielddoc:`.gmec.SimpleGMECFinder$Builder#confEcalc`
-    :type confEcalc: :java:ref:`.energy.ConfEnergyCalculator`
-
-    :rtype: :java:ref:`.gmec.ConfAnalyzer`
-    '''
-
-    return c.gmec.ConfAnalyzer(confEcalc)
-
-
-def SequenceAnalyzer(kstar):
-    '''
-    :java:classdoc:`.kstar.SequenceAnalyzer`
-
-    For examples using the sequence analyzer, see examples/python.KStar/analyzeSequence.py in your Osprey distribution.
-
-    :param kstar: a configured instance of KStar
-    :type kstar: :java:ref:`.kstar.KStar`
-
-    :rtype: :java:ref:`.kstar.SequenceAnalyzer`
-    '''
-
-    return c.kstar.SequenceAnalyzer(kstar)
-
-
-def LUTE_train(confEcalc, emat, pmat, maxRMSE=0.1, maxOverfittingScore=1.5, randomSeed=12345, confDBPath=None):
-    '''
-    Trains a LUTE model
-
-    For examples using LUTE, see examples/python.GMEC/LUTE.*.py and examples/python.KStar/LUTE.*.py in your Osprey distribution.
-
-    :param confEcalc: The conformation energy calculator
-    :type confEcalc: :java:ref:`.energy.ConfEnergyCalculator`
-    :param emat: An energy matrix
-    :type emat: :java:ref:`.ematrix.EnergyMatrix`
-    :param pmat: A pruning matrix, resulting from DEE
-    :type pmat: :java:ref:`.pruning.PruningMatrix`
-
-    :param float maxRMSE: The maximum tolerable fit RMS error
-    :param float maxOverfittingScore: The maximum tolerable amount of overfitting (score = training set RMSE / test set RMSE)
-    :param int randomSeed: Random seed to use for conformation sampling
-    :param str confDBPath: Path to write/read confDB file, or None to omit saving the confDB to disk
-
-    :returns: The LUTE model
-    :rtype: :java:ref:`.lute.LUTEState`
-    '''
-
-    confSpace = confEcalc.confSpace
-
-    # make a conf DB, saved to a file if needed
-    if confDBPath is None:
-        confDB = c.confspace.ConfDB(confSpace)
-    else:
-        confDB = c.confspace.ConfDB(confSpace, jvm.toFile(confDBPath))
-
-    try:
-
-        # make a conf table for LUTE
-        confTable = jvm.getInnerClass(c.confspace.ConfDB, 'ConfTable')(confDB, 'LUTE')
-
-        # use the OLSCG fitter for LUTE (it's a little faster than LASSO in practice)
-        fitter = jvm.getInnerClass(c.lute.LUTE, 'Fitter').OLSCG
-
-        # train LUTE
-        lute = c.lute.LUTE(confSpace)
-        sampler = c.lute.UniformConfSampler(confSpace, pmat, randomSeed)
-        lute.sampleTuplesAndFit(confEcalc, emat, pmat, confTable, sampler, fitter, maxOverfittingScore, maxRMSE)
-        lute.reportConfSpaceSize(pmat)
-
-        # return the LUTE fit
-        return c.lute.LUTEState(lute.getTrainingSystem())
-
-    finally:
-        confDB.close()
-
-
-def LUTE_write(model, path):
-    '''
-    Writes a LUTE model to a file
-
-    :param model: The LUTE model
-    :type model: :java:ref:`.lute.LUTEState`
-    :param str path: Path to the file
-    '''
-
-    file = jvm.toFile(path)
-    c.lute.LUTEIO.write(model, file)
-    print('LUTE model saved to %s' % file.getAbsolutePath())
-
-
-def LUTE_read(path):
-    '''
-    Reads a LUTE model from a file
-
-    :param str path: Path to the file
-
-    :returns: The LUTE model
-    :rtype: :java:ref:`.lute.LUTEState`
-    '''
-
-    file = jvm.toFile(path)
-    model = c.lute.LUTEIO.read(file)
-    print('LUTE model read from %s' % file.getAbsolutePath())
-    return model
-
-
-def LUTE_ConfEnergyCalculator(confSpace, model):
-    '''
-    Creates a LUTE conformation energy calculator
-
-    :param confSpace: The conformation space
-    :type confSpace: :java:ref:`.confspace.SimpleConfSpace`
-    :param model: The LUTE model
-    :type model: :java:ref:`.lute.LUTEState`
-
-    :rtype: :java:ref:`.lute.LUTEConfEnergyCalculator`
-    '''
-
-    return c.lute.LUTEConfEnergyCalculator(confSpace, model)
-
-
-def LUTE_AStar(rcs, pmat, luteEcalc, showProgress=True):
-    '''
-    :java:methoddoc:`.astar.conf.ConfAStarTree$Builder#setLUTE`
-
-    :builder_option rcs .astar.conf.ConfAStarTree$Builder#rcs:
-    :param pmat: The pruning matrix from the LUTE training calculation.
-    :type pmat: :java:ref:`.pruning.PruningMatrix`
-    :param luteEcalc: The LUTE conformation energy calculator
-    :type luteEcalc: :java:ref:`.lute.LUTEConfEnergyCalculator`
-
-    :builder_return .astar.conf.ConfAStarTree$Builder:
-    '''
-
-    # filter the rcs by the pmat
-    rcs = c.astar.conf.RCs(rcs, pmat)
-
-    builder = _get_builder(c.astar.conf.ConfAStarTree)(None, rcs)
-    builder.setShowProgress(showProgress)
-    builder.setLUTE(luteEcalc)
-
-    return builder.build()
-
-
-def LUTE_GMECFinder(confSpace, model, pmat, confLog=useJavaDefault, printIntermediateConfs=useJavaDefault):
-    '''
-    :java:classdoc:`.lute.LUTEGMECFinder`
-
-    :param confSpace: The conformation space
-    :type confSpace: :java:ref:`.confspace.SimpleConfSpace`
-    :param model: The LUTE model
-    :type model: :java:ref:`.lute.LUTEState`
-    :param pmat: The pruning matrix from the LUTE training calculation.
-    :type pmat: :java:ref:`.pruning.PruningMatrix`
-    :param str confLog: Path to file where conformations found during conformation space search should be logged.
-    :builder_option printIntermediateConfs .gmec.SimpleGMECFinder$Builder#printIntermediateConfsToConsole:
-
-    :rtype: :java:ref:`.lute.LUTEGMECFinder`
-    '''
-
-    builder = _get_builder(c.lute.LUTEGMECFinder)(pmat, LUTE_ConfEnergyCalculator(confSpace, model))
-
-    if confLog is not useJavaDefault:
-        logFile = jvm.toFile(confLog)
-        builder.setLogPrinter(c.gmec.LoggingConfPrinter(logFile))
-
-    if printIntermediateConfs is not useJavaDefault:
-        builder.setPrintIntermediateConfsToConsole(printIntermediateConfs)
-
-    return builder.build()
-
-
-def COMETS_State(name, confSpace):
-    '''
-    :java:classdoc:`.gmec.Comets$State`
-
-    :param str name: :java:fielddoc:`.gmec.Comets$State#name`
-    :param confSpace: :java:fielddoc:`.gmec.Comets$State#confSpace`
-    :type confSpace: :java:ref:`.confspace.SimpleConfSpace`
-
-    :rtype: :java:ref:`.gmec.Comets$State`
-    '''
-
-    return jvm.getInnerClass(c.gmec.Comets, 'State')(name, confSpace)
-=======
 def BBKStar(proteinConfSpace, ligandConfSpace, complexConfSpace, epsilon=useJavaDefault, stabilityThreshold=useJavaDefault, maxSimultaneousMutations=useJavaDefault, energyMatrixCachePattern=useJavaDefault, useExternalMemory=useJavaDefault, showPfuncProgress=useJavaDefault, numBestSequences=useJavaDefault, numConfsPerBatch=useJavaDefault, writeSequencesToConsole=False, writeSequencesToFile=None):
 	'''
 	:java:classdoc:`.kstar.BBKStar`
@@ -1660,97 +1166,10 @@
 	'''
 
 	return jvm.getInnerClass(c.gmec.Comets, 'State')(name, confSpace)
->>>>>>> 3e253000
 
 
 def COMETS_ConfSearchFactory(func):
 
-<<<<<<< HEAD
-    # convert the python lambda to a JVM interface implementation
-    return jpype.JProxy(
-        jvm.c.java.util.function.Function,
-        dict={ 'apply': func }
-    )
-
-
-def COMETS_LME(weightsByState, offset=useJavaDefault, constrainLessThan=None):
-    '''
-    :java:classdoc:`.gmec.Comets$LME`
-
-    :param weightsByState: map from states to weights
-    :type weightsByState: map from :java:ref:`.gmec.Comets$State` to float
-
-    :builder_option offset .gmec.Comets$LME$Builder#offset:
-    :param float constrainLessThan: :java:methoddoc:`.gmec.Comets$LME$Builder#constrainLessThan`
-    :builder_return .gmec.Comets$LME$Builder:
-    '''
-
-    builder = _get_builder(jvm.getInnerClass(c.gmec.Comets, 'LME'))()
-
-    if offset is not useJavaDefault:
-        builder.setOffset(offset)
-
-    for (state, weight) in weightsByState.items():
-        builder.addState(state, weight)
-
-    if constrainLessThan is not None:
-        builder.constrainLessThan(constrainLessThan)
-
-    return builder.build()
-
-
-def COMETS(objective, constraints=[], objectiveWindowSize=useJavaDefault, objectiveWindowMax=useJavaDefault, maxSimultaneousMutations=useJavaDefault, minNumConfTrees=useJavaDefault, logFile=None):
-    '''
-    :java:classdoc:`.gmec.Comets`
-
-    :builder_option objective .gmec.Comets$Builder#objective:
-
-    :param constraints: List of LMEs to use as constraints
-    :type constraints: list of :java:ref:`.gmec.Comets$LME`
-
-    :builder_option objectiveWindowSize .gmec.Comets$Builder#objectiveWindowSize:
-    :builder_option objectiveWindowMax .gmec.Comets$Builder#objectiveWindowMax:
-    :builder_option maxSimultaneousMutations .gmec.Comets$Builder#maxSimultaneousMutations:
-    :builder_option minNumConfTrees .gmec.Comets$Builder#minNumConfsTrees:
-
-    :param str logFile: :java:fielddoc:`.gmec.Comets$Builder#logFile`
-
-    :builder_return .gmec.Comets$Builder:
-    '''
-
-    builder = _get_builder(c.gmec.Comets)(objective)
-
-    for constraint in constraints:
-        builder.addConstraint(constraint)
-
-    if objectiveWindowSize is not useJavaDefault:
-        builder.setObjectiveWindowSize(objectiveWindowSize)
-    if objectiveWindowMax is not useJavaDefault:
-        builder.setObjectiveWindowMax(objectiveWindowMax)
-    if maxSimultaneousMutations is not useJavaDefault:
-        builder.setMaxSimultaneousMutations(maxSimultaneousMutations)
-    if minNumConfTrees is not useJavaDefault:
-        builder.setMinNumConfTrees(jvm.boxInt(minNumConfTrees))
-
-    if logFile is not None:
-        builder.setLogFile(jvm.toFile(logFile))
-
-    return builder.build()
-
-
-def MSKStar_State(name, confSpace):
-    '''
-    :java:classdoc:`.kstar.MSKStar$State`
-
-    :param str name: :java:fielddoc:`.kstar.MSKStar$State#name`
-    :param confSpace: :java:fielddoc:`.kstar.MSKStar$State#confSpace`
-    :type confSpace: :java:ref:`.confspace.SimpleConfSpace`
-
-    :rtype: :java:ref:`.kstar.MSKStar$State`
-    '''
-
-    return jvm.getInnerClass(c.kstar.MSKStar, 'State')(name, confSpace)
-=======
 	# convert the python lambda to a JVM interface implementation
 	return jpype.JProxy(
 		jvm.c.java.util.function.Function,
@@ -1835,135 +1254,10 @@
 	'''
 
 	return jvm.getInnerClass(c.kstar.MSKStar, 'State')(name, confSpace)
->>>>>>> 3e253000
 
 
 def MSKStar_ConfSearchFactory(func):
 
-<<<<<<< HEAD
-    # convert the python lambda to a JVM interface implementation
-    return jpype.JProxy(
-        jvm.c.java.util.function.Function,
-        dict={ 'apply': func }
-    )
-
-
-def MSKStar_LMFE(weightsByState, offset=useJavaDefault, constrainLessThan=None):
-    '''
-    :java:classdoc:`.kstar.MSKStar$LMFE`
-
-    :param weightsByState: map from states to weights
-    :type weightsByState: map from :java:ref:`.kstar.MSKStar$State` to float
-
-    :builder_option offset .kstar.MSKStar$LMFE$Builder#offset:
-    :param float constrainLessThan: :java:methoddoc:`.kstar.MSKStar$LMFE$Builder#constrainLessThan`
-    :builder_return .kstar.MSKStar$LMFE$Builder:
-    '''
-
-    builder = _get_builder(jvm.getInnerClass(c.kstar.MSKStar, 'LMFE'))()
-
-    if offset is not useJavaDefault:
-        builder.setOffset(offset)
-
-    for (state, weight) in weightsByState.items():
-        builder.addState(state, weight)
-
-    if constrainLessThan is not None:
-        builder.constrainLessThan(constrainLessThan)
-
-    return builder.build()
-
-
-def MSKStar(objective, constraints=[], epsilon=useJavaDefault, objectiveWindowSize=useJavaDefault, objectiveWindowMax=useJavaDefault, maxSimultaneousMutations=useJavaDefault, minNumConfTrees=useJavaDefault, logFile=None):
-    '''
-    :java:classdoc:`.kstar.MSKStar`
-
-    :builder_option objective .kstar.MSKStar$Builder#objective:
-
-    :param constraints: List of LMFEs to use as constraints
-    :type constraints: list of :java:ref:`.kstar.MSKStar$LMFE`
-
-
-    :builder_option epsilon .kstar.MSKStar$Builder#epsilon:
-    :builder_option objectiveWindowSize .kstar.MSKStar$Builder#objectiveWindowSize:
-    :builder_option objectiveWindowMax .kstar.MSKStar$Builder#objectiveWindowMax:
-    :builder_option maxSimultaneousMutations .kstar.MSKStar$Builder#maxSimultaneousMutations:
-    :builder_option minNumConfTrees .kstar.MSKStar$Builder#minNumConfsTrees:
-
-    :param str logFile: :java:fielddoc:`.kstar.MSKStar$Builder#logFile`
-
-    :builder_return .kstar.MSKStar$Builder:
-    '''
-
-    builder = _get_builder(c.kstar.MSKStar)(objective)
-
-    for constraint in constraints:
-        builder.addConstraint(constraint)
-
-    if objectiveWindowSize is not useJavaDefault:
-        builder.setObjectiveWindowSize(objectiveWindowSize)
-    if objectiveWindowMax is not useJavaDefault:
-        builder.setObjectiveWindowMax(objectiveWindowMax)
-    if maxSimultaneousMutations is not useJavaDefault:
-        builder.setMaxSimultaneousMutations(maxSimultaneousMutations)
-    if minNumConfTrees is not useJavaDefault:
-        builder.setMinNumConfTrees(jvm.boxInt(minNumConfTrees))
-
-    if logFile is not None:
-        builder.setLogFile(jvm.toFile(logFile))
-
-    return builder.build()
-def MARKStar(proteinConfSpace, ligandConfSpace, complexConfSpace, rigidEcalc, minimizingEcalc, confEcalcFactory, epsilon=useJavaDefault, parallelism=None, stabilityThreshold=useJavaDefault, energyMatrixCachePattern=useJavaDefault, showPfuncProgress=useJavaDefault, maxSimultaneousMutations=useJavaDefault, reduceMinimizations=useJavaDefault):
-    '''
-    :java:classdoc:`.markstar.MARKStar`
-
-    For examples using MARK*, see the examples/python.KStar directory in your Osprey distribution.
-
-    :param proteinConfSpace: :java:fielddoc:`.markstar.MARKStar#protein`
-    :type proteinConfSpace: :java:ref:`.confspace.SimpleConfSpace`
-    :param ligandConfSpace: :java:fielddoc:`.markstar.MARKStar#ligand`
-    :type ligandConfSpace: :java:ref:`.confspace.SimpleConfSpace`
-    :param complexConfSpace: :java:fielddoc:`.markstar.MARKStar#complex`
-    :type complexConfSpace: :java:ref:`.confspace.SimpleConfSpace`
-    :param rigidEcalc: :java:fielddoc:`.markstar.MARKStar#rigidEcalc`
-    :type rigidEcalc: :java:ref:`.energy.EnergyCalculator`
-    :param minimizingEcalc: :java:fielddoc:`.markstar.MARKStar#minimizingEcalc`
-    :type minimizingEcalc: :java:ref:`.energy.EnergyCalculator`
-    :param confEcalcFactory: :java:fielddoc:`.markstar.MARKStar#confEcalcFactory`
-    :type confEcalcFactory: :java:ref:`.markstar.MARKStar$ConfEnergyCalculatorFactory`
-    :builder_option epsilon .markstar.MARKStar$Settings$Builder#epsilon:
-    :builder_option stabilityThreshold .markstar.MARKStar$Settings$Builder#stabilityThreshold:
-    :builder_option showPfuncProgress .markstar.MARKStar$Settings$Builder#showPfuncProgress:
-    :builder_option energyMatrixCachePattern .markstar.MARKStar$Settings$Builder#energyMatrixCachePattern:
-    :builder_option maxSimultaneousMutations .markstar.MARKStar$Settings$Builder#maxSimultaneousMutations:
-    :builder_option reduceMinimizations .markstar.MARKStar$Settings$Builder#reduceMinimizations:
-
-    :rtype: :java:ref:`.markstar.MARKStar`
-    '''
-
-    # convert functions from python to java
-    confEcalcFactory = jpype.JProxy(jvm.getInnerClass(c.markstar.MARKStar, 'ConfEnergyCalculatorFactory'), dict={ 'make': confEcalcFactory })
-
-    # build settings
-    markstarSettingsBuilder = _get_builder(jvm.getInnerClass(c.markstar.MARKStar, 'Settings'))()
-    if epsilon is not useJavaDefault:
-        markstarSettingsBuilder.setEpsilon(epsilon)
-    if stabilityThreshold is not useJavaDefault:
-        markstarSettingsBuilder.setStabilityThreshold(jvm.boxDouble(stabilityThreshold))
-    if energyMatrixCachePattern is not useJavaDefault:
-        markstarSettingsBuilder.setEnergyMatrixCachePattern(energyMatrixCachePattern)
-    if showPfuncProgress is not useJavaDefault:
-        markstarSettingsBuilder.setShowPfuncProgress(showPfuncProgress)
-    if maxSimultaneousMutations is not useJavaDefault:
-        markstarSettingsBuilder.setMaxSimultaneousMutations(maxSimultaneousMutations)
-    if parallelism is not None:
-        markstarSettingsBuilder.setParallelism(parallelism)
-    if reduceMinimizations is not useJavaDefault:
-        markstarSettingsBuilder.setReduceMinimizations(reduceMinimizations)
-    markstarSettings = markstarSettingsBuilder.build()
-
-    return c.markstar.MARKStar(proteinConfSpace, ligandConfSpace, complexConfSpace, rigidEcalc, minimizingEcalc, confEcalcFactory, markstarSettings)
-=======
 	# convert the python lambda to a JVM interface implementation
 	return jpype.JProxy(
 		jvm.c.java.util.function.Function,
@@ -2035,7 +1329,6 @@
 		builder.setLogFile(jvm.toFile(logFile))
 
 	return builder.build()
->>>>>>> 3e253000
 
 def EwakstarDoer_ConfSearchFactory(func):
 
@@ -2043,39 +1336,24 @@
     return jpype.JProxy(
         jvm.c.java.util.function.Function,
         dict={ 'apply': func }
-<<<<<<< HEAD
-    )
+	)
 
 def EwakstarDoer_State(name, confSpace):
 
-    return jvm.getInnerClass(c.ewakstar.EwakstarDoer, 'State')(name, confSpace)
-
-def EwakstarDoer(state, useWtBenchmark=useJavaDefault, numEWAKStarSeqs=useJavaDefault, logFile=None, epsilon=useJavaDefault, pfEw=useJavaDefault, eW=useJavaDefault, orderOfMag=useJavaDefault, numPfConfs=useJavaDefault, numTopSeqs=useJavaDefault, mutableType=useJavaDefault, numMutable=useJavaDefault, seqFilterOnly=useJavaDefault, numCPUs=useJavaDefault):
-=======
-	)
-
-def EwakstarDoer_State(name, confSpace):
-
 	return jvm.getInnerClass(c.ewakstar.EwakstarDoer, 'State')(name, confSpace)
 
 def EwakstarDoer(state, smaNodes, useSMA=useJavaDefault, printPDBs=useJavaDefault, useWtBenchmark=useJavaDefault, numEWAKStarSeqs=useJavaDefault, logFile=None, epsilon=useJavaDefault, pfEw=useJavaDefault, eW=useJavaDefault, orderOfMag=useJavaDefault, numPfConfs=useJavaDefault, numTopSeqs=useJavaDefault, mutableType=useJavaDefault, numMutable=useJavaDefault, seqFilterOnly=useJavaDefault, numCPUs=useJavaDefault):
->>>>>>> 3e253000
 
     builder = _get_builder(c.ewakstar.EwakstarDoer)()
 
     builder.addState(state)
 
-<<<<<<< HEAD
-    if useWtBenchmark is not useJavaDefault:
-        builder.setUseWtBenchmark(useWtBenchmark)
-=======
     if useSMA is not useJavaDefault:
         builder.setupSMA(useSMA, smaNodes)
     if useWtBenchmark is not useJavaDefault:
         builder.setUseWtBenchmark(useWtBenchmark)
     if printPDBs is not useJavaDefault:
         builder.setPrintPDBs(printPDBs)
->>>>>>> 3e253000
     if epsilon is not useJavaDefault:
         builder.setEpsilon(epsilon)
     if pfEw is not useJavaDefault:
