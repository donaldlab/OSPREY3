--- conflicted
+++ resolved
@@ -1,16 +1,7 @@
-<<<<<<< HEAD
 nbproject/
 build/
 dist/
 build/
 nbdist/
 *.class
-=======
-build/
-dist/
-build/*
 dataFiles/ALL*
-*.class
-nbdist/
-nbproject/
->>>>>>> 39e21df2
