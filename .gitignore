
# temp folders
build
lib
**/*.egg-info
**/*.pyc

# netbeans things
nbproject
build.xml
nbbuild.xml

# eclipse things
bin
<<<<<<< HEAD
.classpath
.project
.settings

# IDEA things
.idea
*.iml

# Gradle things
.gradle
=======


.DS_Store
/build/
/OSPREY_refactor_master/nbproject/private/
/OSPREY_refactor_master/build/
/OSPREY_refactor_master/dist/
*.dat

sequences-exhaustive.1-seq.txt

sequences-sublinear.1-seq.txt

2RL0-ewakstar-output.confs.txt
>>>>>>> 59601e88
<|MERGE_RESOLUTION|>--- conflicted
+++ resolved
@@ -12,7 +12,6 @@
 
 # eclipse things
 bin
-<<<<<<< HEAD
 .classpath
 .project
 .settings
@@ -23,7 +22,6 @@
 
 # Gradle things
 .gradle
-=======
 
 
 .DS_Store
@@ -37,5 +35,4 @@
 
 sequences-sublinear.1-seq.txt
 
-2RL0-ewakstar-output.confs.txt
->>>>>>> 59601e88
+2RL0-ewakstar-output.confs.txt