--- conflicted
+++ resolved
@@ -4,10 +4,5 @@
 *
 
 # then stop ignoring the paths we want to allow
-<<<<<<< HEAD
-!src/main/docker/service
-!build/releases
-=======
 !buildSrc/src/main/docker/service
-!build/docker
->>>>>>> 549b2e1a
+!build/docker