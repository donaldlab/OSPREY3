--- conflicted
+++ resolved
@@ -28,18 +28,16 @@
 	public static void main(String[] args)
 	throws Exception {
 
-		String dir = "__redacted__";
-
 		ForcefieldParams ffparams = new ForcefieldParams();
 
 		// load non-natural AA stuff
 		ResidueTemplateLibrary templateLib = new ResidueTemplateLibrary.Builder(ffparams.forcefld)
-			.addTemplates(FileTools.readFile(dir + "/all_nuc94_and_gr.in"))
-			.addTemplateCoords(FileTools.readFile(dir + "/all_amino_coords.in"))
-			.addRotamers(FileTools.readFile(dir + "/GenericRotamers.dat"))
+			.addTemplates(FileTools.readFile("all_nuc94_and_gr.in"))
+			.addTemplateCoords(FileTools.readFile("all_amino_coords.in"))
+			.addRotamers(FileTools.readFile("GenericRotamers.dat"))
 			.build();
 
-		Strand strand = new Strand.Builder(PDBIO.readFile(dir + "/model0_antibody.pdb"))
+		Strand strand = new Strand.Builder(PDBIO.readFile("model0_antibody.pdb"))
 			.setTemplateLibrary(templateLib)
 			.build();
 
@@ -55,7 +53,7 @@
 
 		SimpleConfSpace confSpace = new SimpleConfSpace.Builder()
 			.addStrand(strand)
-			//.setShellDistance(6)
+			.setShellDistance(6)
 			.build();
 
 		// which bound to use?
@@ -78,7 +76,7 @@
 					.build();
 
 				EnergyMatrix emat = new SimplerEnergyMatrixCalculator.Builder(confEcalc)
-					.setCacheFile(new File("emat.misbound." + epart.name().toLowerCase() + ".dat"))
+					.setCacheFile(new File("emat.misbound.shell." + epart.name().toLowerCase() + ".dat"))
 					.build()
 					.calcEnergyMatrix();
 
@@ -122,7 +120,7 @@
 		// break down the forcefield and bound
 		ResidueForcefieldBreakdown.ByPosition breakdown = new ResidueForcefieldBreakdown.ByPosition(confEcalc, conf);
 		EnergyMatrix forcefieldBreakdown = breakdown.breakdownForcefield(ResidueForcefieldBreakdown.Type.All);
-		EnergyMatrix boundBreakdown = breakdown.breakdownBound(emat);
+		EnergyMatrix scoreBreakdown = breakdown.breakdownScore(emat);
 
 		System.out.println(String.format("Mis-bounded conf:"
 				+ "\n\tRCs:       %s"
@@ -133,11 +131,11 @@
 			confSpace.formatConfRCs(conf),
 			confSpace.formatConfSequence(conf),
 			confSpace.formatConfRotamers(conf),
-			boundBreakdown.sum(),
+			scoreBreakdown.sum(),
 			forcefieldBreakdown.sum()
 		));
 		System.out.println("forcefield: " + forcefieldBreakdown);
-		System.out.println("bound: " + boundBreakdown);
+		System.out.println("score: " + scoreBreakdown);
 	}
 
 	public static void findMisbounds(SimpleConfSpace confSpace, ConfAStarTree astar, ConfEnergyCalculator confEcalc, EnergyMatrix emat)
@@ -146,8 +144,8 @@
 		// get a bunch of confs to check
 		List<ConfSearch.ScoredConf> confs = new ArrayList<>();
 		//int numConfs = 100; // for testing
-		//int numConfs = 18000; // for Traditional
-		int numConfs = 12800; // for AllOnPairs
+		int numConfs = 18000; // for Traditional
+		//int numConfs = 12800; // for AllOnPairs
 		for (int i=0; i<numConfs; i++) {
 			ConfSearch.ScoredConf conf = astar.nextConf();
 			if (conf == null) {
@@ -177,71 +175,58 @@
 				// break down the forcefield and bound
 				ResidueForcefieldBreakdown.ByPosition breakdown = new ResidueForcefieldBreakdown.ByPosition(confEcalc, conf.getAssignments());
 				EnergyMatrix forcefieldBreakdown = breakdown.breakdownForcefield(ResidueForcefieldBreakdown.Type.All);
-				EnergyMatrix boundBreakdown = breakdown.breakdownBound(emat);
+				EnergyMatrix scoreBreakdown = breakdown.breakdownScore(emat);
 
 				// are any entries mis-bounded?
 				List<String> reports = new ArrayList<>();
 				for (SimpleConfSpace.Position pos1 : confSpace.positions) {
 
 					{
-						double boundEnergy = boundBreakdown.getOneBody(pos1.index, 0);
+						double boundEnergy = scoreBreakdown.getOneBody(pos1.index, 0);
 						double forcefieldEnergy = forcefieldBreakdown.getOneBody(pos1.index, 0);
 						if (boundEnergy > forcefieldEnergy + errorThreshold) {
-							reports.add(String.format("\t\tSingle:    %3d    bound %12.6f    energy %12.6f    gap: %12.6f",
-								pos1.index, boundEnergy, forcefieldEnergy, boundEnergy - forcefieldEnergy
+							reports.add(String.format("%-30s    cell-score %12.6f    Sequence: %s    cell-energy %12.6f    gap: %12.6f    conf-score: %12.6f    conf-energy: %12.6f    gap: %12.6f",
+								"Single: " + pos1.formatConfPos(conf),
+								boundEnergy,
+								confSpace.formatConf(conf),
+								forcefieldEnergy,
+								boundEnergy - forcefieldEnergy,
+								conf.getScore(),
+								breakdown.epmol.energy,
+								conf.getScore() - breakdown.epmol.energy
 							));
 						}
 					}
 
-<<<<<<< HEAD
 					for (SimpleConfSpace.Position pos2 : confSpace.positions) {
 
 						if (pos2.index >= pos1.index) {
 							break;
 						}
 
-						double boundEnergy = boundBreakdown.getPairwise(pos1.index, 0, pos2.index, 0);
+						double boundEnergy = scoreBreakdown.getPairwise(pos1.index, 0, pos2.index, 0);
 						double forcefieldEnergy = forcefieldBreakdown.getPairwise(pos1.index, 0, pos2.index, 0);
 						if (boundEnergy > forcefieldEnergy + errorThreshold) {
-							reports.add(String.format("\t\tPair:      %3d:%3d    bound %12.6f    energy %12.6f    gap: %12.6f",
-								pos1.index, pos2.index, boundEnergy, forcefieldEnergy, boundEnergy - forcefieldEnergy
+							reports.add(String.format("%-30s    cell-score %12.6f    Sequence: %s    cell-energy %12.6f    gap: %12.6f    conf-score: %12.6f    conf-energy: %12.6f    gap: %12.6f",
+								"Pair: " + pos1.formatConfPos(conf) + ":" + pos2.formatConfPos(conf),
+								boundEnergy,
+								confSpace.formatConf(conf),
+								forcefieldEnergy,
+								boundEnergy - forcefieldEnergy,
+								conf.getScore(),
+								breakdown.epmol.energy,
+								conf.getScore() - breakdown.epmol.energy
 							));
-=======
-					// compute the A* g-score
-					node.index(index);
-					double score = astar.gscorer.calc(index, astar.rcs);
-
-					// minimize the conf and get the energy
-					double energy = confEcalc.calcEnergy(new RCTuple(conf)).energy;
-
-					// get the sequence and rotamers
-					StringBuilder sequence = new StringBuilder();
-					StringBuilder rotamers = new StringBuilder();
-					for (SimpleConfSpace.Position pos : confSpace.positions) {
-						SimpleConfSpace.ResidueConf resConf = pos.resConfs.get(conf[pos.index]);
-						if (sequence.length() > 0) {
-							sequence.append(" ");
-							rotamers.append(" ");
->>>>>>> 346a4fa3
 						}
 					}
 				}
 
-<<<<<<< HEAD
 				return reports;
 
 			}, (reports) -> {
 
 				if (!reports.isEmpty()) {
 					try (FileWriter out = new FileWriter(outFile, true)) {
-						out.write(String.format("Mis-bounded Conf:"
-								+ "\n\tRCs:       %s"
-								+ "\n\tSequence:  %s"
-								+ "\n\tRotamers:  %s\n",
-							confSpace.formatConfRCs(conf),
-							confSpace.formatConfSequence(conf),
-							confSpace.formatConfRotamers(conf)
-						));
 						for (String report : reports) {
 							out.write(report);
 							out.write("\n");
@@ -249,27 +234,6 @@
 					} catch (IOException ex) {
 						throw new Error(ex);
 					}
-=======
-					System.out.println(String.format("Mis-bounded conf:"
-						+ "\n\tAssignments:   %s"
-						+ "\n\tSequence:      %s"
-						+ "\n\tRotamers:      %s"
-						+ "\n\tScore:         %12.6f"
-						+ "\n\tEnergy:        %12.6f",
-						Arrays.toString(conf),
-						sequence,
-						rotamers,
-						score,
-						energy
-					));
-
-					// breakdown the forcefield
-					ResidueForcefieldBreakdown.ByPosition breakdownByPos = new ResidueForcefieldBreakdown.ByPosition(confEcalc, conf);
-					System.out.println("forcefield: " + breakdownByPos.breakdownForcefield(ResidueForcefieldBreakdown.Type.All));
-
-					// breakdown the bound
-					System.out.println("bound: " + breakdownByPos.breakdownScore(emat));
->>>>>>> 346a4fa3
 				}
 
 				progress.incrementProgress();
