package edu.duke.cs.osprey.gmec;

import static edu.duke.cs.osprey.TestBase.isAbsolutely;
import static org.hamcrest.Matchers.*;
import static org.junit.Assert.*;

import edu.duke.cs.osprey.astar.conf.ConfAStarTree;
import edu.duke.cs.osprey.astar.conf.RCs;
import edu.duke.cs.osprey.confspace.ConfSearch;
import edu.duke.cs.osprey.confspace.Sequence;
import edu.duke.cs.osprey.confspace.SimpleConfSpace;
import edu.duke.cs.osprey.confspace.Strand;
import edu.duke.cs.osprey.ematrix.EnergyMatrix;
import edu.duke.cs.osprey.ematrix.SimpleReferenceEnergies;
import edu.duke.cs.osprey.ematrix.SimplerEnergyMatrixCalculator;
import edu.duke.cs.osprey.energy.ConfEnergyCalculator;
import edu.duke.cs.osprey.energy.EnergyCalculator;
import edu.duke.cs.osprey.energy.forcefield.ForcefieldParams;
import edu.duke.cs.osprey.parallelism.Parallelism;
import edu.duke.cs.osprey.pruning.PruningMatrix;
import edu.duke.cs.osprey.pruning.SimpleDEE;
import edu.duke.cs.osprey.restypes.ResidueTemplateLibrary;
import edu.duke.cs.osprey.structure.Molecule;
import edu.duke.cs.osprey.structure.PDBIO;
import org.junit.Test;

import java.util.*;
import java.util.stream.Collectors;

import static edu.duke.cs.osprey.tools.Log.log;


public class TestComets {

<<<<<<< HEAD
	private static ForcefieldParams ffparams;
	private static Comets cometsTiny2RL0;
	private static Comets cometsSmall2RL0;
	private static Comets cometsPPI2RL0;
	private static Comets cometsOnlyOneMutant2RL0;
	private static Comets cometsSpaceWithoutWildType2RL0;

	@BeforeClass
	public static void beforeClass() {

		ffparams = new ForcefieldParams();

		cometsTiny2RL0 = make2RL0Tiny();
		cometsSmall2RL0 = make2RL0Small();
		cometsPPI2RL0 = make2RL0PPI();
		cometsOnlyOneMutant2RL0 = make2RL0OnlyOneMutant();
		cometsSpaceWithoutWildType2RL0 = make2RL0SpaceWithoutWildType();
	}
=======
	private static ForcefieldParams ffparams = new ForcefieldParams();
>>>>>>> b9ed6b92

	private static Comets make2RL0Tiny(boolean boundedMemory) {

		Molecule mol = PDBIO.readResource("/2RL0.min.reduce.pdb");
		ResidueTemplateLibrary templateLib = new ResidueTemplateLibrary.Builder(ffparams.forcefld).build();

		// define the protein strand
		Strand protein = new Strand.Builder(mol)
			.setTemplateLibrary(templateLib)
			.setResidues("G648", "G654")
			.build();
		protein.flexibility.get("G650").setLibraryRotamers(Strand.WildType, "GLU").addWildTypeRotamers().setContinuous();

		// define the ligand strand
		Strand ligand = new Strand.Builder(mol)
			.setTemplateLibrary(templateLib)
			.setResidues("A155", "A194")
			.build();
		ligand.flexibility.get("A156").setLibraryRotamers(Strand.WildType).addWildTypeRotamers().setContinuous();

		// make the COMETS states
		Comets.State unbound = new Comets.State(
			"Unbound",
			new SimpleConfSpace.Builder()
				.addStrand(protein)
				.build()
		);

		Comets.State bound = new Comets.State(
			"Bound",
			new SimpleConfSpace.Builder()
				.addStrand(protein)
				.addStrand(ligand)
				.build()
		);

		// configure COMETS
		Comets.LME objective = new Comets.LME.Builder()
			.addState(bound, 1.0)
			.addState(unbound, -1.0)
			.build();
		Comets comets = new Comets.Builder(objective)
			.setMinNumConfTrees(boundedMemory ? 5 : null)
			.build();

		initStates(comets.states, boundedMemory);

		return comets;
	}

	private static void check2RL0Tiny(Comets comets) {
		List<Comets.SequenceInfo> sequences = comets.findBestSequences(2);
		assertSequence(comets, sequences, "ASP", -15.11711536, new double [] {  });
		assertSequence(comets, sequences, "GLU", -13.56001913, new double [] {  });
		assertThat(sequences.size(), is(2));
		checkSequencesOrder(sequences);
	}

	private static Comets make2RL0Small(boolean boundedMemory) {

		Molecule mol = PDBIO.readResource("/2RL0.min.reduce.pdb");
		ResidueTemplateLibrary templateLib = new ResidueTemplateLibrary.Builder(ffparams.forcefld).build();

		// define the protein strand
		Strand protein = new Strand.Builder(mol)
			.setTemplateLibrary(templateLib)
			.setResidues("G648", "G654")
			.build();
		protein.flexibility.get("G649").setLibraryRotamers(Strand.WildType, "TYR", "ALA", "VAL", "ILE", "LEU").addWildTypeRotamers().setContinuous();
		protein.flexibility.get("G650").setLibraryRotamers(Strand.WildType, "GLU").addWildTypeRotamers().setContinuous();
		protein.flexibility.get("G651").setLibraryRotamers(Strand.WildType, "ASP").addWildTypeRotamers().setContinuous();
		protein.flexibility.get("G654").setLibraryRotamers(Strand.WildType, "SER", "ASN", "GLN").addWildTypeRotamers().setContinuous();

		// define the ligand strand
		Strand ligand = new Strand.Builder(mol)
			.setTemplateLibrary(templateLib)
			.setResidues("A155", "A194")
			.build();
		ligand.flexibility.get("A156").setLibraryRotamers(Strand.WildType).addWildTypeRotamers().setContinuous();
		ligand.flexibility.get("A172").setLibraryRotamers(Strand.WildType).addWildTypeRotamers().setContinuous();
		ligand.flexibility.get("A192").setLibraryRotamers(Strand.WildType).addWildTypeRotamers().setContinuous();
		ligand.flexibility.get("A193").setLibraryRotamers(Strand.WildType).addWildTypeRotamers().setContinuous();

		// make the COMETS states
		Comets.State unbound = new Comets.State(
			"Unbound",
			new SimpleConfSpace.Builder()
				.addStrand(protein)
				.build()
		);

		Comets.State bound = new Comets.State(
			"Bound",
			new SimpleConfSpace.Builder()
				.addStrand(protein)
				.addStrand(ligand)
				.build()
		);

		// configure COMETS
		Comets.LME objective = new Comets.LME.Builder()
			.addState(bound, 1.0)
			.addState(unbound, -1.0)
			.build();
		Comets comets = new Comets.Builder(objective)
			.setMinNumConfTrees(boundedMemory ? 5 : null)
			.build();

		initStates(comets.states, boundedMemory);

		return comets;
	}

	private static void check2RL0Small(Comets comets) {
		List<Comets.SequenceInfo> sequences = comets.findBestSequences(11);
		assertSequence(comets, sequences, "PHE ASP GLU GLN", -64.51492231, new double [] {  });
		assertSequence(comets, sequences, "PHE ASP GLU ASN", -63.91337074, new double [] {  });
		assertSequence(comets, sequences, "PHE ASP GLU SER", -63.70306142, new double [] {  });
		assertSequence(comets, sequences, "PHE ASP GLU THR", -62.76135586, new double [] {  });
		assertSequence(comets, sequences, "PHE GLU GLU THR", -61.11651357, new double [] {  });
		assertSequence(comets, sequences, "PHE ASP ASP THR", -60.41594521, new double [] {  });
		assertSequence(comets, sequences, "ILE ASP GLU THR", -58.93722354, new double [] {  });
		assertSequence(comets, sequences, "VAL ASP GLU THR", -58.87767041, new double [] {  });
		assertSequence(comets, sequences, "LEU ASP GLU THR", -58.53375330, new double [] {  });
		assertSequence(comets, sequences, "ALA ASP GLU THR", -57.74755836, new double [] {  });
		assertSequence(comets, sequences, "TYR ASP GLU THR", -57.35573519, new double [] {  });
		assertThat(sequences.size(), is(11));
		checkSequencesOrder(sequences);
	}

	private static Comets make2RL0PPI(boolean boundedMemory) {

		Molecule mol = PDBIO.readResource("/2RL0.min.reduce.pdb");
		ResidueTemplateLibrary templateLib = new ResidueTemplateLibrary.Builder(ffparams.forcefld).build();

		// define the protein strand
		Strand protein = new Strand.Builder(mol)
			.setTemplateLibrary(templateLib)
			.setResidues("G648", "G654")
			.build();
		protein.flexibility.get("G649").setLibraryRotamers(Strand.WildType, "TYR", "ALA", "VAL", "ILE", "LEU").addWildTypeRotamers().setContinuous();
		protein.flexibility.get("G650").setLibraryRotamers(Strand.WildType, "GLU").addWildTypeRotamers().setContinuous();
		protein.flexibility.get("G651").setLibraryRotamers(Strand.WildType, "ASP").addWildTypeRotamers().setContinuous();
		protein.flexibility.get("G654").setLibraryRotamers(Strand.WildType, "SER", "ASN", "GLN").addWildTypeRotamers().setContinuous();

		// define the ligand strand
		Strand ligand = new Strand.Builder(mol)
			.setTemplateLibrary(templateLib)
			.setResidues("A155", "A194")
			.build();
		ligand.flexibility.get("A156").setLibraryRotamers(Strand.WildType, "TYR", "ALA", "VAL", "ILE", "LEU").addWildTypeRotamers().setContinuous();
		ligand.flexibility.get("A172").setLibraryRotamers(Strand.WildType, "ASP", "GLU").addWildTypeRotamers().setContinuous();
		ligand.flexibility.get("A192").setLibraryRotamers(Strand.WildType, "ALA", "VAL", "LEU", "TYR").addWildTypeRotamers().setContinuous();
		ligand.flexibility.get("A193").setLibraryRotamers(Strand.WildType, "SER", "ASN").addWildTypeRotamers().setContinuous();

		// make the COMETS states
		Comets.State unbound = new Comets.State(
			"Unbound",
			new SimpleConfSpace.Builder()
				.addStrand(protein)
				.build()
		);

		Comets.State bound = new Comets.State(
			"Bound",
			new SimpleConfSpace.Builder()
				.addStrand(protein)
				.addStrand(ligand)
				.build()
		);

		// configure COMETS
		Comets.LME objective = new Comets.LME.Builder()
			.addState(bound, 1.0)
			.addState(unbound, -1.0)
			.build();
		Comets comets = new Comets.Builder(objective)
			.setMaxSimultaneousMutations(1)
			.setObjectiveWindowMax(2000) // need a big window to get all the sequences
			.setObjectiveWindowSize(10000)
			.setMinNumConfTrees(boundedMemory ? 5 : null)
			.build();

		initStates(comets.states, boundedMemory);

		return comets;
	}

<<<<<<< HEAD
	private static Comets make2RL0OnlyOneMutant() {

		Molecule mol = PDBIO.readResource("/2RL0.min.reduce.pdb");

		// define the state
		Strand protein = new Strand.Builder(mol)
			.setResidues("G648", "G654")
			.build();
		protein.flexibility.get("G654").setLibraryRotamers("VAL").setContinuous();

		Comets.State unbound = new Comets.State(
			"Unbound",
			new SimpleConfSpace.Builder()
				.addStrand(protein)
				.build()
		);

		// configure COMETS
		Comets.LME objective = new Comets.LME.Builder()
			.addState(unbound, 1.0)
			.build();
		Comets comets = new Comets.Builder(objective)
			.build();

		initStates(comets.states);

		return comets;
	}

	private static Comets make2RL0SpaceWithoutWildType() {

		Molecule mol = PDBIO.readResource("/2RL0.min.reduce.pdb");

		// define the state
		Strand protein = new Strand.Builder(mol)
			.setResidues("G648", "G654")
			.build();
		protein.flexibility.get("G653").setLibraryRotamers(Strand.WildType, "VAL").setContinuous();
		protein.flexibility.get("G654").setLibraryRotamers("VAL").setContinuous();

		Comets.State unbound = new Comets.State(
			"Unbound",
			new SimpleConfSpace.Builder()
				.addStrand(protein)
				.build()
		);

		// configure COMETS
		Comets.LME objective = new Comets.LME.Builder()
			.addState(unbound, 1.0)
			.build();
		Comets comets = new Comets.Builder(objective)
			.setMaxSimultaneousMutations(2)
			.build();

		initStates(comets.states);

		return comets;
	}

	private static void initStates(List<Comets.State> states) {
=======
	private static void check2RL0PPI(Comets comets) {
		List<Comets.SequenceInfo> sequences = comets.findBestSequences(24);
		assertSequence(comets, sequences, "PHE ASP GLU THR PHE LYS ILE THR", -62.76135586, new double [] {  });
		assertSequence(comets, sequences, "TYR ASP GLU THR PHE LYS ILE THR", -57.35573519, new double [] {  });
		assertSequence(comets, sequences, "ALA ASP GLU THR PHE LYS ILE THR", -57.74755836, new double [] {  });
		assertSequence(comets, sequences, "VAL ASP GLU THR PHE LYS ILE THR", -58.87767034, new double [] {  });
		assertSequence(comets, sequences, "ILE ASP GLU THR PHE LYS ILE THR", -58.93722356, new double [] {  });
		assertSequence(comets, sequences, "LEU ASP GLU THR PHE LYS ILE THR", -58.53375350, new double [] {  });
		assertSequence(comets, sequences, "PHE GLU GLU THR PHE LYS ILE THR", -61.11651357, new double [] {  });
		assertSequence(comets, sequences, "PHE ASP ASP THR PHE LYS ILE THR", -60.41594521, new double [] {  });
		assertSequence(comets, sequences, "PHE ASP GLU SER PHE LYS ILE THR", -63.70306141, new double [] {  });
		assertSequence(comets, sequences, "PHE ASP GLU ASN PHE LYS ILE THR", -63.91337074, new double [] {  });
		assertSequence(comets, sequences, "PHE ASP GLU GLN PHE LYS ILE THR", -64.51492231, new double [] {  });
		assertSequence(comets, sequences, "PHE ASP GLU THR TYR LYS ILE THR", -62.35990315, new double [] {  });
		assertSequence(comets, sequences, "PHE ASP GLU THR ALA LYS ILE THR", -58.55409116, new double [] {  });
		assertSequence(comets, sequences, "PHE ASP GLU THR VAL LYS ILE THR", -61.18841895, new double [] {  });
		assertSequence(comets, sequences, "PHE ASP GLU THR ILE LYS ILE THR", -62.45662407, new double [] {  });
		assertSequence(comets, sequences, "PHE ASP GLU THR LEU LYS ILE THR", -58.06841434, new double [] {  });
		assertSequence(comets, sequences, "PHE ASP GLU THR PHE ASP ILE THR", -43.31822569, new double [] {  });
		assertSequence(comets, sequences, "PHE ASP GLU THR PHE GLU ILE THR", -42.28743004, new double [] {  });
		assertSequence(comets, sequences, "PHE ASP GLU THR PHE LYS ALA THR", -56.26178013, new double [] {  });
		assertSequence(comets, sequences, "PHE ASP GLU THR PHE LYS VAL THR", -59.16576214, new double [] {  });
		assertSequence(comets, sequences, "PHE ASP GLU THR PHE LYS LEU THR", -5.30989568, new double [] {  });
		assertSequence(comets, sequences, "PHE ASP GLU THR PHE LYS TYR THR", 1733.69997029, new double [] {  });
		assertSequence(comets, sequences, "PHE ASP GLU THR PHE LYS ILE SER", -62.28347340, new double [] {  });
		assertSequence(comets, sequences, "PHE ASP GLU THR PHE LYS ILE ASN", -60.68742687, new double [] {  });
		assertThat(sequences.size(), is(24));
		checkSequencesOrder(sequences);
	}

	private static void initStates(List<Comets.State> states, boolean boundedMemory) {
>>>>>>> b9ed6b92

		// make the ecalc from all the conf spaces
		List<SimpleConfSpace> confSpaces = states.stream()
			.map(state -> state.confSpace)
			.collect(Collectors.toList());
		try (EnergyCalculator ecalc = new EnergyCalculator.Builder(confSpaces, ffparams)
			.setParallelism(Parallelism.makeCpu(4))
			.build()) {

			for (Comets.State state : states) {

				// calculate energy matrices
				SimpleReferenceEnergies eref = new SimplerEnergyMatrixCalculator.Builder(state.confSpace, ecalc)
					.build()
					.calcReferenceEnergies();

				state.confEcalc = new ConfEnergyCalculator.Builder(state.confSpace, ecalc)
					.setReferenceEnergies(eref)
					.build();

				EnergyMatrix emat = new SimplerEnergyMatrixCalculator.Builder(state.confEcalc)
					.build()
					.calcEnergyMatrix();
				state.fragmentEnergies = emat;

				PruningMatrix pmat = new SimpleDEE.Runner()
					.setTypeDependent(true)
					.setGoldsteinDiffThreshold(10.0)
					.run(state.confSpace, emat);

				// make the conf tree factory
				state.confTreeFactory = (rcs) -> new ConfAStarTree.Builder(emat, new RCs(rcs, pmat))
					.setMaxNumNodes(boundedMemory ? 100000L : null)
					.setTraditional()
					.build();
			}
		}
	}

	private static void prepStates(Comets comets, Runnable block) {

		// make the ecalc from all the conf spaces
		List<SimpleConfSpace> confSpaces = comets.states.stream()
			.map(state -> state.confSpace)
			.collect(Collectors.toList());
		try (EnergyCalculator ecalc = new EnergyCalculator.Builder(confSpaces, ffparams)
			.setParallelism(Parallelism.makeCpu(8))
			.build()) {

			// refresh the conf ecalcs
			for (Comets.State state : comets.states) {
				state.confEcalc = new ConfEnergyCalculator(state.confEcalc, ecalc);
			}

			block.run();
		}
	}

	public static void main(String[] args) {
<<<<<<< HEAD

		beforeClass();

		//bruteForce("2RL0 Tiny", cometsTiny2RL0);
		//bruteForce("2RL0 Small", cometsSmall2RL0);
		//bruteForce("2RL0 PPI", cometsPPI2RL0);
		bruteForce("2RL0 Only one mutant", cometsOnlyOneMutant2RL0);
		bruteForce("2RL0 Space without wild type", cometsSpaceWithoutWildType2RL0);
=======
		bruteForce("2RL0 Tiny", make2RL0Tiny(false));
		bruteForce("2RL0 Small", make2RL0Small(false));
		bruteForce("2RL0 PPI", make2RL0PPI(false));
>>>>>>> b9ed6b92
	}

	public static void bruteForce(String name, Comets comets) {

		log("\n\n%s\n", name);

		// explicitly enumerate all the sequences
		List<Sequence> sequences = new ArrayList<>();
		if (comets.seqSpace.containsWildTypeSequence()) {
			sequences.add(comets.seqSpace.makeWildTypeSequence());
		}
		sequences.addAll(comets.seqSpace.getMutants(comets.maxSimultaneousMutations));

		prepStates(comets, () -> {

			for (Sequence sequence : sequences) {

				// calculate all the GMECs
				Map<Comets.State,Double> stateEnergies = new LinkedHashMap<>();
				for (Comets.State state : comets.states) {

					// do a GMEC search
					RCs rcs = sequence
						.filter(state.confSpace.seqSpace)
						.makeRCs(state.confSpace);
					ConfAStarTree astar = state.confTreeFactory.apply(rcs);
					ConfSearch.EnergiedConf gmec = new SimpleGMECFinder.Builder(astar, state.confEcalc)
						.setPrintToConsole(false)
						.build()
						.find();

					stateEnergies.put(state, gmec.getEnergy());
				}

				// compute the objective and constraints, e.g.:
				// assertSequence(comets, sequences, "asp", -15.11711536, new double [] { -10.0 });
				log("assertSequence(comets, sequences, \"%s\", %.8f, new double [] { %s });",
					sequence.toString(Sequence.Renderer.ResTypeMutations),
					comets.objective.calc(stateEnergies),
					String.join(", ", comets.constraints.stream()
						.map(constraint -> String.format("%.8f", constraint.calc(stateEnergies)))
						.collect(Collectors.toList())
					)
				);
			}
		});
	}

	@Test
	public void tiny2RL0() {
<<<<<<< HEAD

		Comets comets = cometsTiny2RL0;

		prepStates(comets, () -> {
			List<Comets.SequenceInfo> sequences = comets.findBestSequences(2);
			assertSequence(comets, sequences, "asp", -15.11711536, new double [] {  });
			assertSequence(comets, sequences, "GLU", -13.56001913, new double [] {  });
			assertThat(sequences.size(), is(2));
			checkSequencesOrder(sequences);
		});
=======
		Comets comets = make2RL0Tiny(false);
		prepStates(comets, () -> check2RL0Tiny(comets));
>>>>>>> b9ed6b92
	}

	@Test
	public void small2RL0() {
<<<<<<< HEAD

		Comets comets = cometsSmall2RL0;

		prepStates(comets, () -> {
			List<Comets.SequenceInfo> sequences = comets.findBestSequences(11);
			assertSequence(comets, sequences, "phe asp glu GLN", -64.51492231, new double [] {  });
			assertSequence(comets, sequences, "phe asp glu ASN", -63.91337074, new double [] {  });
			assertSequence(comets, sequences, "phe asp glu SER", -63.70306142, new double [] {  });
			assertSequence(comets, sequences, "phe asp glu thr", -62.76135586, new double [] {  });
			assertSequence(comets, sequences, "phe GLU glu thr", -61.11651357, new double [] {  });
			assertSequence(comets, sequences, "phe asp ASP thr", -60.41594521, new double [] {  });
			assertSequence(comets, sequences, "ILE asp glu thr", -58.93722354, new double [] {  });
			assertSequence(comets, sequences, "VAL asp glu thr", -58.87767041, new double [] {  });
			assertSequence(comets, sequences, "LEU asp glu thr", -58.53375330, new double [] {  });
			assertSequence(comets, sequences, "ALA asp glu thr", -57.74755836, new double [] {  });
			assertSequence(comets, sequences, "TYR asp glu thr", -57.35573519, new double [] {  });
			assertThat(sequences.size(), is(11));
			checkSequencesOrder(sequences);
		});
=======
		Comets comets = make2RL0Small(false);
		prepStates(comets, () -> check2RL0Small(comets));
>>>>>>> b9ed6b92
	}

	@Test
	public void ppi2RL0() {
		Comets comets = make2RL0PPI(false);
		prepStates(comets, () -> check2RL0PPI(comets));
	}

<<<<<<< HEAD
		Comets comets = cometsPPI2RL0;

		prepStates(comets, () -> {
			List<Comets.SequenceInfo> sequences = comets.findBestSequences(24);
			assertSequence(comets, sequences, "phe asp glu thr phe lys ile thr", -62.76135586, new double [] {  });
			assertSequence(comets, sequences, "TYR asp glu thr phe lys ile thr", -57.35573519, new double [] {  });
			assertSequence(comets, sequences, "ALA asp glu thr phe lys ile thr", -57.74755836, new double [] {  });
			assertSequence(comets, sequences, "VAL asp glu thr phe lys ile thr", -58.87767034, new double [] {  });
			assertSequence(comets, sequences, "ILE asp glu thr phe lys ile thr", -58.93722356, new double [] {  });
			assertSequence(comets, sequences, "LEU asp glu thr phe lys ile thr", -58.53375350, new double [] {  });
			assertSequence(comets, sequences, "phe GLU glu thr phe lys ile thr", -61.11651357, new double [] {  });
			assertSequence(comets, sequences, "phe asp ASP thr phe lys ile thr", -60.41594521, new double [] {  });
			assertSequence(comets, sequences, "phe asp glu SER phe lys ile thr", -63.70306141, new double [] {  });
			assertSequence(comets, sequences, "phe asp glu ASN phe lys ile thr", -63.91337074, new double [] {  });
			assertSequence(comets, sequences, "phe asp glu GLN phe lys ile thr", -64.51492231, new double [] {  });
			assertSequence(comets, sequences, "phe asp glu thr TYR lys ile thr", -62.35990315, new double [] {  });
			assertSequence(comets, sequences, "phe asp glu thr ALA lys ile thr", -58.55409116, new double [] {  });
			assertSequence(comets, sequences, "phe asp glu thr VAL lys ile thr", -61.18841895, new double [] {  });
			assertSequence(comets, sequences, "phe asp glu thr ILE lys ile thr", -62.45662407, new double [] {  });
			assertSequence(comets, sequences, "phe asp glu thr LEU lys ile thr", -58.06841434, new double [] {  });
			assertSequence(comets, sequences, "phe asp glu thr phe ASP ile thr", -43.31822569, new double [] {  });
			assertSequence(comets, sequences, "phe asp glu thr phe GLU ile thr", -42.28743004, new double [] {  });
			assertSequence(comets, sequences, "phe asp glu thr phe lys ALA thr", -56.26178013, new double [] {  });
			assertSequence(comets, sequences, "phe asp glu thr phe lys VAL thr", -59.16576214, new double [] {  });
			assertSequence(comets, sequences, "phe asp glu thr phe lys LEU thr", -5.30989568, new double [] {  });
			assertSequence(comets, sequences, "phe asp glu thr phe lys TYR thr", 1733.69997029, new double [] {  });
			assertSequence(comets, sequences, "phe asp glu thr phe lys ile SER", -62.28347340, new double [] {  });
			assertSequence(comets, sequences, "phe asp glu thr phe lys ile ASN", -60.68742687, new double [] {  });
			assertThat(sequences.size(), is(24));
			checkSequencesOrder(sequences);
		});
=======
	@Test
	public void ppi2RL0BoundedMemory() {
		Comets comets = make2RL0PPI(true);
		prepStates(comets, () -> check2RL0PPI(comets));
>>>>>>> b9ed6b92
	}

	@Test
	public void onlyOneMutant2RL0() {

		Comets comets = cometsOnlyOneMutant2RL0;

		prepStates(comets, () -> {
			List<Comets.SequenceInfo> sequences = comets.findBestSequences(1);
			assertSequence(comets, sequences, "VAL", -1.48594808, new double [] {  });
			assertThat(sequences.size(), is(1));
			checkSequencesOrder(sequences);
		});
	}

	@Test
	public void onlySpaceWithoutWildType2RL0() {

		Comets comets = cometsSpaceWithoutWildType2RL0;

		prepStates(comets, () -> {
			List<Comets.SequenceInfo> sequences = comets.findBestSequences(2);
			assertSequence(comets, sequences, "ser VAL", -3.17948724, new double [] {  });
			assertSequence(comets, sequences, "VAL VAL", -1.79501288, new double [] {  });
			assertThat(sequences.size(), is(2));
			checkSequencesOrder(sequences);
		});
	}

	public static void assertSequence(Comets comets, List<Comets.SequenceInfo> sequences, String seqStr, double objective, double[] constraints) {

		// find the sequence
		Comets.SequenceInfo info = sequences.stream()
			.filter(seq -> seq.sequence.toString(Sequence.Renderer.ResTypeMutations).equals(seqStr))
			.findAny()
			.orElseThrow(() -> new NoSuchElementException("sequence " + seqStr + " was not found"));

		// check the results
		final double epsilon = 1e-6;
		assertThat(info.objective, isAbsolutely(objective, epsilon));
		for (int i=0; i<comets.constraints.size(); i++) {
			Comets.LME constraint = comets.constraints.get(i);
			assertThat(info.constraints.get(constraint), isAbsolutely(constraints[i], epsilon));
		}
	}

	public static void checkSequencesOrder(List<Comets.SequenceInfo> sequences) {

		// they should be weakly increasing by objective value
		for (int i=1; i<sequences.size(); i++) {
			assertThat(sequences.get(i - 1).objective, lessThanOrEqualTo(sequences.get(i).objective));
		}
	}
}<|MERGE_RESOLUTION|>--- conflicted
+++ resolved
@@ -32,28 +32,7 @@
 
 public class TestComets {
 
-<<<<<<< HEAD
-	private static ForcefieldParams ffparams;
-	private static Comets cometsTiny2RL0;
-	private static Comets cometsSmall2RL0;
-	private static Comets cometsPPI2RL0;
-	private static Comets cometsOnlyOneMutant2RL0;
-	private static Comets cometsSpaceWithoutWildType2RL0;
-
-	@BeforeClass
-	public static void beforeClass() {
-
-		ffparams = new ForcefieldParams();
-
-		cometsTiny2RL0 = make2RL0Tiny();
-		cometsSmall2RL0 = make2RL0Small();
-		cometsPPI2RL0 = make2RL0PPI();
-		cometsOnlyOneMutant2RL0 = make2RL0OnlyOneMutant();
-		cometsSpaceWithoutWildType2RL0 = make2RL0SpaceWithoutWildType();
-	}
-=======
 	private static ForcefieldParams ffparams = new ForcefieldParams();
->>>>>>> b9ed6b92
 
 	private static Comets make2RL0Tiny(boolean boundedMemory) {
 
@@ -106,7 +85,7 @@
 
 	private static void check2RL0Tiny(Comets comets) {
 		List<Comets.SequenceInfo> sequences = comets.findBestSequences(2);
-		assertSequence(comets, sequences, "ASP", -15.11711536, new double [] {  });
+		assertSequence(comets, sequences, "asp", -15.11711536, new double [] {  });
 		assertSequence(comets, sequences, "GLU", -13.56001913, new double [] {  });
 		assertThat(sequences.size(), is(2));
 		checkSequencesOrder(sequences);
@@ -169,17 +148,17 @@
 
 	private static void check2RL0Small(Comets comets) {
 		List<Comets.SequenceInfo> sequences = comets.findBestSequences(11);
-		assertSequence(comets, sequences, "PHE ASP GLU GLN", -64.51492231, new double [] {  });
-		assertSequence(comets, sequences, "PHE ASP GLU ASN", -63.91337074, new double [] {  });
-		assertSequence(comets, sequences, "PHE ASP GLU SER", -63.70306142, new double [] {  });
-		assertSequence(comets, sequences, "PHE ASP GLU THR", -62.76135586, new double [] {  });
-		assertSequence(comets, sequences, "PHE GLU GLU THR", -61.11651357, new double [] {  });
-		assertSequence(comets, sequences, "PHE ASP ASP THR", -60.41594521, new double [] {  });
-		assertSequence(comets, sequences, "ILE ASP GLU THR", -58.93722354, new double [] {  });
-		assertSequence(comets, sequences, "VAL ASP GLU THR", -58.87767041, new double [] {  });
-		assertSequence(comets, sequences, "LEU ASP GLU THR", -58.53375330, new double [] {  });
-		assertSequence(comets, sequences, "ALA ASP GLU THR", -57.74755836, new double [] {  });
-		assertSequence(comets, sequences, "TYR ASP GLU THR", -57.35573519, new double [] {  });
+		assertSequence(comets, sequences, "phe asp glu GLN", -64.51492231, new double [] {  });
+		assertSequence(comets, sequences, "phe asp glu ASN", -63.91337074, new double [] {  });
+		assertSequence(comets, sequences, "phe asp glu SER", -63.70306142, new double [] {  });
+		assertSequence(comets, sequences, "phe asp glu thr", -62.76135586, new double [] {  });
+		assertSequence(comets, sequences, "phe GLU glu thr", -61.11651357, new double [] {  });
+		assertSequence(comets, sequences, "phe asp ASP thr", -60.41594521, new double [] {  });
+		assertSequence(comets, sequences, "ILE asp glu thr", -58.93722354, new double [] {  });
+		assertSequence(comets, sequences, "VAL asp glu thr", -58.87767041, new double [] {  });
+		assertSequence(comets, sequences, "LEU asp glu thr", -58.53375330, new double [] {  });
+		assertSequence(comets, sequences, "ALA asp glu thr", -57.74755836, new double [] {  });
+		assertSequence(comets, sequences, "TYR asp glu thr", -57.35573519, new double [] {  });
 		assertThat(sequences.size(), is(11));
 		checkSequencesOrder(sequences);
 	}
@@ -242,7 +221,36 @@
 		return comets;
 	}
 
-<<<<<<< HEAD
+	private static void check2RL0PPI(Comets comets) {
+		List<Comets.SequenceInfo> sequences = comets.findBestSequences(24);
+		assertSequence(comets, sequences, "phe asp glu thr phe lys ile thr", -62.76135586, new double [] {  });
+		assertSequence(comets, sequences, "TYR asp glu thr phe lys ile thr", -57.35573519, new double [] {  });
+		assertSequence(comets, sequences, "ALA asp glu thr phe lys ile thr", -57.74755836, new double [] {  });
+		assertSequence(comets, sequences, "VAL asp glu thr phe lys ile thr", -58.87767034, new double [] {  });
+		assertSequence(comets, sequences, "ILE asp glu thr phe lys ile thr", -58.93722356, new double [] {  });
+		assertSequence(comets, sequences, "LEU asp glu thr phe lys ile thr", -58.53375350, new double [] {  });
+		assertSequence(comets, sequences, "phe GLU glu thr phe lys ile thr", -61.11651357, new double [] {  });
+		assertSequence(comets, sequences, "phe asp ASP thr phe lys ile thr", -60.41594521, new double [] {  });
+		assertSequence(comets, sequences, "phe asp glu SER phe lys ile thr", -63.70306141, new double [] {  });
+		assertSequence(comets, sequences, "phe asp glu ASN phe lys ile thr", -63.91337074, new double [] {  });
+		assertSequence(comets, sequences, "phe asp glu GLN phe lys ile thr", -64.51492231, new double [] {  });
+		assertSequence(comets, sequences, "phe asp glu thr TYR lys ile thr", -62.35990315, new double [] {  });
+		assertSequence(comets, sequences, "phe asp glu thr ALA lys ile thr", -58.55409116, new double [] {  });
+		assertSequence(comets, sequences, "phe asp glu thr VAL lys ile thr", -61.18841895, new double [] {  });
+		assertSequence(comets, sequences, "phe asp glu thr ILE lys ile thr", -62.45662407, new double [] {  });
+		assertSequence(comets, sequences, "phe asp glu thr LEU lys ile thr", -58.06841434, new double [] {  });
+		assertSequence(comets, sequences, "phe asp glu thr phe ASP ile thr", -43.31822569, new double [] {  });
+		assertSequence(comets, sequences, "phe asp glu thr phe GLU ile thr", -42.28743004, new double [] {  });
+		assertSequence(comets, sequences, "phe asp glu thr phe lys ALA thr", -56.26178013, new double [] {  });
+		assertSequence(comets, sequences, "phe asp glu thr phe lys VAL thr", -59.16576214, new double [] {  });
+		assertSequence(comets, sequences, "phe asp glu thr phe lys LEU thr", -5.30989568, new double [] {  });
+		assertSequence(comets, sequences, "phe asp glu thr phe lys TYR thr", 1733.69997029, new double [] {  });
+		assertSequence(comets, sequences, "phe asp glu thr phe lys ile SER", -62.28347340, new double [] {  });
+		assertSequence(comets, sequences, "phe asp glu thr phe lys ile ASN", -60.68742687, new double [] {  });
+		assertThat(sequences.size(), is(24));
+		checkSequencesOrder(sequences);
+	}
+
 	private static Comets make2RL0OnlyOneMutant() {
 
 		Molecule mol = PDBIO.readResource("/2RL0.min.reduce.pdb");
@@ -267,9 +275,16 @@
 		Comets comets = new Comets.Builder(objective)
 			.build();
 
-		initStates(comets.states);
+		initStates(comets.states, false);
 
 		return comets;
+	}
+
+	private static void check2RL0OnlyOneMutant(Comets comets) {
+		List<Comets.SequenceInfo> sequences = comets.findBestSequences(1);
+		assertSequence(comets, sequences, "VAL", -1.48594808, new double [] {  });
+		assertThat(sequences.size(), is(1));
+		checkSequencesOrder(sequences);
 	}
 
 	private static Comets make2RL0SpaceWithoutWildType() {
@@ -298,45 +313,20 @@
 			.setMaxSimultaneousMutations(2)
 			.build();
 
-		initStates(comets.states);
+		initStates(comets.states, false);
 
 		return comets;
 	}
 
-	private static void initStates(List<Comets.State> states) {
-=======
-	private static void check2RL0PPI(Comets comets) {
-		List<Comets.SequenceInfo> sequences = comets.findBestSequences(24);
-		assertSequence(comets, sequences, "PHE ASP GLU THR PHE LYS ILE THR", -62.76135586, new double [] {  });
-		assertSequence(comets, sequences, "TYR ASP GLU THR PHE LYS ILE THR", -57.35573519, new double [] {  });
-		assertSequence(comets, sequences, "ALA ASP GLU THR PHE LYS ILE THR", -57.74755836, new double [] {  });
-		assertSequence(comets, sequences, "VAL ASP GLU THR PHE LYS ILE THR", -58.87767034, new double [] {  });
-		assertSequence(comets, sequences, "ILE ASP GLU THR PHE LYS ILE THR", -58.93722356, new double [] {  });
-		assertSequence(comets, sequences, "LEU ASP GLU THR PHE LYS ILE THR", -58.53375350, new double [] {  });
-		assertSequence(comets, sequences, "PHE GLU GLU THR PHE LYS ILE THR", -61.11651357, new double [] {  });
-		assertSequence(comets, sequences, "PHE ASP ASP THR PHE LYS ILE THR", -60.41594521, new double [] {  });
-		assertSequence(comets, sequences, "PHE ASP GLU SER PHE LYS ILE THR", -63.70306141, new double [] {  });
-		assertSequence(comets, sequences, "PHE ASP GLU ASN PHE LYS ILE THR", -63.91337074, new double [] {  });
-		assertSequence(comets, sequences, "PHE ASP GLU GLN PHE LYS ILE THR", -64.51492231, new double [] {  });
-		assertSequence(comets, sequences, "PHE ASP GLU THR TYR LYS ILE THR", -62.35990315, new double [] {  });
-		assertSequence(comets, sequences, "PHE ASP GLU THR ALA LYS ILE THR", -58.55409116, new double [] {  });
-		assertSequence(comets, sequences, "PHE ASP GLU THR VAL LYS ILE THR", -61.18841895, new double [] {  });
-		assertSequence(comets, sequences, "PHE ASP GLU THR ILE LYS ILE THR", -62.45662407, new double [] {  });
-		assertSequence(comets, sequences, "PHE ASP GLU THR LEU LYS ILE THR", -58.06841434, new double [] {  });
-		assertSequence(comets, sequences, "PHE ASP GLU THR PHE ASP ILE THR", -43.31822569, new double [] {  });
-		assertSequence(comets, sequences, "PHE ASP GLU THR PHE GLU ILE THR", -42.28743004, new double [] {  });
-		assertSequence(comets, sequences, "PHE ASP GLU THR PHE LYS ALA THR", -56.26178013, new double [] {  });
-		assertSequence(comets, sequences, "PHE ASP GLU THR PHE LYS VAL THR", -59.16576214, new double [] {  });
-		assertSequence(comets, sequences, "PHE ASP GLU THR PHE LYS LEU THR", -5.30989568, new double [] {  });
-		assertSequence(comets, sequences, "PHE ASP GLU THR PHE LYS TYR THR", 1733.69997029, new double [] {  });
-		assertSequence(comets, sequences, "PHE ASP GLU THR PHE LYS ILE SER", -62.28347340, new double [] {  });
-		assertSequence(comets, sequences, "PHE ASP GLU THR PHE LYS ILE ASN", -60.68742687, new double [] {  });
-		assertThat(sequences.size(), is(24));
+	private static void check2RL0SpaceWithoutWildType(Comets comets) {
+		List<Comets.SequenceInfo> sequences = comets.findBestSequences(2);
+		assertSequence(comets, sequences, "ser VAL", -3.17948724, new double [] {  });
+		assertSequence(comets, sequences, "VAL VAL", -1.79501288, new double [] {  });
+		assertThat(sequences.size(), is(2));
 		checkSequencesOrder(sequences);
 	}
 
 	private static void initStates(List<Comets.State> states, boolean boundedMemory) {
->>>>>>> b9ed6b92
 
 		// make the ecalc from all the conf spaces
 		List<SimpleConfSpace> confSpaces = states.stream()
@@ -396,20 +386,11 @@
 	}
 
 	public static void main(String[] args) {
-<<<<<<< HEAD
-
-		beforeClass();
-
-		//bruteForce("2RL0 Tiny", cometsTiny2RL0);
-		//bruteForce("2RL0 Small", cometsSmall2RL0);
-		//bruteForce("2RL0 PPI", cometsPPI2RL0);
-		bruteForce("2RL0 Only one mutant", cometsOnlyOneMutant2RL0);
-		bruteForce("2RL0 Space without wild type", cometsSpaceWithoutWildType2RL0);
-=======
 		bruteForce("2RL0 Tiny", make2RL0Tiny(false));
 		bruteForce("2RL0 Small", make2RL0Small(false));
 		bruteForce("2RL0 PPI", make2RL0PPI(false));
->>>>>>> b9ed6b92
+		bruteForce("2RL0 Only one mutant", make2RL0OnlyOneMutant());
+		bruteForce("2RL0 Space without wild type", make2RL0SpaceWithoutWildType());
 	}
 
 	public static void bruteForce(String name, Comets comets) {
@@ -460,49 +441,14 @@
 
 	@Test
 	public void tiny2RL0() {
-<<<<<<< HEAD
-
-		Comets comets = cometsTiny2RL0;
-
-		prepStates(comets, () -> {
-			List<Comets.SequenceInfo> sequences = comets.findBestSequences(2);
-			assertSequence(comets, sequences, "asp", -15.11711536, new double [] {  });
-			assertSequence(comets, sequences, "GLU", -13.56001913, new double [] {  });
-			assertThat(sequences.size(), is(2));
-			checkSequencesOrder(sequences);
-		});
-=======
 		Comets comets = make2RL0Tiny(false);
 		prepStates(comets, () -> check2RL0Tiny(comets));
->>>>>>> b9ed6b92
 	}
 
 	@Test
 	public void small2RL0() {
-<<<<<<< HEAD
-
-		Comets comets = cometsSmall2RL0;
-
-		prepStates(comets, () -> {
-			List<Comets.SequenceInfo> sequences = comets.findBestSequences(11);
-			assertSequence(comets, sequences, "phe asp glu GLN", -64.51492231, new double [] {  });
-			assertSequence(comets, sequences, "phe asp glu ASN", -63.91337074, new double [] {  });
-			assertSequence(comets, sequences, "phe asp glu SER", -63.70306142, new double [] {  });
-			assertSequence(comets, sequences, "phe asp glu thr", -62.76135586, new double [] {  });
-			assertSequence(comets, sequences, "phe GLU glu thr", -61.11651357, new double [] {  });
-			assertSequence(comets, sequences, "phe asp ASP thr", -60.41594521, new double [] {  });
-			assertSequence(comets, sequences, "ILE asp glu thr", -58.93722354, new double [] {  });
-			assertSequence(comets, sequences, "VAL asp glu thr", -58.87767041, new double [] {  });
-			assertSequence(comets, sequences, "LEU asp glu thr", -58.53375330, new double [] {  });
-			assertSequence(comets, sequences, "ALA asp glu thr", -57.74755836, new double [] {  });
-			assertSequence(comets, sequences, "TYR asp glu thr", -57.35573519, new double [] {  });
-			assertThat(sequences.size(), is(11));
-			checkSequencesOrder(sequences);
-		});
-=======
 		Comets comets = make2RL0Small(false);
 		prepStates(comets, () -> check2RL0Small(comets));
->>>>>>> b9ed6b92
 	}
 
 	@Test
@@ -511,71 +457,22 @@
 		prepStates(comets, () -> check2RL0PPI(comets));
 	}
 
-<<<<<<< HEAD
-		Comets comets = cometsPPI2RL0;
-
-		prepStates(comets, () -> {
-			List<Comets.SequenceInfo> sequences = comets.findBestSequences(24);
-			assertSequence(comets, sequences, "phe asp glu thr phe lys ile thr", -62.76135586, new double [] {  });
-			assertSequence(comets, sequences, "TYR asp glu thr phe lys ile thr", -57.35573519, new double [] {  });
-			assertSequence(comets, sequences, "ALA asp glu thr phe lys ile thr", -57.74755836, new double [] {  });
-			assertSequence(comets, sequences, "VAL asp glu thr phe lys ile thr", -58.87767034, new double [] {  });
-			assertSequence(comets, sequences, "ILE asp glu thr phe lys ile thr", -58.93722356, new double [] {  });
-			assertSequence(comets, sequences, "LEU asp glu thr phe lys ile thr", -58.53375350, new double [] {  });
-			assertSequence(comets, sequences, "phe GLU glu thr phe lys ile thr", -61.11651357, new double [] {  });
-			assertSequence(comets, sequences, "phe asp ASP thr phe lys ile thr", -60.41594521, new double [] {  });
-			assertSequence(comets, sequences, "phe asp glu SER phe lys ile thr", -63.70306141, new double [] {  });
-			assertSequence(comets, sequences, "phe asp glu ASN phe lys ile thr", -63.91337074, new double [] {  });
-			assertSequence(comets, sequences, "phe asp glu GLN phe lys ile thr", -64.51492231, new double [] {  });
-			assertSequence(comets, sequences, "phe asp glu thr TYR lys ile thr", -62.35990315, new double [] {  });
-			assertSequence(comets, sequences, "phe asp glu thr ALA lys ile thr", -58.55409116, new double [] {  });
-			assertSequence(comets, sequences, "phe asp glu thr VAL lys ile thr", -61.18841895, new double [] {  });
-			assertSequence(comets, sequences, "phe asp glu thr ILE lys ile thr", -62.45662407, new double [] {  });
-			assertSequence(comets, sequences, "phe asp glu thr LEU lys ile thr", -58.06841434, new double [] {  });
-			assertSequence(comets, sequences, "phe asp glu thr phe ASP ile thr", -43.31822569, new double [] {  });
-			assertSequence(comets, sequences, "phe asp glu thr phe GLU ile thr", -42.28743004, new double [] {  });
-			assertSequence(comets, sequences, "phe asp glu thr phe lys ALA thr", -56.26178013, new double [] {  });
-			assertSequence(comets, sequences, "phe asp glu thr phe lys VAL thr", -59.16576214, new double [] {  });
-			assertSequence(comets, sequences, "phe asp glu thr phe lys LEU thr", -5.30989568, new double [] {  });
-			assertSequence(comets, sequences, "phe asp glu thr phe lys TYR thr", 1733.69997029, new double [] {  });
-			assertSequence(comets, sequences, "phe asp glu thr phe lys ile SER", -62.28347340, new double [] {  });
-			assertSequence(comets, sequences, "phe asp glu thr phe lys ile ASN", -60.68742687, new double [] {  });
-			assertThat(sequences.size(), is(24));
-			checkSequencesOrder(sequences);
-		});
-=======
 	@Test
 	public void ppi2RL0BoundedMemory() {
 		Comets comets = make2RL0PPI(true);
 		prepStates(comets, () -> check2RL0PPI(comets));
->>>>>>> b9ed6b92
 	}
 
 	@Test
 	public void onlyOneMutant2RL0() {
-
-		Comets comets = cometsOnlyOneMutant2RL0;
-
-		prepStates(comets, () -> {
-			List<Comets.SequenceInfo> sequences = comets.findBestSequences(1);
-			assertSequence(comets, sequences, "VAL", -1.48594808, new double [] {  });
-			assertThat(sequences.size(), is(1));
-			checkSequencesOrder(sequences);
-		});
+		Comets comets = make2RL0OnlyOneMutant();
+		prepStates(comets, () -> check2RL0OnlyOneMutant(comets));
 	}
 
 	@Test
 	public void onlySpaceWithoutWildType2RL0() {
-
-		Comets comets = cometsSpaceWithoutWildType2RL0;
-
-		prepStates(comets, () -> {
-			List<Comets.SequenceInfo> sequences = comets.findBestSequences(2);
-			assertSequence(comets, sequences, "ser VAL", -3.17948724, new double [] {  });
-			assertSequence(comets, sequences, "VAL VAL", -1.79501288, new double [] {  });
-			assertThat(sequences.size(), is(2));
-			checkSequencesOrder(sequences);
-		});
+		Comets comets = make2RL0SpaceWithoutWildType();
+		prepStates(comets, () -> check2RL0SpaceWithoutWildType(comets));
 	}
 
 	public static void assertSequence(Comets comets, List<Comets.SequenceInfo> sequences, String seqStr, double objective, double[] constraints) {
