package edu.duke.cs.osprey.markstar;

import static org.hamcrest.Matchers.*;
import static org.junit.Assert.*;

import edu.duke.cs.osprey.astar.conf.ConfAStarTree;
import edu.duke.cs.osprey.confspace.Sequence;
import edu.duke.cs.osprey.confspace.SimpleConfSpace;
import edu.duke.cs.osprey.confspace.Strand;
import edu.duke.cs.osprey.ematrix.SimplerEnergyMatrixCalculator;
import edu.duke.cs.osprey.energy.ConfEnergyCalculator;
import edu.duke.cs.osprey.energy.EnergyCalculator;
import edu.duke.cs.osprey.energy.forcefield.ForcefieldParams;
//import edu.duke.cs.osprey.kstar.KStar.ConfSearchFactory;
import edu.duke.cs.osprey.kstar.KStar;
import edu.duke.cs.osprey.kstar.KStarScoreWriter;
import edu.duke.cs.osprey.kstar.pfunc.PartitionFunction;
import edu.duke.cs.osprey.markstar.MARKStar.ConfSearchFactory;
import edu.duke.cs.osprey.parallelism.Parallelism;
import edu.duke.cs.osprey.restypes.ResidueTemplateLibrary;
import edu.duke.cs.osprey.structure.Molecule;
import edu.duke.cs.osprey.structure.PDBIO;
import edu.duke.cs.osprey.tools.FileTools;
import org.junit.Test;

import java.io.File;
import java.math.RoundingMode;
import java.util.List;
import java.util.concurrent.atomic.AtomicReference;
import java.util.function.Function;

public class TestMARKStar {

	public static class ConfSpaces {
		public ForcefieldParams ffparams;
		public SimpleConfSpace protein;
		public SimpleConfSpace ligand;
		public SimpleConfSpace complex;
	}

	public static class Result {
		public MARKStar kstar;
		public List<MARKStar.ScoredSequence> scores;
	}

	@Test
    public void testMARKStarZeroEpsilon() {
        List<MARKStar.ScoredSequence> markStarSeqs = runMARKStar(5, 0.0001);
        List<KStar.ScoredSequence> kStarSeqs = runKStarComparison(5, 0.0001);
        for(MARKStar.ScoredSequence seq: markStarSeqs)
        {
            System.out.println(seq.score);
        }
        for(KStar.ScoredSequence seq: kStarSeqs)
        {
            System.out.println(seq.score);
        }

    }

    @Test
    public void testMARKStarTinyEpsilon() {
        runMARKStar(4, 0.01);

    }

	@Test
	public void testMARKStar() {
<<<<<<< HEAD
	    runMARKStar(8, 0.000001);
=======
	    runMARKStar(3, 0.001);
>>>>>>> 35faab70
	}

	private static List<MARKStar.ScoredSequence> runMARKStar(int numFlex, double epsilon) {
		ConfSpaces confSpaces = make1GUASmall(numFlex);
		Parallelism parallelism = Parallelism.makeCpu(4);

		// Define the minimizing energy calculator
		EnergyCalculator minimizingEcalc = new EnergyCalculator.Builder(confSpaces.complex, confSpaces.ffparams)
				.setParallelism(parallelism)
                .setIsMinimizing(true)
				.build();
		// Define the rigid energy calculator
        EnergyCalculator rigidEcalc = new EnergyCalculator.SharedBuilder(minimizingEcalc)
                .setIsMinimizing(false)
                .build();
		// how should we define energies of conformations?
		MARKStar.ConfEnergyCalculatorFactory confEcalcFactory = (confSpaceArg, ecalcArg) -> {
			return new ConfEnergyCalculator.Builder(confSpaceArg, ecalcArg)
					.setReferenceEnergies(new SimplerEnergyMatrixCalculator.Builder(confSpaceArg, ecalcArg)
                            .setCacheFile(new File("test.eref.emat"))
							.build()
							.calcReferenceEnergies()
					)
					.build();
		};

		// how should confs be ordered and searched?
		ConfSearchFactory confSearchFactory = (emat, pmat) -> {
			return new RecursiveAStarTree.Builder(emat, pmat)
					.setTraditional()
					.build();
		};
		MARKStar.Settings settings = new MARKStar.Settings.Builder().setEpsilon(epsilon).setEnergyMatrixCachePattern("*testmat.emat").build();
		MARKStar run = new MARKStar(confSpaces.protein, confSpaces.ligand, confSpaces.complex, rigidEcalc, minimizingEcalc, confEcalcFactory, confSearchFactory, settings);
		return run.run();
	}

	public static List<KStar.ScoredSequence> runKStarComparison(int numFlex, double epsilon) {
		ConfSpaces confSpaces = make1GUASmall(numFlex);
		Parallelism parallelism = Parallelism.makeCpu(4);

		// Define the minimizing energy calculator
		EnergyCalculator minimizingEcalc = new EnergyCalculator.Builder(confSpaces.complex, confSpaces.ffparams)
				.setParallelism(parallelism)
				.build();
		// how should we define energies of conformations?
		KStar.ConfEnergyCalculatorFactory confEcalcFactory = (confSpaceArg, ecalcArg) -> {
			return new ConfEnergyCalculator.Builder(confSpaceArg, ecalcArg)
					.setReferenceEnergies(new SimplerEnergyMatrixCalculator.Builder(confSpaceArg, ecalcArg)
                            .setCacheFile(new File("test.eref.emat"))
							.build()
							.calcReferenceEnergies()
					)
					.build();
		};

		// how should confs be ordered and searched?
		KStar.ConfSearchFactory confSearchFactory = (emat, pmat) -> {
			return new RecursiveAStarTree.Builder(emat, pmat)
					.setTraditional()
					.build();
		};
		KStar.Settings settings = new KStar.Settings.Builder().setEpsilon(epsilon).setEnergyMatrixCachePattern("*testmat.emat")
                .setShowPfuncProgress(true).build();
        KStar run = new KStar(confSpaces.protein, confSpaces.ligand, confSpaces.complex, minimizingEcalc, confEcalcFactory, confSearchFactory, settings);
		return run.run();
	}

	public static Result runKStar(ConfSpaces confSpaces, double epsilon) {

		AtomicReference<Result> resultRef = new AtomicReference<>(null);

		Parallelism parallelism = Parallelism.makeCpu(4);
		//Parallelism parallelism = Parallelism.make(4, 1, 8);

		// how should we compute energies of molecules?
		new EnergyCalculator.Builder(confSpaces.complex, confSpaces.ffparams)
			.setParallelism(parallelism)
			.use((minimizingEcalc) -> {

				// how should we define energies of conformations?
				MARKStar.ConfEnergyCalculatorFactory confEcalcFactory = (confSpaceArg, ecalcArg) -> {
					return new ConfEnergyCalculator.Builder(confSpaceArg, ecalcArg)
						.setReferenceEnergies(new SimplerEnergyMatrixCalculator.Builder(confSpaceArg, ecalcArg)
							.build()
							.calcReferenceEnergies()
						).build();
				};

				// how should confs be ordered and searched?
				ConfSearchFactory confSearchFactory = (emat, pmat) -> {
					return new ConfAStarTree.Builder(emat, pmat)    // IMPT: was previously RecursiveAStarTree. It doesnt seem to make a difference tho.
						.setTraditional()
						.build();
				};

                // make a rigid energy calculator too
                EnergyCalculator rigidEcalc = new EnergyCalculator.SharedBuilder(minimizingEcalc)
                        .setIsMinimizing(false)
                        .build();

				KStarScoreWriter.Formatter testFormatter = (KStarScoreWriter.ScoreInfo info) -> {

					Function<PartitionFunction.Result,String> formatPfunc = (result) -> {
						if (result.status == PartitionFunction.Status.Estimated) {
							return String.format("%12e", result.values.qstar.doubleValue());
						}
						return "null";
					};

					return String.format("assertSequence(result, %3d, \"%s\", %-12s, %-12s, %-12s, epsilon); // K* = %s",
						info.sequenceNumber,
						info.sequence.toString(Sequence.Renderer.ResType),
						formatPfunc.apply(info.kstarScore.protein),
						formatPfunc.apply(info.kstarScore.ligand),
						formatPfunc.apply(info.kstarScore.complex),
						info.kstarScore.toString()
					);
				};

				// run K*
				Result result = new Result();
				MARKStar.Settings settings = new MARKStar.Settings.Builder()
					.setEpsilon(epsilon)
					.setStabilityThreshold(null)
					.addScoreConsoleWriter(testFormatter)
					.build();
				result.kstar = new MARKStar(confSpaces.protein, confSpaces.ligand, confSpaces.complex, rigidEcalc, minimizingEcalc, confEcalcFactory, confSearchFactory, settings);
				result.scores = result.kstar.run();

				// pass back the ref
				resultRef.set(result);
			});

		return resultRef.get();
	}

	public static ConfSpaces make2RL0() {

		ConfSpaces confSpaces = new ConfSpaces();

		// configure the forcefield
		confSpaces.ffparams = new ForcefieldParams();

		Molecule mol = PDBIO.readFile("examples/python.KStar/2RL0.min.reduce.pdb");

		// make sure all strands share the same template library
		ResidueTemplateLibrary templateLib = new ResidueTemplateLibrary.Builder(confSpaces.ffparams.forcefld)
			.addMoleculeForWildTypeRotamers(mol)
			.build();

		// define the protein strand
		Strand protein = new Strand.Builder(mol)
			.setTemplateLibrary(templateLib)
			.setResidues("G648", "G654")
			.build();
		protein.flexibility.get("G649").setLibraryRotamers(Strand.WildType, "TYR", "ALA", "VAL", "ILE", "LEU").addWildTypeRotamers().setContinuous();
		protein.flexibility.get("G650").setLibraryRotamers(Strand.WildType, "GLU").addWildTypeRotamers().setContinuous();
		protein.flexibility.get("G651").setLibraryRotamers(Strand.WildType, "ASP").addWildTypeRotamers().setContinuous();
		protein.flexibility.get("G654").setLibraryRotamers(Strand.WildType, "SER", "ASN", "GLN").addWildTypeRotamers().setContinuous();

		// define the ligand strand
		Strand ligand = new Strand.Builder(mol)
			.setTemplateLibrary(templateLib)
			.setResidues("A155", "A194")
			.build();
		ligand.flexibility.get("A156").setLibraryRotamers(Strand.WildType, "TYR", "ALA", "VAL", "ILE", "LEU").addWildTypeRotamers().setContinuous();
		ligand.flexibility.get("A172").setLibraryRotamers(Strand.WildType, "ASP", "GLU").addWildTypeRotamers().setContinuous();
		ligand.flexibility.get("A192").setLibraryRotamers(Strand.WildType, "ALA", "VAL", "LEU", "PHE", "TYR").addWildTypeRotamers().setContinuous();
		ligand.flexibility.get("A193").setLibraryRotamers(Strand.WildType, "SER", "ASN").addWildTypeRotamers().setContinuous();

		// make the conf spaces ("complex" SimpleConfSpace, har har!)
		confSpaces.protein = new SimpleConfSpace.Builder()
			.addStrand(protein)
			.build();
		confSpaces.ligand = new SimpleConfSpace.Builder()
			.addStrand(ligand)
			.build();
		confSpaces.complex = new SimpleConfSpace.Builder()
			.addStrands(protein, ligand)
			.build();

		return confSpaces;
	}

	@Test
	public void test2RL0() {

		double epsilon = 0.95;
		Result result = runKStar(make2RL0(), epsilon);

		// check the results (values collected with e = 0.1 and 64 digits precision)
		// NOTE: these values don't match the ones in the TestKSImplLinear test because the conf spaces are slightly different
		// also, the new K* code has been updated to be more precise
		assertSequence(result,   0, "PHE ASP GLU THR PHE LYS ILE THR", 4.300422e+04, 4.347270e+30, 4.201039e+50, epsilon); // K* = 15.351629 in [15.312533,15.396058] (log10)
		assertSequence(result,   1, "PHE ASP GLU THR PHE LYS ILE SER", 4.300422e+04, 1.076556e+30, 4.045744e+50, epsilon); // K* = 15.941451 in [15.878562,15.986656] (log10)
		assertSequence(result,   2, "PHE ASP GLU THR PHE LYS ILE ASN", 4.300422e+04, 4.650623e+29, 1.854792e+49, epsilon); // K* = 14.967273 in [14.920727,15.011237] (log10)
		assertSequence(result,   3, "PHE ASP GLU THR PHE LYS ALA THR", 4.300422e+04, 1.545055e+27, 7.003938e+45, epsilon); // K* = 14.022887 in [13.984844,14.066296] (log10)
		assertSequence(result,   4, "PHE ASP GLU THR PHE LYS VAL THR", 4.300422e+04, 5.694044e+28, 9.854022e+47, epsilon); // K* = 14.604682 in [14.558265,14.649295] (log10)
		assertSequence(result,   5, "PHE ASP GLU THR PHE LYS LEU THR", 4.300422e+04, 3.683508e-11, 3.644143e+08, epsilon); // K* = 14.361823 in [14.324171,14.405292] (log10)
		assertSequence(result,   6, "PHE ASP GLU THR PHE LYS PHE THR", 4.300422e+04, 2.820863e+24, null        , epsilon); // K* = none      in [-Infinity,-Infinity] (log10)
		assertSequence(result,   7, "PHE ASP GLU THR PHE LYS TYR THR", 4.300422e+04, 1.418587e+26, null        , epsilon); // K* = none      in [-Infinity,-Infinity] (log10)
		assertSequence(result,   8, "PHE ASP GLU THR PHE ASP ILE THR", 4.300422e+04, 4.294128e+20, 1.252820e+36, epsilon); // K* = 10.831503 in [10.802450,10.873479] (log10)
		assertSequence(result,   9, "PHE ASP GLU THR PHE GLU ILE THR", 4.300422e+04, 4.831904e+20, 2.273475e+35, epsilon); // K* = 10.039061 in [10.009341,10.081194] (log10)
		assertSequence(result,  10, "PHE ASP GLU THR TYR LYS ILE THR", 4.300422e+04, 4.583429e+30, 2.294671e+50, epsilon); // K* = 15.066019 in [15.026963,15.110683] (log10)
		assertSequence(result,  11, "PHE ASP GLU THR ALA LYS ILE THR", 4.300422e+04, 3.310340e+28, 2.171286e+47, epsilon); // K* = 14.183333 in [14.156555,14.226141] (log10)
		assertSequence(result,  12, "PHE ASP GLU THR VAL LYS ILE THR", 4.300422e+04, 9.004068e+29, 1.866542e+49, epsilon); // K* = 14.683088 in [14.652599,14.725905] (log10)
		assertSequence(result,  13, "PHE ASP GLU THR ILE LYS ILE THR", 4.300422e+04, 3.398648e+30, 1.598348e+50, epsilon); // K* = 15.038854 in [15.002827,15.082763] (log10)
		assertSequence(result,  14, "PHE ASP GLU THR LEU LYS ILE THR", 4.300422e+04, 5.296285e+27, 1.045234e+47, epsilon); // K* = 14.661731 in [14.616778,14.705997] (log10)
		assertSequence(result,  15, "PHE ASP GLU SER PHE LYS ILE THR", 3.153051e+06, 4.347270e+30, 1.477525e+53, epsilon); // K* = 16.032587 in [15.970427,16.078237] (log10)
		assertSequence(result,  16, "PHE ASP GLU ASN PHE LYS ILE THR", 1.484782e+06, 4.347270e+30, 9.591789e+52, epsilon); // K* = 16.172020 in [16.114119,16.217413] (log10)
		assertSequence(result,  17, "PHE ASP GLU GLN PHE LYS ILE THR", 2.531411e+06, 4.347270e+30, 3.346589e+53, epsilon); // K* = 16.483023 in [16.424659,16.528464] (log10)
		assertSequence(result,  18, "PHE ASP ASP THR PHE LYS ILE THR", 1.216972e+01, 4.347270e+30, 1.469949e+45, epsilon); // K* = 13.443805 in [13.413093,13.487750] (log10)
		assertSequence(result,  19, "PHE GLU GLU THR PHE LYS ILE THR", 1.986991e+05, 4.347270e+30, 1.097189e+50, epsilon); // K* = 14.103869 in [14.056796,14.148018] (log10)
		assertSequence(result,  20, "TYR ASP GLU THR PHE LYS ILE THR", 1.666243e+04, 4.347270e+30, 2.814673e+46, epsilon); // K* = 11.589473 in [11.550098,11.633104] (log10)
		assertSequence(result,  21, "ALA ASP GLU THR PHE LYS ILE THR", 6.100779e+02, 4.347270e+30, 1.671418e+45, epsilon); // K* = 11.799483 in [11.777675,11.841368] (log10)
		assertSequence(result,  22, "VAL ASP GLU THR PHE LYS ILE THR", 1.271497e+02, 4.347270e+30, 2.380877e+45, epsilon); // K* = 12.634205 in [12.613207,12.676919] (log10)
		assertSequence(result,  23, "ILE ASP GLU THR PHE LYS ILE THR", 5.942890e+02, 4.347270e+30, 2.012605e+46, epsilon); // K* = 12.891544 in [12.844167,12.936569] (log10)
		assertSequence(result,  24, "LEU ASP GLU THR PHE LYS ILE THR", 4.614233e+00, 4.347270e+30, 4.735376e+43, epsilon); // K* = 12.373038 in [12.339795,12.417250] (log10)
	}

	public static ConfSpaces make1GUASmall(int numFlex) {

		ConfSpaces confSpaces = new ConfSpaces();

		// configure the forcefield
		confSpaces.ffparams = new ForcefieldParams();

		Molecule mol = PDBIO.read(FileTools.readResource("/1gua_adj.min.pdb"));

		// make sure all strands share the same template library
		ResidueTemplateLibrary templateLib = new ResidueTemplateLibrary.Builder(confSpaces.ffparams.forcefld)
			.addMoleculeForWildTypeRotamers(mol)
			.build();

		// define the protein strand
		Strand protein = new Strand.Builder(mol)
			.setTemplateLibrary(templateLib)
			.setResidues("1", "180")
			.build();
		int start = 21;
		for(int i = start; i < start+numFlex; i++) {
			protein.flexibility.get(i+"").setLibraryRotamers(Strand.WildType).addWildTypeRotamers().setContinuous();
		}

		// define the ligand strand
		Strand ligand = new Strand.Builder(mol)
			.setTemplateLibrary(templateLib)
			.setResidues("181", "215")
			.build();
		ligand.flexibility.get("209").setLibraryRotamers(Strand.WildType).addWildTypeRotamers();

		// make the complex conf space ("complex" SimpleConfSpace, har har!)
		confSpaces.protein = new SimpleConfSpace.Builder()
			.addStrand(protein)
			.build();
		confSpaces.ligand = new SimpleConfSpace.Builder()
			.addStrand(ligand)
			.build();
		confSpaces.complex = new SimpleConfSpace.Builder()
			.addStrands(protein, ligand)
			.build();

		return confSpaces;
	}

	public static ConfSpaces make1GUA11() {

		ConfSpaces confSpaces = new ConfSpaces();

		// configure the forcefield
		confSpaces.ffparams = new ForcefieldParams();

		Molecule mol = PDBIO.read(FileTools.readResource("/1gua_adj.min.pdb"));

		// make sure all strands share the same template library
		ResidueTemplateLibrary templateLib = new ResidueTemplateLibrary.Builder(confSpaces.ffparams.forcefld)
			.addMoleculeForWildTypeRotamers(mol)
			.build();

		// define the protein strand
		Strand protein = new Strand.Builder(mol)
			.setTemplateLibrary(templateLib)
			.setResidues("1", "180")
			.build();
		protein.flexibility.get("21").setLibraryRotamers(Strand.WildType).addWildTypeRotamers().setContinuous();
		protein.flexibility.get("24").setLibraryRotamers(Strand.WildType).addWildTypeRotamers().setContinuous();
		protein.flexibility.get("25").setLibraryRotamers(Strand.WildType).addWildTypeRotamers().setContinuous();
		protein.flexibility.get("27").setLibraryRotamers(Strand.WildType, "HID").addWildTypeRotamers().setContinuous();
		protein.flexibility.get("29").setLibraryRotamers(Strand.WildType).addWildTypeRotamers().setContinuous();
		protein.flexibility.get("40").setLibraryRotamers(Strand.WildType).addWildTypeRotamers().setContinuous();

		// define the ligand strand
		Strand ligand = new Strand.Builder(mol)
			.setTemplateLibrary(templateLib)
			.setResidues("181", "215")
			.build();
		ligand.flexibility.get("209").setLibraryRotamers(Strand.WildType).addWildTypeRotamers().setContinuous();
		ligand.flexibility.get("213").setLibraryRotamers(Strand.WildType, "HID", "HIE", "LYS", "ARG").addWildTypeRotamers().setContinuous();

		// make the complex conf space ("complex" SimpleConfSpace, har har!)
		confSpaces.protein = new SimpleConfSpace.Builder()
			.addStrand(protein)
			.build();
		confSpaces.ligand = new SimpleConfSpace.Builder()
			.addStrand(ligand)
			.build();
		confSpaces.complex = new SimpleConfSpace.Builder()
			.addStrands(protein, ligand)
			.build();

		return confSpaces;
	}

	@Test
	public void test1GUA11() {

		double epsilon = 0.999999;
		Result result = runKStar(make1GUA11(), epsilon);

		for (int index = 0; index <6; index++){
		    printSequence(result, index);
		}
		// check the results (values collected with e = 0.1 and 64 digits precision)
		assertSequence(result,   0,"ILE ILE GLN HIE VAL TYR LYS VAL", 1.186071e+42, 2.840001e+07, 1.119884e+66, epsilon); // K* = 16.521744 in [16.463680,16.563832] (log10)
		assertSequence(result,   1, "ILE ILE GLN HIE VAL TYR LYS HID", 1.186071e+42, 5.575412e+07, 3.345731e+66, epsilon); // K* = 16.704103 in [16.647717,16.747742] (log10)
		assertSequence(result,   2, "ILE ILE GLN HIE VAL TYR LYS HIE", 1.186071e+42, 5.938851e+06, 5.542993e+65, epsilon); // K* = 16.895931 in [16.826906,16.938784] (log10)
		assertSequence(result,   3, "ILE ILE GLN HIE VAL TYR LYS LYS", 1.186071e+42, 6.402058e+04, 3.315165e+63, epsilon); // K* = 16.640075 in [16.563032,16.685734] (log10)
		assertSequence(result,   4, "ILE ILE GLN HIE VAL TYR LYS ARG", 1.186071e+42, 1.157637e+05, 5.375731e+64, epsilon); // K* = 17.592754 in [17.514598,17.638466] (log10)
		assertSequence(result,   5, "ILE ILE GLN HID VAL TYR LYS VAL", 9.749716e+41, 2.840001e+07, 2.677894e+66, epsilon); // K* = 16.985483 in [16.927677,17.026890] (log10)
	}
	public static void printSequence(Result result, int sequenceIndex){
		MARKStar.ScoredSequence scoredSequence =result.scores.get(sequenceIndex);
		String out = "Printing sequence "+sequenceIndex+": "+scoredSequence.sequence.toString(Sequence.Renderer.ResType)+"\n"+
				"Protein LB: "+String.format("%6.3e",scoredSequence.score.protein.values.qstar)+
				" Protein UB: "+String.format("%6.3e",scoredSequence.score.protein.values.pstar)+"\n"+
				"Ligand LB: "+String.format("%6.3e",scoredSequence.score.ligand.values.qstar)+
				" Ligand UB: "+String.format("%6.3e",scoredSequence.score.ligand.values.pstar)+"\n"+
				"Complex LB: "+String.format("%6.3e",scoredSequence.score.complex.values.qstar)+
				" Complex UB: "+String.format("%6.3e",scoredSequence.score.complex.values.pstar)+"\n"+
				"KStar Score: "+String.format("%6.3e",scoredSequence.score.complex.values.pstar.divide(scoredSequence.score.ligand.values.qstar.multiply(scoredSequence.score.protein.values.qstar), RoundingMode.HALF_UP));
		System.out.println(out);
	}

	public static void assertSequence(Result result, int sequenceIndex, String sequence, Double proteinQStar, Double ligandQStar, Double complexQStar, double epsilon) {

		MARKStar.ScoredSequence scoredSequence = result.scores.get(sequenceIndex);

		// check the sequence
		assertThat(scoredSequence.sequence.toString(Sequence.Renderer.ResType), is(sequence));

		// check q* values and epsilon
		assertResult(scoredSequence.score.protein, proteinQStar, epsilon);
		assertResult(scoredSequence.score.ligand, ligandQStar, epsilon);
		assertResult(scoredSequence.score.complex, complexQStar, epsilon);
	}

	public static void assertResult(PartitionFunction.Result result, Double qstar, double epsilon) {
		if (qstar != null) {
			assertThat(result.status, is(PartitionFunction.Status.Estimated));
			assertThat(result.values.qstar.doubleValue(), greaterThanOrEqualTo(qstar*(1.0 - epsilon)));
			assertThat(result.values.getEffectiveEpsilon(), lessThanOrEqualTo(epsilon));
		} else {
			assertThat(result.status, is(not(PartitionFunction.Status.Estimated)));
		}
	}
}

//package edu.duke.cs.osprey.tests;
//
//		import static org.junit.Assert.*;
//
//		import java.io.File;
//		import java.io.IOException;
//		import java.math.BigDecimal;
//		import java.math.BigInteger;
//
//		import org.junit.Test;
//
//		import edu.duke.cs.osprey.astar.conf.RCs;
//		import edu.duke.cs.osprey.confspace.ConfSpace;
//		import edu.duke.cs.osprey.confspace.PositionConfSpace;
//		import edu.duke.cs.osprey.confspace.RC;
//		import edu.duke.cs.osprey.confspace.RCTuple;
//		import edu.duke.cs.osprey.confspace.SearchProblem;
//		import edu.duke.cs.osprey.control.ConfigFileParser;
//		import edu.duke.cs.osprey.control.EnvironmentVars;
//		import edu.duke.cs.osprey.control.GMECFinder;
//		import edu.duke.cs.osprey.energy.EnergyFunction;
//		import edu.duke.cs.osprey.pruning.PruningControl;
//		import edu.duke.cs.osprey.pruning.PruningMatrix;
//		import edu.duke.cs.osprey.sparse.BranchDecomposedProblem;
//		import edu.duke.cs.osprey.sparse.BranchTree;
//		import edu.duke.cs.osprey.sparse.ConformationProcessor;
//		import edu.duke.cs.osprey.sparse.PartialConformationEnergyFunction;
//		import edu.duke.cs.osprey.sparse.ResidueInteractionGraph;
//		import edu.duke.cs.osprey.sparse.Subproblem;
//		import edu.duke.cs.osprey.sparse.SubproblemConfEnumerator;
//		import edu.duke.cs.osprey.sparse.TreeEdge;
//		import edu.duke.cs.osprey.sparse.TreeNode;
//		import edu.duke.cs.osprey.sparse.sequence.SubproblemSeqEnumerator;
//		import edu.duke.cs.osprey.tools.ResidueIndexMap;
//		import edu.duke.cs.osprey.tools.branchdecomposition.BranchDecomposition;
//		import junit.framework.TestCase;
//
//public class TestSparseAlgorithms  extends TestCase {
//
//	ConfigFileParser cfp;
//	String PDBFileLocation = "test/4NPD/4NPD.pdb";
//	SearchProblem searchSpace;
//	RCs fullRCSpace;
//	ResidueIndexMap resMap;
//	private static final int[] RUN_SIZES = {4, 180, 266880};
//	private static final int MAX_SIZE = RUN_SIZES[2];
//	protected void setUp () throws Exception {
//		super.setUp();
//
//
//	}
//
//	private void generateFilesForRunSize (int runSize) {
//		String[] testArgs = new String[]
//				{"-c", "test/1CC8Sparse/KStar.cfg", "Dummy command",
//						"test/1CC8Sparse/DEESparse"+runSize+"Confs.cfg",
//						"test/1CC8Sparse/SystemSparse"+runSize+"Confs.cfg"};
//		cfp = new ConfigFileParser(testArgs);//args 1, 3+ are configuration files
//		cfp.loadData();
//		try{
//			File deleteEMat = new File(cfp.getParams().getValue("runName")+".EMAT.dat");
//			deleteEMat.delete();
//		} catch (Exception e)
//		{
//			System.err.println("Could not delete energy matrix, this could crash.");
//			e.printStackTrace();
//		}
//		searchSpace = cfp.getSearchProblem();
//		double Ew = cfp.getParams().getDouble("Ew");
//		searchSpace.loadEnergyMatrix();
//		resMap = ResidueIndexMap.createResidueIndexMap(searchSpace.confSpace);
//		double I0 = 0;
//
//		boolean doIMinDEE = cfp.getParams().getBool("imindee");
//		if(doIMinDEE){
//			I0 = cfp.getParams().getDouble("Ival");
//		}
//		double pruningInterval = Ew + I0;
//
//		double stericThresh = cfp.getParams().getDouble("StericThresh");
//
//		PruningControl pruningControl = new PruningControl(
//				searchSpace,
//				0, // pruning interval, set by initPruning()
//				cfp.getParams().getBool("TYPEDEP"),
//				cfp.getParams().getDouble("BOUNDSTHRESH"),
//				cfp.getParams().getInt("ALGOPTION"),
//				cfp.getParams().getBool("USEFLAGS"),
//				cfp.getParams().getBool("USETRIPLES"),
//				false,
//				false, // useEPIC, set by initPruning()
//				false, // useTupExp, set by initPruning()
//				stericThresh
//		);
//
//		System.out.println("Conformations before pruning: "+searchSpace.confSpace.getNumConformations());
//		//Doing competitor pruning now
//		//will limit us to a smaller, but effective, set of competitors in all future DEE
//		if(searchSpace.competitorPruneMat == null){
//			System.out.println("PRECOMPUTING COMPETITOR PRUNING MATRIX");
//			initPruning(searchSpace, pruningControl, 0, false, false);
//			pruningControl.setOnlyGoldstein(true);
//			pruningControl.prune();
//			searchSpace.competitorPruneMat = searchSpace.pruneMat;
//			searchSpace.pruneMat = null;
//			System.out.println("COMPETITOR PRUNING DONE");
//		}
//
//
//		//Next, do DEE, which will fill in the pruning matrix
//		initPruning(searchSpace, pruningControl, pruningInterval, false, false);
//		pruningControl.prune();//pass in DEE options, and run the specified types of DEE
//		fullRCSpace = new RCs(searchSpace.pruneMat);
//		System.out.println("Conformations after pruning: "+fullRCSpace.unprunedConfsFromRCs());
//		fullRCSpace.breakDownRCSpace();
//
//
//
//		String runName = cfp.getParams().getValue("runName");
//		String graphFileName = "test/1CC8Sparse/"+runName;
//		String bdFileName = "test/1CC8Sparse/"+runName+"_bd";
//
//		EnergyFunction efunction = searchSpace.fullConfE;
//		ConfSpace conformationSpace = searchSpace.confSpace;
//		ResidueInteractionGraph graph = ResidueInteractionGraph.generateCompleteGraph(searchSpace);
//		graph.computeEdgeBounds(searchSpace, efunction);
//		graph.printStatistics();
//		//graph.applyEnergyCutoff(0.2, searchSpace, efunction);
//		graph.applyDistanceCutoff(3, searchSpace, efunction);
//		graph.writeGraph(graphFileName);
//
//		String[] args = new String[]{graphFileName, bdFileName};
//		long startBD = System.currentTimeMillis();
//		BranchDecomposition.main(args);
//		long endBD = System.currentTimeMillis();
//		long BDTime = endBD - startBD;
//
//		System.out.println("Branch Decomposition generation time: "+BDTime);
//		long start = System.currentTimeMillis();
//		System.out.println("Branch Decomposition generated. Calculating GMEC...");
//
//
//
//		long end = System.currentTimeMillis();
//		long time = end - start;
//		System.out.println("Total time BD generation time taken in ms: "+time);
//	}
//
//	protected void tearDown () throws Exception {
//		super.tearDown();
//	}
//
//
//	/***
//	 * This test determines if a constrained conformation space is working correctly. It will fail the moment
//	 * confSpaces have the wrong size.
//	 */
//	@Test
//	public void testConstrainConfSpace()
//	{
//
//		generateFilesForRunSize(MAX_SIZE);
//		RCTuple initialConf = new RCTuple();
//		for(int i = 0; i < searchSpace.confSpace.numPos/2; i++)
//		{
//			int RCAssigned = 0;
//			initialConf = initialConf.addRC(i, RCAssigned);
//		}
//		RCs localConfSpace = fullRCSpace.returnSubspace(initialConf);
//		if(localConfSpace.getNumPos() != fullRCSpace.getNumPos())
//		{
//			System.err.println("Test not designed to handle conformation spaces"
//					+" of different sizes. (It should. Fix this.)");
//			System.exit(-1);
//		}
//
//		// Make sure the ConfSpace is properly constrained.
//		for(int tupleIndex = 0; tupleIndex < initialConf.size(); tupleIndex++)
//		{
//			int RCPosition = initialConf.pos.get(tupleIndex);
//			int RCConf = initialConf.RCs.get(tupleIndex);
//
//			int numRCs = localConfSpace.getNum(RCPosition);
//			if(localConfSpace.getNum(RCPosition) != 1)
//			{
//				System.err.println("ERROR: Residue "+RCPosition
//						+"hasn't been constrained. It still has "
//						+localConfSpace.getNum(RCPosition)
//						+" RCs allowed.");
//			}
//			assert(localConfSpace.getNum(RCPosition) == 1);
//			int RCIndex = localConfSpace.get(RCPosition, 0);
//			assert(RCIndex == RCConf);
//			if(RCIndex != RCConf)
//			{
//				System.err.println("ERROR: Residue "+RCPosition
//						+" doesn't match the constrained space: "
//						+RCIndex
//						+" isn't "+RCConf);
//				System.exit(-1);
//			}
//			System.out.println("Residue "+RCPosition
//					+" matches the constrained space: "
//					+RCIndex
//					+" == "+RCConf);
//		}
//		System.out.println("Test complete.");
//	}
//
//	@Test
//	public void testSubproblemExhaustiveEnumeration()
//	{
//
//		generateFilesForRunSize(MAX_SIZE);
//		String runName = cfp.getParams().getValue("runName");
//		SearchProblem problem = cfp.getSearchProblem();
//		EnergyFunction efunction = problem.fullConfE;
//		ConfSpace conformationSpace = problem.confSpace;
//
//
//		String bdFile = "test/1CC8Sparse/"+runName+"_bd";
//
//		BranchTree tree = new BranchTree(bdFile, problem);
//		TreeNode root = tree.getRoot();
//		TreeEdge rootEdge = root.getCofEdge();
//
//		RCTuple initialConf = new RCTuple();
//		for(int i = 0; i < problem.confSpace.numPos/2; i++)
//		{
//			int RCAssigned = (int)(Math.random()*problem.confSpace.posFlex.get(i).RCs.size());
//			initialConf = initialConf.addRC(i, RCAssigned);
//		}
//
//		Subproblem sparseProblem = new TestSubproblem(new RCs(searchSpace.pruneMat), rootEdge, resMap, initialConf);
//		ConformationCounter counter = new ConformationCounter();
//		sparseProblem.addConformationProcessor(counter);
//		sparseProblem.preprocess();
//		BigInteger totalConfs = fullRCSpace.unprunedConfsFromRCs();
//		BigInteger subproblemConfs = sparseProblem.getTotalLocalConformations();
//		if(!counter.numConfs.equals(subproblemConfs))
//		{
//			System.err.println("Conformations not processed in subproblem: processed "+counter.numConfs+", expected "+subproblemConfs);
//		}
//		assert(counter.numConfs.equals(subproblemConfs));
//		System.out.println("Num confs processed: "+counter.numConfs);
//		System.out.println("Num subproblem confs possible: "+subproblemConfs);
//		System.out.println("Num confs possible: "+totalConfs);
//	}
//
//	@Test
//	public void testFullTreeExhaustiveEnumeration()
//	{
//		generateFilesForRunSize(MAX_SIZE);
//		String runName = cfp.getParams().getValue("runName");
//		SearchProblem problem = cfp.getSearchProblem();
//		ConfSpace conformationSpace = problem.confSpace;
//
//
//		String bdFile = "test/1CC8Sparse/"+runName+"_bd";
//
//		BranchTree tree = new BranchTree(bdFile, problem);
//		TreeEdge rootEdge = tree.getRootEdge();
//		rootEdge.compactTree();
//		rootEdge.printTreeMol("");
//
//
//		Subproblem sparseProblem = new Subproblem(new RCs(searchSpace.pruneMat), rootEdge, resMap);
//		ConformationCounter counter = new ConformationCounter();
//		sparseProblem.addConformationProcessor(counter);
//		sparseProblem.preprocess();
//		BigInteger totalConfs = sparseProblem.getSubtreeTESS();
//		BigInteger subproblemConfs = sparseProblem.getTotalLocalConformations();
//		if(!counter.numConfs.equals(totalConfs))
//		{
//			System.err.println("Conformations not processed in subproblem: processed "+counter.numConfs+", expected "+totalConfs);
//		}
//		assert(counter.numConfs.equals(totalConfs));
//		System.out.println("Num confs processed: "+counter.numConfs);
//		System.out.println("Num subproblem confs possible: "+subproblemConfs);
//		System.out.println("Num confs possible: "+totalConfs);
//	}
//
//	@Test
//	public void testComputeKStarScore()
//	{
//		generateFilesForRunSize(RUN_SIZES[0]);
//		runSparseKStarScoreComputation();
//	}
//
//	@Test
//	public void testEnumerate4Conformations()
//	{
//		generateFilesForRunSize(RUN_SIZES[0]);
//		runSparseConfEnumeration();
//	}
//
//	@Test
//	public void testEnumerate180Conformations()
//	{
//		generateFilesForRunSize(RUN_SIZES[1]);
//		runSparseConfEnumeration();
//	}
//
//	@Test
//	public void testEnumerateConformations()
//	{
//		generateFilesForRunSize(MAX_SIZE);
//		runSparseConfEnumeration();
//	}
//
//	private void runSparseKStarScoreComputation()
//	{
//
//		String runName = cfp.getParams().getValue("runName");
//		SearchProblem problem = cfp.getSearchProblem();
//		ConfSpace conformationSpace = problem.confSpace;
//
//
//		String bdFile = "test/1CC8Sparse/"+runName+"_bd";
//
//		BranchTree tree = new BranchTree(bdFile, problem);
//		TreeEdge rootEdge = tree.getRootEdge();
//		rootEdge.compactTree();
//
//
//		Subproblem sparseProblem = new Subproblem(new RCs(searchSpace.pruneMat), rootEdge, resMap);
//		System.out.println(sparseProblem.printTreeDesign());
//		EnergyFunction efunction = searchSpace.fullConfE;
//		PartialConformationEnergyFunction peFunction = new PartialConformationEnergyFunction(searchSpace, efunction, conformationSpace);
//		SubproblemSeqEnumerator enumerator = new SubproblemSeqEnumerator(sparseProblem, peFunction);
//		sparseProblem.preprocess();
//		BigInteger totalConfs = sparseProblem.getSubtreeTESS();
//		BigInteger subproblemConfs = sparseProblem.getTotalLocalConformations();
//		enumerator.nextBestSequence();
//
//
//	}
//
//	private void runSparseConfEnumeration () {
//		String runName = cfp.getParams().getValue("runName");
//		SearchProblem problem = cfp.getSearchProblem();
//		ConfSpace conformationSpace = problem.confSpace;
//
//
//		String bdFile = "test/1CC8Sparse/"+runName+"_bd";
//
//		BranchTree tree = new BranchTree(bdFile, problem);
//		TreeEdge rootEdge = tree.getRootEdge();
//		rootEdge.compactTree();
//
//
//		Subproblem sparseProblem = new Subproblem(new RCs(searchSpace.pruneMat), rootEdge, resMap);
//		System.out.println(sparseProblem.printTreeDesign());
//		EnergyFunction efunction = searchSpace.fullConfE;
//		PartialConformationEnergyFunction peFunction = new PartialConformationEnergyFunction(searchSpace, efunction, conformationSpace);
//		SubproblemConfEnumerator enumerator = new SubproblemConfEnumerator(sparseProblem, peFunction);
//		sparseProblem.preprocess();
//		BigInteger totalConfs = sparseProblem.getSubtreeTESS();
//		BigInteger subproblemConfs = sparseProblem.getTotalLocalConformations();
//
//		int maxConfNum = 500000;
//		int numConfs = 0;
//		System.out.println("========================== ENUMERATION START =============================\n\n");
//		double lastConfEnergy = Double.NEGATIVE_INFINITY;
//		while(enumerator.hasMoreConformations()&& numConfs <maxConfNum)
//		{
//
//			numConfs++;
//			SubproblemConfEnumerator.debugOutput = false;
//			//System.out.println("=================== CONFORMATION "+ numConfs+ "===========================================");
//			double nextBestEnergy = enumerator.nextBestEnergy();
//			RCTuple nextBestConf = enumerator.nextBestConformation();
//			//System.out.println("Next best conf: "+nextBestConf+", energy "+nextBestEnergy);
//			double trueEnergy = peFunction.computePartialEnergy(nextBestConf);
//			if(lastConfEnergy > nextBestEnergy)
//			{
//				System.out.println("!~!~!~!~!~!~!~!~!~!~!~!~!~!~!~!~!~!~!~! ERROR !~!~!~!~!~!~!~!~!~!~!~!~!~!~!~!~!~!~!~!~!~!~!~!~!~!~!~!");
//				System.err.println("Enumeration error: conf "+(numConfs-1)+" has energy "
//						+lastConfEnergy+", which is greater than energy for conf "+numConfs+":"+nextBestEnergy);
//
//				System.out.println("!~!~!~!~!~!~!~!~!~!~!~!~!~!~!~!~!~!~!~! ERROR !~!~!~!~!~!~!~!~!~!~!~!~!~!~!~!~!~!~!~!~!~!~!~!~!~!~!~!");
//			}
//			assert(lastConfEnergy <= nextBestEnergy);
//			lastConfEnergy = nextBestEnergy;
//			//System.out.println("True energy: "+trueEnergy);
//		}
//
//		GMECFinder sanityCheck = new GMECFinder();
//		sanityCheck.init(cfp);
//		sanityCheck.calcGMEC();
//	}
//
//	@Test
//	public void testEnumerateConformationsByKStarScore() {
//
//	}
//
//	private class ConformationCounter implements ConformationProcessor
//	{
//		BigInteger numConfs = BigInteger.ZERO;
//		@Override
//		public void processConformation (RCTuple conformation) {
//			numConfs = numConfs.add(BigInteger.ONE);
//		}
//
//		public boolean recurse()
//		{
//			return true;
//		}
//
//	}
//
//
//	private void initPruning(SearchProblem searchSpace, PruningControl pruningControl,
//							 double pruningInterval, boolean useEPIC, boolean useTupExp) {
//
//		// init the pruning matrix if needed
//		if(searchSpace.pruneMat == null || searchSpace.pruneMat.getPruningInterval() < pruningInterval) {
//			searchSpace.pruneMat = new PruningMatrix(searchSpace.confSpace, pruningInterval);
//		}
//
//		// configure the pruner
//		pruningControl.setOnlyGoldstein(false);
//		pruningControl.setPruningInterval(pruningInterval);
//		pruningControl.setUseEPIC(useEPIC);
//		pruningControl.setUseTupExp(useTupExp);
//	}
//}
<|MERGE_RESOLUTION|>--- conflicted
+++ resolved
@@ -66,11 +66,7 @@
 
 	@Test
 	public void testMARKStar() {
-<<<<<<< HEAD
-	    runMARKStar(8, 0.000001);
-=======
 	    runMARKStar(3, 0.001);
->>>>>>> 35faab70
 	}
 
 	private static List<MARKStar.ScoredSequence> runMARKStar(int numFlex, double epsilon) {
