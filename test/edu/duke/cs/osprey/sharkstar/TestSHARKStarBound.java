package edu.duke.cs.osprey.sharkstar;

import static edu.duke.cs.osprey.sharkstar.MultiSequenceSHARKStarNode.setSigFigs;
import static org.hamcrest.Matchers.*;
import static org.hamcrest.collection.IsIterableContainingInAnyOrder.containsInAnyOrder;
import static org.junit.Assert.*;

import edu.duke.cs.osprey.TestBase;
import edu.duke.cs.osprey.astar.conf.RCs;
import edu.duke.cs.osprey.confspace.*;
import edu.duke.cs.osprey.ematrix.SimplerEnergyMatrixCalculator;
import edu.duke.cs.osprey.ematrix.UpdatingEnergyMatrix;
import edu.duke.cs.osprey.energy.ConfEnergyCalculator;
import edu.duke.cs.osprey.energy.EnergyCalculator;
import edu.duke.cs.osprey.energy.forcefield.ForcefieldParams;
import edu.duke.cs.osprey.kstar.pfunc.GradientDescentPfunc;
import edu.duke.cs.osprey.kstar.pfunc.PartitionFunction;
import edu.duke.cs.osprey.kstar.pfunc.PartitionFunctionFactory;
import edu.duke.cs.osprey.parallelism.Parallelism;
import edu.duke.cs.osprey.structure.Molecule;
import edu.duke.cs.osprey.structure.PDBIO;
import org.jetbrains.annotations.NotNull;
import org.junit.BeforeClass;
import org.junit.Test;

import java.math.BigDecimal;
import java.util.List;

public class TestSHARKStarBound extends TestBase {

    private static Molecule metallochaperone;
    private static PartitionFunctionFactory MSSHARKStarPfuncFactory;

    @BeforeClass
    public static void beforeClass() {
        metallochaperone = PDBIO.readFile("examples/1CC8/1CC8.ss.pdb");
    }

    /**
     * Computes a single partition function using <confSpace> for <sequence> to <epsilon>
     */
    private SHARKStarBound makeSHARKStarPfuncForConfSpace(SimpleConfSpace confSpace, @NotNull Sequence sequence, double epsilon, SHARKStarBound preComputedFlex, UpdatingEnergyMatrix preCompCorrections){
        // Set up partition function requirements
        Parallelism parallelism = Parallelism.makeCpu(4);
        ForcefieldParams ffparams = new ForcefieldParams();

        // how should we compute energies of molecules?
        EnergyCalculator ecalcMinimized = new EnergyCalculator.Builder(confSpace, ffparams)
                .setParallelism(parallelism)
                .build();
        // how should we define energies of conformations?
        ConfEnergyCalculator confEcalcMinimized = new ConfEnergyCalculator.Builder(confSpace, ecalcMinimized)
                .setReferenceEnergies(new SimplerEnergyMatrixCalculator.Builder(confSpace, ecalcMinimized)
                        .build()
                        .calcReferenceEnergies()
                )
                .build();

        // BBK* needs rigid energies too
        EnergyCalculator ecalcRigid = new EnergyCalculator.SharedBuilder(ecalcMinimized)
                .setIsMinimizing(false)
                .build();
        ConfEnergyCalculator confEcalcRigid = new ConfEnergyCalculator(confEcalcMinimized, ecalcRigid);
        PartitionFunctionFactory pfuncFactory = new PartitionFunctionFactory(confSpace, confEcalcMinimized, "pfunc");
        if (preComputedFlex == null)
            pfuncFactory.setUseSHARKStar(confEcalcRigid);
        else
            pfuncFactory.setUseSHARKStar(confEcalcRigid, preComputedFlex);
        if (preCompCorrections != null)
            pfuncFactory.setPrecomputedCorrections(preCompCorrections);
        // filter the global sequence to this conf space
        // make the partition function
        RCs rcs = sequence.makeRCs(confSpace);

        return (SHARKStarBound) pfuncFactory.makePartitionFunctionFor(rcs, rcs.getNumConformations(), epsilon);

    }

    private PartitionFunction makeMultiSequenceSHARKStarPfuncForConfSpace(SimpleConfSpace confSpace,
                                                          RCs rcs, double epsilon,
                                                          MultiSequenceSHARKStarBound preComputedFlex){
        // Set up partition function requirements
        Parallelism parallelism = Parallelism.makeCpu(4);
        ForcefieldParams ffparams = new ForcefieldParams();

        // how should we compute energies of molecules?
        try (EnergyCalculator ecalcMinimized = new EnergyCalculator.Builder(confSpace, ffparams)
                .setParallelism(parallelism)
                .build()) {
            // how should we define energies of conformations?
            ConfEnergyCalculator confEcalcMinimized = new ConfEnergyCalculator.Builder(confSpace, ecalcMinimized)
                    .setReferenceEnergies(new SimplerEnergyMatrixCalculator.Builder(confSpace, ecalcMinimized)
                            .build()
                            .calcReferenceEnergies()
                    )
                    .build();

            // BBK* needs rigid energies too
            EnergyCalculator ecalcRigid = new EnergyCalculator.SharedBuilder(ecalcMinimized)
                    .setIsMinimizing(false)
                    .build();
            ConfEnergyCalculator confEcalcRigid = new ConfEnergyCalculator(confEcalcMinimized, ecalcRigid);
            PartitionFunctionFactory pfuncFactory = new PartitionFunctionFactory(confSpace, confEcalcMinimized, "pfunc");
            if (preComputedFlex == null)
                pfuncFactory.setUseMSSHARKStar(confEcalcRigid);
            else
                pfuncFactory.setUseMSSHARKStar(confEcalcRigid, preComputedFlex);
            // filter the global sequence to this conf space
            // make the partition function

            return pfuncFactory.makePartitionFunctionFor(rcs, rcs.getNumConformations(), epsilon);
        }
    }

    private GradientDescentPfunc makeGradientDescentPfuncForConfSpace(SimpleConfSpace confSpace, @NotNull Sequence sequence, double epsilon){
        // Set up partition function requirements
        Parallelism parallelism = Parallelism.makeCpu(4);
        ForcefieldParams ffparams = new ForcefieldParams();

        // how should we compute energies of molecules?
        EnergyCalculator ecalcMinimized = new EnergyCalculator.Builder(confSpace, ffparams)
                .setParallelism(parallelism)
            .build();
        // how should we define energies of conformations?
        ConfEnergyCalculator confEcalcMinimized = new ConfEnergyCalculator.Builder(confSpace, ecalcMinimized)
                .setReferenceEnergies(new SimplerEnergyMatrixCalculator.Builder(confSpace, ecalcMinimized)
                        .build()
                        .calcReferenceEnergies()
                )
                .build();

        PartitionFunctionFactory pfuncFactory = new PartitionFunctionFactory(confSpace, confEcalcMinimized, "pfunc");
        // filter the global sequence to this conf space
        // make the partition function
        RCs rcs = sequence.makeRCs(confSpace);

        return (GradientDescentPfunc) pfuncFactory.makePartitionFunctionFor(rcs, rcs.getNumConformations(), epsilon);
    }

    /**
     * Creates a flexible only confspace with one chain using a few residues from 1CC8
     */
    private SimpleConfSpace make1CC8Flexible(){
        Strand strand1 = new Strand.Builder(metallochaperone).setResidues("A2", "A10").build();
        strand1.flexibility.get("A2").setLibraryRotamers(Strand.WildType);
        strand1.flexibility.get("A3").setLibraryRotamers(Strand.WildType);
        strand1.flexibility.get("A4").setLibraryRotamers(Strand.WildType);
        strand1.flexibility.get("A5").setLibraryRotamers(Strand.WildType);
        strand1.flexibility.get("A6").setLibraryRotamers(Strand.WildType);

        return new SimpleConfSpace.Builder()
                .addStrands(strand1)
                .setShellDistance(9)
                .build();

    }

    /**
     * Creates a mutable confspace with one chain using a few residues from 1CC8
     */
    private SimpleConfSpace make1CC8Mutable(){
        Strand strand1 = new Strand.Builder(metallochaperone).setResidues("A2", "A10").build();
        strand1.flexibility.get("A2").setLibraryRotamers(Strand.WildType, "ARG");
        strand1.flexibility.get("A3").setLibraryRotamers(Strand.WildType, "ILE");
        strand1.flexibility.get("A4").setLibraryRotamers(Strand.WildType);
        strand1.flexibility.get("A5").setLibraryRotamers(Strand.WildType, "MET");
        strand1.flexibility.get("A6").setLibraryRotamers(Strand.WildType);

        return new SimpleConfSpace.Builder()
                .addStrands(strand1)
                .setShellDistance(9)
                .build();

    }

    /**
     * Creates a mutable confspace with one chain using 10 residues from 1CC8
     */
    private SimpleConfSpace make1CC8MutableContinuous(){
        Strand strand1 = new Strand.Builder(metallochaperone).setResidues("A2", "A20").build();
        strand1.flexibility.get("A2").setLibraryRotamers(Strand.WildType, "ARG").setContinuous();
        strand1.flexibility.get("A3").setLibraryRotamers(Strand.WildType, "ILE").setContinuous();
        strand1.flexibility.get("A4").setLibraryRotamers(Strand.WildType).setContinuous();
        strand1.flexibility.get("A5").setLibraryRotamers(Strand.WildType, "MET").setContinuous();
        strand1.flexibility.get("A6").setLibraryRotamers(Strand.WildType).setContinuous();
        strand1.flexibility.get("A7").setLibraryRotamers(Strand.WildType).setContinuous();
        strand1.flexibility.get("A8").setLibraryRotamers(Strand.WildType).setContinuous();
        strand1.flexibility.get("A9").setLibraryRotamers(Strand.WildType).setContinuous();
        strand1.flexibility.get("A10").setLibraryRotamers(Strand.WildType).setContinuous();
        strand1.flexibility.get("A11").setLibraryRotamers(Strand.WildType).setContinuous();

        return new SimpleConfSpace.Builder()
                .addStrands(strand1)
                .setShellDistance(9)
                .build();

    }

    /**
     * Test that the SHARKStarBound can compute a partition function on a single sequence
     */
    @Test
    public void testComputeSingleSequencePfunc(){
        SimpleConfSpace flexConfSpace = make1CC8Flexible();
        Sequence wildType = flexConfSpace.makeWildTypeSequence();
        PartitionFunction pfunc = makeSHARKStarPfuncForConfSpace(flexConfSpace, wildType, 0.68, null, null);
        pfunc.compute();

        assertThat(pfunc.getStatus(), is(PartitionFunction.Status.Estimated));
    }

    /**
     * Test that we can make a SHARKStarBound with a precomputed flexible SHARKStarBound
     *
     * Test that the upper and lower pfunc bounds are passed through properly
     */
    @Test
    public void testPrecomputeFlexible(){
        // make full confspace and the flexible copy
        SimpleConfSpace mutableConfSpace = make1CC8Mutable();
        SimpleConfSpace flexCopyConfSpace = mutableConfSpace.makeFlexibleCopy();

        // precompute flexible residues
        Sequence flexSeq = flexCopyConfSpace.makeWildTypeSequence();
        SHARKStarBound preCompFlex = makeSHARKStarPfuncForConfSpace(flexCopyConfSpace, flexSeq, 0.68, null, null);
        preCompFlex.compute();
        BigDecimal precomputedUpper = preCompFlex.getUpperBound();
        BigDecimal precomputedLower = preCompFlex.getLowerBound();

        // make the full confspace partitionFunction
        Sequence fullSeq = mutableConfSpace.makeWildTypeSequence();
        SHARKStarBound fullPfunc = makeSHARKStarPfuncForConfSpace(mutableConfSpace, fullSeq, 0.68, preCompFlex, preCompFlex.genCorrectionMatrix());

        // Test that the precomputed bounds are the same
        assertThat(fullPfunc.getPrecomputedUpperBound(), is(precomputedUpper));
        assertThat(fullPfunc.getPrecomputedLowerBound(), is(precomputedLower));

        // Ensure that the new rootNode bounds are not the same as the precomputed bounds
        assertThat(fullPfunc.getUpperBound(), not(is(fullPfunc.getPrecomputedUpperBound())));
        assertThat(fullPfunc.getLowerBound(), not(is(fullPfunc.getPrecomputedLowerBound())));

    }

    /**
     * Test that we can effectively map the precomputed flexible tree to the full confspace
     */
    @Test
    public void testMappingPrecomputationToFullTree(){
        // make full confspace and the flexible copy
        SimpleConfSpace mutableConfSpace = make1CC8Mutable();
        SimpleConfSpace flexCopyConfSpace = mutableConfSpace.makeFlexibleCopy();

        // precompute flexible residues
        Sequence flexSeq = flexCopyConfSpace.makeWildTypeSequence();
        SHARKStarBound preCompFlex = makeSHARKStarPfuncForConfSpace(flexCopyConfSpace, flexSeq, 0.68, null, null);
        preCompFlex.compute();

        // make the full confspace partitionFunction
        Sequence fullSeq = mutableConfSpace.makeWildTypeSequence();
        SHARKStarBound fullPfunc = makeSHARKStarPfuncForConfSpace(mutableConfSpace, fullSeq, 0.68, preCompFlex, preCompFlex.genCorrectionMatrix());

        int[] expectedArray = {2,4};
        assertThat(fullPfunc.genConfSpaceMapping(), is(expectedArray));
    }

    /**
     * Test to make sure that our epsilon gets reset correctly upon making a precomputed tree
     */
    @Test
    public void testPrecomputedPfuncEpsilon(){
        // make full confspace and the flexible copy
        SimpleConfSpace mutableConfSpace = make1CC8Mutable();
        SimpleConfSpace flexCopyConfSpace = mutableConfSpace.makeFlexibleCopy();

        // precompute flexible residues
        Sequence flexSeq = flexCopyConfSpace.makeWildTypeSequence();
        SHARKStarBound preCompFlex = makeSHARKStarPfuncForConfSpace(flexCopyConfSpace, flexSeq, 0.68, null, null);
        preCompFlex.compute();

        // make the full confspace partitionFunction
        Sequence fullSeq = mutableConfSpace.makeWildTypeSequence();
        SHARKStarBound fullPfunc = makeSHARKStarPfuncForConfSpace(mutableConfSpace, fullSeq, 0.68, preCompFlex, preCompFlex.genCorrectionMatrix());

        assertThat(preCompFlex.epsilonBound, lessThan(0.68));
        assertThat(fullPfunc.epsilonBound, greaterThan(0.68));
    }

    /**
     * Test to make sure that we can compute partition functions after having passed in a flexible precomputed space
     */
    @Test
    public void testPrecomputedPfuncComputation(){
        // make full confspace and the flexible copy
        SimpleConfSpace mutableConfSpace = make1CC8Mutable();
        SimpleConfSpace flexCopyConfSpace = mutableConfSpace.makeFlexibleCopy();

        // precompute flexible residues
        Sequence flexSeq = flexCopyConfSpace.makeWildTypeSequence();
        SHARKStarBound preCompFlex = makeSHARKStarPfuncForConfSpace(flexCopyConfSpace, flexSeq, 0.68, null, null);
        preCompFlex.compute();

        // make the full confspace partitionFunction
        Sequence fullSeq = mutableConfSpace.makeWildTypeSequence();
        SHARKStarBound fullPfunc = makeSHARKStarPfuncForConfSpace(mutableConfSpace, fullSeq, 0.68, preCompFlex, preCompFlex.genCorrectionMatrix());

        // update and compute
        fullPfunc.compute();
    }

    /**
     * Test to make sure that the 2-step computed partition functions return the same bounds as the one-step pfunc
     */
    @Test
    public void testPreComputedPfuncCorrectness(){
        double epsilon = 0.68;
        // make full confspace and the flexible copy
        SimpleConfSpace mutableConfSpace = make1CC8Mutable();
        SimpleConfSpace flexCopyConfSpace = mutableConfSpace.makeFlexibleCopy();

        // precompute flexible residues
        Sequence flexSeq = flexCopyConfSpace.makeWildTypeSequence();
        SHARKStarBound preCompFlex = makeSHARKStarPfuncForConfSpace(flexCopyConfSpace, flexSeq, epsilon, null, null);
        preCompFlex.compute();

        // make the full confspace partitionFunction, and compute it much, much more accurately.
        Sequence fullSeq = mutableConfSpace.makeWildTypeSequence();
        SHARKStarBound fullPfunc = makeSHARKStarPfuncForConfSpace(mutableConfSpace, fullSeq, epsilon, preCompFlex, preCompFlex.genCorrectionMatrix());

        // update and compute
        //fullPfunc.updatePrecomputedConfTree();
        fullPfunc.compute();

        PartitionFunction traditionalPfunc = makeGradientDescentPfuncForConfSpace(mutableConfSpace, fullSeq, epsilon/10000);
        traditionalPfunc.setReportProgress(true);
        traditionalPfunc.compute();

        System.out.println("=============================================================================================");
        System.out.println("====================== Running SHARK* without precomputed tree ==============================");
        System.out.println("=============================================================================================");
        // compute partition function the regular way
        SHARKStarBound regPfunc = makeSHARKStarPfuncForConfSpace(mutableConfSpace, fullSeq, epsilon, null, null);
        regPfunc.compute();

        System.out.println("Gradient Descent pfunc: "+formatBounds(traditionalPfunc.getValues().calcLowerBound(),
                traditionalPfunc.getValues().calcUpperBound()));
        System.out.println("RegPfunc: " + formatBounds(regPfunc.getValues().calcLowerBound(), regPfunc.getValues().calcUpperBound()));
        System.out.println("precompPfunc: " + formatBounds(fullPfunc.getValues().calcLowerBound(), fullPfunc.getValues().calcUpperBound()));
        assertThat(fullPfunc.getStatus(), is(PartitionFunction.Status.Estimated));
        assertThat(regPfunc.getStatus(), is(PartitionFunction.Status.Estimated));
        assertThat(regPfunc.getValues().calcUpperBound(), greaterThan(traditionalPfunc.getValues().calcUpperBound()));
        assertThat(regPfunc.getValues().calcLowerBound(), lessThan(traditionalPfunc.getValues().calcLowerBound()));
        assertThat(fullPfunc.getValues().calcUpperBound(), greaterThan(traditionalPfunc.getValues().calcUpperBound()));
        assertThat(fullPfunc.getValues().calcLowerBound(), lessThan(traditionalPfunc.getValues().calcLowerBound()));

    }

    @Test
    public void testMultiSequence() {
        double epsilon = 0.68;
        // make full confspace and the flexible copy
        SimpleConfSpace mutableConfSpace = make1CC8Mutable();
        SimpleConfSpace flexCopyConfSpace = mutableConfSpace.makeFlexibleCopy();

        // precompute flexible residues
        Sequence flexSeq = flexCopyConfSpace.makeWildTypeSequence();
        MultiSequenceSHARKStarBound preCompFlex = (MultiSequenceSHARKStarBound) makeMultiSequenceSHARKStarPfuncForConfSpace(
                flexCopyConfSpace, flexSeq.makeRCs(flexCopyConfSpace), epsilon, null);
        PartitionFunction ssbound = preCompFlex.getPartitionFunctionForSequence(flexSeq);
        ssbound.compute();

        System.out.println("Precomputed flex done.");
        if(true)
            return;

        // make the full confspace partitionFunction, and compute it much, much more accurately.
        Sequence fullSeq = mutableConfSpace.makeWildTypeSequence();
        MultiSequenceSHARKStarBound fullPfunc =
                (MultiSequenceSHARKStarBound) makeMultiSequenceSHARKStarPfuncForConfSpace(mutableConfSpace,
                        fullSeq.makeRCs(mutableConfSpace), epsilon, (MultiSequenceSHARKStarBound) preCompFlex);

        PartitionFunction wtBound =
                fullPfunc.getPartitionFunctionForSequence(mutableConfSpace.makeWildTypeSequence());

        PartitionFunction muttBound =
                fullPfunc.getPartitionFunctionForSequence(mutableConfSpace.makeWildTypeSequence()
                                                            .set("A3","ILE"));

<<<<<<< HEAD
        System.out.println("========================== Now computing mutant sequence ========================");
        muttBound.compute();
        wtBound.compute();
=======
        //wtBound.compute();
        //muttBound.compute();
>>>>>>> 87686faf

        assertThat(wtBound.getStatus(), is(PartitionFunction.Status.Estimated));
        assertThat(muttBound.getStatus(), is(PartitionFunction.Status.Estimated));
    }

    private String formatBounds(BigDecimal lower, BigDecimal upper) {
        return "[" + setSigFigs(lower) + "," + setSigFigs(upper) + "]";
    }

    @Test
    public void testCapturingPartialMinimizations(){
        double epsilon = 0.68;
        // make full confspace and the flexible copy
        SimpleConfSpace mutableConfSpace = make1CC8MutableContinuous();
        SimpleConfSpace flexCopyConfSpace = mutableConfSpace.makeFlexibleCopy();

        // precompute flexible residues
        Sequence flexSeq = flexCopyConfSpace.makeWildTypeSequence();
        SHARKStarBound preCompFlex = makeSHARKStarPfuncForConfSpace(flexCopyConfSpace, flexSeq, epsilon, null, null);
        preCompFlex.compute();

        // get the list of corrections
        List<TupE> flexibleCorrections = preCompFlex.correctionMatrix.getAllCorrections();

        UpdatingEnergyMatrix precomputedCorrections = preCompFlex.genCorrectionMatrix();
        // Pre-fullpfunc minlist
        System.out.println(preCompFlex.minList.toString());

        // make the full confspace partitionFunction, and compute it much, much more accurately.
        Sequence fullSeq = mutableConfSpace.makeWildTypeSequence();
        SHARKStarBound fullPfunc = makeSHARKStarPfuncForConfSpace(mutableConfSpace, fullSeq, epsilon, preCompFlex, precomputedCorrections);

        // update and compute
        fullPfunc.compute();

        // Check that the number of corrections is right
        assertThat((precomputedCorrections.getTrieSize()), is(fullPfunc.TestNumCorrections));

        // Check that all of the corrections are properly stored in the new list
        RCTuple permTup = null;
        for (TupE tupe : flexibleCorrections){
            // assert that all of them exist
            permTup = tupe.tup.permutedCopy(fullPfunc.getConfSpacePermutation());
            assertThat(fullPfunc.correctionMatrix.hasHigherOrderTermFor(permTup), is(true));
            System.out.println(permTup);
            // assert that the energies are correct
            System.out.println(fullPfunc.correctionMatrix.getInternalEnergy(permTup));
        }
    }
}
<|MERGE_RESOLUTION|>--- conflicted
+++ resolved
@@ -385,14 +385,9 @@
                 fullPfunc.getPartitionFunctionForSequence(mutableConfSpace.makeWildTypeSequence()
                                                             .set("A3","ILE"));
 
-<<<<<<< HEAD
         System.out.println("========================== Now computing mutant sequence ========================");
         muttBound.compute();
         wtBound.compute();
-=======
-        //wtBound.compute();
-        //muttBound.compute();
->>>>>>> 87686faf
 
         assertThat(wtBound.getStatus(), is(PartitionFunction.Status.Estimated));
         assertThat(muttBound.getStatus(), is(PartitionFunction.Status.Estimated));
