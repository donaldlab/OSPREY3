--- conflicted
+++ resolved
@@ -39,13 +39,7 @@
     /**
      * Computes a single partition function using <confSpace> for <sequence> to <epsilon>
      */
-<<<<<<< HEAD
-    private SHARKStarBound makeSHARKStarPfuncForConfSpace(SimpleConfSpace confSpace,
-                                                                       @NotNull Sequence sequence, double epsilon,
-                                                                       SHARKStarBound preComputedFlex){
-=======
     private SHARKStarBound makeSHARKStarPfuncForConfSpace(SimpleConfSpace confSpace, @NotNull Sequence sequence, double epsilon, SHARKStarBound preComputedFlex, UpdatingEnergyMatrix preCompCorrections){
->>>>>>> f29dca55
         // Set up partition function requirements
         Parallelism parallelism = Parallelism.makeCpu(4);
         ForcefieldParams ffparams = new ForcefieldParams();
