/*
** This file is part of OSPREY 3.0
<<<<<<< HEAD
**
** OSPREY Protein Redesign Software Version 3.0
** Copyright (C) 2001-2018 Bruce Donald Lab, Duke University
**
** OSPREY is free software: you can redistribute it and/or modify
** it under the terms of the GNU General Public License version 2
** as published by the Free Software Foundation.
**
** You should have received a copy of the GNU General Public License
** along with OSPREY.  If not, see <http://www.gnu.org/licenses/>.
**
=======
** 
** OSPREY Protein Redesign Software Version 3.0
** Copyright (C) 2001-2018 Bruce Donald Lab, Duke University
** 
** OSPREY is free software: you can redistribute it and/or modify
** it under the terms of the GNU General Public License version 2
** as published by the Free Software Foundation.
** 
** You should have received a copy of the GNU General Public License
** along with OSPREY.  If not, see <http://www.gnu.org/licenses/>.
** 
>>>>>>> 1436969d
** OSPREY relies on grants for its development, and since visibility
** in the scientific literature is essential for our success, we
** ask that users of OSPREY cite our papers. See the CITING_OSPREY
** document in this distribution for more information.
<<<<<<< HEAD
**
=======
** 
>>>>>>> 1436969d
** Contact Info:
**    Bruce Donald
**    Duke University
**    Department of Computer Science
**    Levine Science Research Center (LSRC)
**    Durham
**    NC 27708-0129
**    USA
**    e-mail: www.cs.duke.edu/brd/
<<<<<<< HEAD
**
=======
** 
>>>>>>> 1436969d
** <signature of Bruce Donald>, Mar 1, 2018
** Bruce Donald, Professor of Computer Science
*/

import java.io.BufferedWriter
import java.io.OutputStreamWriter
import java.net.URL
import java.nio.charset.StandardCharsets
import java.nio.file.attribute.PosixFilePermission
import java.nio.file.StandardCopyOption
import java.nio.file.Files
import java.nio.file.Path
import java.util.ArrayList


plugins {
	application
	idea
}

val projectDir = project.projectDir.toPath().toAbsolutePath()
val pythonSrcDir = projectDir.resolve("python")
val pythonBuildDir = projectDir.resolve("build/python")
val pythonWheelDir = pythonBuildDir.resolve("wheel")
val pythonWheelhouseDir = pythonSrcDir.resolve("wheelhouse")
val docSrcDir = pythonSrcDir.resolve("doc")
val docBuildDir = pythonBuildDir.resolve("doc")


group = "edu.duke.cs"
version = Files.readAllLines(projectDir.resolve("resources/config/version"))[0]


repositories {
	jcenter()
}

java {
	sourceCompatibility = JavaVersion.VERSION_1_8
	targetCompatibility = JavaVersion.VERSION_1_8
	sourceSets {
		get("main").apply {
			java.srcDir("src")
			resources.srcDir("resources")
		}
		get("test").apply {
			java.srcDir("test")
			resources.srcDir("test-resources")
		}
	}
}

idea {
	module {
		// use the same output folders as gradle, so the pythonDevelop task works correctly
		outputDir = java.sourceSets["main"].output.classesDirs.singleFile
		testOutputDir = java.sourceSets["test"].output.classesDirs.singleFile
		inheritOutputDirs = false
	}
}

application {
	mainClassName = "edu.duke.cs.osprey.control.Main"
}

dependencies {

	// test dependencies
	testCompile("org.hamcrest:hamcrest-all:1.3")
	testCompile("junit:junit:4.12")

	// compile dependencies
	compile("colt:colt:1.2.0")
	compile("org.apache.commons:commons-math3:3.6.1")
	compile("org.apache.commons:commons-collections4:4.1")
	compile("commons-io:commons-io:2.5")
	compile("com.joptimizer:joptimizer:3.5.1")
	compile("org.ojalgo:ojalgo:41.0.0")
	compile("org.jogamp.gluegen:gluegen-rt:2.3.2")
	compile("org.jogamp.jocl:jocl:2.3.2")
	compile("org.mapdb:mapdb:3.0.5")
	compile("org.apache.xmlgraphics:batik-svggen:1.9.1")
	compile("org.apache.xmlgraphics:batik-svg-dom:1.9.1")
	compile("com.github.haifengl:smile-core:1.5.1")
	compile("com.github.haifengl:smile-netlib:1.5.1")
	compile("ch.qos.logback:logback-classic:1.2.3")

	// for JCuda, gradle tries (and fails) download the natives jars automatically,
	// so turn off transitive dependencies. we'll deal with natives manually
	compile("org.jcuda:jcuda:0.8.0") {
		isTransitive = false
	}

	// build systems never seem to like downloading from arbitrary URLs for some reason...
	// so make a helper func to do it for us
	fun url(urlString: String): ConfigurableFileCollection {

		// parse the URL
		val url = URL(urlString)
		val filename = urlString.split("/").last()
		val libDir = projectDir.resolve("lib")
		val filePath = libDir.resolve(filename)

		// create a gradle task to download the file
		val downloadTask by project.tasks.creating {
			Files.createDirectories(libDir)
			url.openStream().use {
				Files.copy(it, filePath, StandardCopyOption.REPLACE_EXISTING)
			}
		}

		// return a files collection that depends on the task
		return files(filePath) {
			builtBy(downloadTask)
		}
	}

	// TPIE-Java isn't in the maven/jcenter repos yet, download directly from Github
	compile(url("https://github.com/donaldlab/TPIE-Java/releases/download/v1.1/edu.duke.cs.tpie-1.1.jar"))

	// native libs for GPU stuff
	listOf("natives-linux-amd64", "natives-macosx-universal", "natives-windows-amd64").forEach {
		runtime("org.jogamp.gluegen:gluegen-rt:2.3.2:$it")
		runtime("org.jogamp.jocl:jocl:2.3.2:$it")
	}
	listOf("linux-x86_64", "apple-x86_64", "windows-x86_64").forEach {
		runtime("org.jcuda:jcuda-natives:0.8.0:$it")
	}
}

distributions {

	get("main").apply {
		baseName = "osprey-cli"
		contents {
			into("") { // project root
				from("README.rst")
				from("LICENSE.txt")
				from("CONTRIBUTING.rst")
			}
			listOf("1CC8", "1FSV", "2O9S_L2", "2RL0.kstar", "3K75.3LQC", "4HEM", "4NPD").forEach {
				into("examples/$it") {
					from("examples/$it")
				}
			}
		}
	}

	create("python").apply {
		baseName = "osprey-python"
		contents {
			into("") { // project root
				from("README.rst")
				from("LICENSE.txt")
				from("CONTRIBUTING.rst")
				from(pythonBuildDir) {
					include("install.sh")
					include("install.bat")
					include("uninstall.sh")
					include("uninstall.bat")
				}
			}
			into("doc") {
				from(docBuildDir) {
					exclude(".doctrees")
				}
			}
			listOf("python.GMEC", "python.KStar", "gpu").forEach {
				into("examples/$it") {
					from("examples/$it")
				}
			}
			into("wheelhouse") {
				from(pythonWheelhouseDir)
				from(pythonBuildDir) {
					include("*.whl")
				}
			}
		}
	}
}

val pythonCmd = "python2"
val pipCmd = "pip2"

tasks {

	// get vals for tasks we care about that were defined by plugins
	val jar = tasks.getByName("jar")

	// turn off tar distributions
	"distTar" {
		enabled = false
	}
	"pythonDistTar" {
		enabled = false
	}

	val compileCuda_residueForcefield by creating(Exec::class) {
		nvcc(this, "residueForcefield")
	}

	val compileCuda_residueCcd by creating(Exec::class) {
		nvcc(this, "residueCcd", maxRegisters=64)
	}

	val compileCuda by creating {
		description = "Compile cuda kernels"
		dependsOn(
				compileCuda_residueForcefield,
				compileCuda_residueCcd
		)
	}

	val cleanDoc by creating(Delete::class) {
		group = "documentation"
		description = "Cleans python documentation"
		delete(docBuildDir)
	}
	val makeDoc by creating(Exec::class) {
		group = "documentation"
		description = "Build python documentation"
		workingDir = docSrcDir.toFile()
		commandLine("sphinx-build", "-b", "html", "-j", "2", ".", "$docBuildDir")
	}
	val remakeDoc by creating {
		group = "documentation"
		description = "runs cleanDoc, then makeDoc to refresh all changes to documentation"
		dependsOn(cleanDoc, makeDoc)
	}

	val pythonDevelop by creating(Exec::class) {
		group = "develop"
		description = "Install python package in development mode"
		workingDir = pythonSrcDir.toFile()
		commandLine(pipCmd, "install",
<<<<<<< HEAD
				"--user", "--editable",
				".", // path to package to install, ie osprey
				"--no-index", "--find-links=$pythonWheelhouseDir" // only use wheelhouse to resolve dependencies
=======
			"--user", "--editable",
			".", // path to package to install, ie osprey
			"--no-index", "--find-links=$pythonWheelhouseDir" // only use wheelhouse to resolve dependencies
>>>>>>> 1436969d
		)
		doLast {
			Files.createDirectories(pythonBuildDir)
			val classpathPath = pythonBuildDir.resolve("classpath.txt")
			Files.write(classpathPath, java.sourceSets["main"].runtimeClasspath.files.map { it.toString() })
		}
	}

	val pythonUndevelop by creating(Exec::class) {
		group = "develop"
		description = "Uninstall development mode python package"
		workingDir = pythonSrcDir.toFile()
		commandLine(pipCmd, "uninstall", "--yes", "osprey")
	}

	val pythonWheel by creating(Exec::class) {
		group = "build"
		description = "Build python wheel"
		inputs.file(tasks.getByName("jar"))
		outputs.dir(pythonWheelDir)
		doFirst {

			// delete old cruft
			delete {
				delete(pythonWheelDir) // TODO: this apparently does not delete the folder at all??!
				delete(fileTree(pythonBuildDir) {
					include("*.whl")
				})
			}

			// copy python sources
			copy {
				from(pythonSrcDir) {
					includeEmptyDirs = false
					include("osprey/*.py")
				}
				from(".") {
					include("*.rst")
				}
				into(pythonWheelDir.toFile())
			}

			// copy setup.py, but change the rootDir
			copy {
				from(pythonSrcDir) {
					include("setup.py")
				}
				into(pythonWheelDir.toFile())
				filter { line ->
					if (line.startsWith("rootDir = ")) {
						"rootDir = \"$projectDir\""
					} else {
						line
					}
				}
			}

			val libDir = pythonWheelDir.resolve("osprey/lib")

			// copy osprey jar
			copy {
				from(jar)
				into(libDir.toFile())
			}

			// copy java libs
			copy {
				from(java.sourceSets["main"].runtimeClasspath.files
						.filter { it.extension == "jar" }
				)
				into(libDir.toFile())
			}
		}
		workingDir = pythonWheelDir.toFile()
		commandLine(pythonCmd, "setup.py", "bdist_wheel", "--dist-dir", pythonBuildDir.toString())
	}

	val pythonInstallScripts by creating {
		group = "build"
		description = "Make install scripts for python distribution"
		doLast {
			writeScripts(
					"install",
					"""
				|$pipCmd uninstall -y osprey JPype-py2
				|$pipCmd install --user numpy
				|$pipCmd install --user osprey --no-index --find-link=wheelhouse
				""".trimMargin()
			)
		}
	}

	val pythonUninstallScripts by creating {
		group = "build"
		description = "Make uninstall scripts for python distribution"
		doLast {
			writeScripts(
					"uninstall",
					"$pipCmd uninstall -y osprey JPype-py2"
			)
		}
	}

	// insert some build steps before we build the python dist
	"pythonDistZip" {
		dependsOn(pythonWheel, makeDoc, pythonInstallScripts, pythonUninstallScripts)
	}

	val updateLicenseHeaders by creating {
		group = "build"
		description = "updates license headers in all source files"
		doLast {
			updateLicenseHeaders()
		}
	}
}

fun nvcc(exec: Exec, kernelName: String, maxRegisters: Int? = null, profile: Boolean = false) {

	val args = mutableListOf("nvcc")

	if (profile) {
		// if profiling, compile for one arch with profiling/debug info
		// NOTE: change this to your GPU's arch
		args.addAll(listOf("-cubin", "-gencode=arch=compute_61,code=sm_61", "-lineinfo", "--ptxas-options=-v"))
	} else {
		// otherwise, compile for all archs
		// see Maxwell compatibility guide:
		// http://docs.nvidia.com/cuda/maxwell-compatibility-guide/index.html#building-maxwell-compatible-apps-using-cuda-6-0
		args.addAll(listOf("-fatbin",
				"-gencode=arch=compute_20,code=sm_20",
				"-gencode=arch=compute_30,code=sm_30",
				"-gencode=arch=compute_35,code=sm_35",
				"-gencode=arch=compute_50,code=sm_50",
				"-gencode=arch=compute_52,code=sm_52",
				"-gencode=arch=compute_60,code=sm_60",
				"-gencode=arch=compute_61,code=sm_61",
				"-gencode=arch=compute_62,code=sm_62",
				"-gencode=arch=compute_62,code=compute_62"
		))
	}

	if (maxRegisters != null) {
		args.addAll(listOf("-maxrregcount", "$maxRegisters"))
	}

	args.addAll(listOf("$kernelName.cu", "-o", "$kernelName.bin"))

	exec.workingDir = file("resources/gpuKernels/cuda")
	exec.commandLine(args)
}

fun List<String>.writeToFile(path: Path, newline: String) {
	BufferedWriter(OutputStreamWriter(Files.newOutputStream(path), StandardCharsets.UTF_8.newEncoder())).use { out ->
		for (line in this) {
			out.append(line)
			out.append(newline)
		}
	}
}

fun writeShellScript(filename: String, cmd: String) {

	val file = pythonBuildDir.resolve("$filename.sh")

	"""
		|#! /bin/sh
		|$cmd
	""".trimMargin()
			.split("\n")
			.writeToFile(file, "\n")

	// set the shell script executable
	Files.setPosixFilePermissions(file, Files.getPosixFilePermissions(file).apply {
		add(PosixFilePermission.OWNER_EXECUTE)
	})
}

fun writeBatchScript(filename: String, cmd: String) {

	val file = pythonBuildDir.resolve("$filename.bat")

	"""
		|@echo off
		|$cmd
	""".trimMargin()
			.split("\n")
			.writeToFile(file, "\r\n")
}

fun writeScripts(filename: String, cmd: String) {
	writeShellScript(filename, cmd)
	writeBatchScript(filename, cmd)
}


enum class HeaderResult {
	Updated,
	Ignored
}

fun updateLicenseHeaders() {

	val header = """
		|This file is part of OSPREY 3.0
		|
		|OSPREY Protein Redesign Software Version 3.0
		|Copyright (C) 2001-2018 Bruce Donald Lab, Duke University
		|
		|OSPREY is free software: you can redistribute it and/or modify
		|it under the terms of the GNU General Public License version 2
		|as published by the Free Software Foundation.
		|
		|You should have received a copy of the GNU General Public License
		|along with OSPREY.  If not, see <http://www.gnu.org/licenses/>.
		|
		|OSPREY relies on grants for its development, and since visibility
		|in the scientific literature is essential for our success, we
		|ask that users of OSPREY cite our papers. See the CITING_OSPREY
		|document in this distribution for more information.
		|
		|Contact Info:
		|   Bruce Donald
		|   Duke University
		|   Department of Computer Science
		|   Levine Science Research Center (LSRC)
		|   Durham
		|   NC 27708-0129
		|   USA
		|   e-mail: www.cs.duke.edu/brd/
		|
		|<signature of Bruce Donald>, Mar 1, 2018
		|Bruce Donald, Professor of Computer Science
		""".trimMargin()
<<<<<<< HEAD
			.lines()

	val deleteTheseAutoHeaders = listOf(
			""" |/*
=======
		.lines()

	val deleteTheseAutoHeaders = listOf(
		""" |/*
>>>>>>> 1436969d
			| * To change this template, choose Tools | Templates
			| * and open the template in the editor.
			| */
		""".trimMargin(),
<<<<<<< HEAD
			""" |/*
=======
		""" |/*
>>>>>>> 1436969d
			| * To change this license header, choose License Headers in Project Properties.
			| * To change this template file, choose Tools | Templates
			| * and open the template in the editor.
			| */
		""".trimMargin()
	)

	fun applyCHeader(lines: MutableList<String>): HeaderResult {

		// extract the existing license header, if any
		var readMode = 0
		var existingHeader = lines
<<<<<<< HEAD
				.takeWhile {
					val line = it.trim()
					when (readMode) {
						0 -> {
							if (line.startsWith("/*")) {
								readMode = 1
								return@takeWhile true
							}
						}
						1 -> {
							if (line.startsWith("**")) {
								return@takeWhile true
							} else if (line.startsWith("*/")) {
								readMode = 2
								return@takeWhile true
							}
						}
					}
					return@takeWhile false
				}
				.map { it.substring(2).trim() }
=======
			.takeWhile {
				val line = it.trim()
				when (readMode) {
					0 -> {
						if (line.startsWith("/*")) {
							readMode = 1
							return@takeWhile true
						}
					}
					1 -> {
						if (line.startsWith("**")) {
							return@takeWhile true
						} else if (line.startsWith("*/")) {
							readMode = 2
							return@takeWhile true
						}
					}
				}
				return@takeWhile false
			}
			.map { it.substring(2).trim() }
>>>>>>> 1436969d
		if (existingHeader.size >= 3) {
			for (i in 0 until existingHeader.size) {
				lines.removeAt(0)
			}
			existingHeader = existingHeader.subList(1, existingHeader.size - 1)
		}

		// if it matches the desired header, then we're done
		if (existingHeader == header) {
			return HeaderResult.Ignored
		}

		// trim blank lines
		while (lines.firstOrNull()?.isBlank() == true) {
			lines.removeAt(0)
		}

		// add the new header
		lines.add(0, "")
		lines.add(0, "*/")
		for (i in 0 until header.size) {
			lines.add(0, "** " + header[header.size - i - 1])
		}
		lines.add(0, "/*")

		return HeaderResult.Updated
	}

	fun applyPythonHeader(lines: MutableList<String>): HeaderResult {

		// extract the existing license header, if any
		val existingHeader = lines
<<<<<<< HEAD
				.takeWhile { it.startsWith("##") }
				.map { it.substring(2).trim() }
=======
			.takeWhile { it.startsWith("##") }
			.map { it.substring(2).trim() }
>>>>>>> 1436969d
		for (i in 0 until existingHeader.size) {
			lines.removeAt(0)
		}

		// if it matches the desired header, then we're done
		if (existingHeader == header) {
			return HeaderResult.Ignored
		}

		// trim blank lines
		while (lines.firstOrNull()?.isBlank() == true) {
			lines.removeAt(0)
		}

		// add the new header
		lines.add(0, "")
		for (i in 0 until header.size) {
			lines.add(0, "## " + header[header.size - i - 1])
		}

		return HeaderResult.Updated
	}

	fun applyHeader(path: Path, applier: (MutableList<String>) -> HeaderResult) {

		var text = Files.readAllBytes(path).toString(StandardCharsets.UTF_8)

		// remove any headers automatically added by IDEs or other tools
		var removedAutoHeaders = false
		for (autoHeader in deleteTheseAutoHeaders) {
			val newtext = text.replace(autoHeader, "")
			if (newtext != text) {
				removedAutoHeaders = true
				text = newtext
			}
		}

		val lines = text.lines().toMutableList()

		// trim blank lines from the top
		while (lines.firstOrNull()?.isBlank() == true) {
			lines.removeAt(0)
		}

		// keep one blank line on the bottom
		// NOTE: a trailing newline creates a blank line at the end of the file,
		// so it's sufficient to remove all blank entries in the lines list
		while (lines.lastOrNull()?.isBlank() == true) {
			lines.removeAt(lines.size - 1)
		}

		// anything left?
		if (lines.isEmpty()) {
			return
		}

		if (removedAutoHeaders || applier(lines) == HeaderResult.Updated) {
			Files.write(path, lines)
			println("updated: $path")
		}
	}

	fun applyHeaders(dirname: String, filter: (String) -> Boolean, applier: (MutableList<String>) -> HeaderResult) {

		// for each matched file in the folder (and subfolders)
		val dir = projectDir.resolve(dirname)
		Files.walk(dir)
<<<<<<< HEAD
				.filter { filter(it.fileName.toString()) }
				.forEach { applyHeader(it, applier) }
=======
			.filter { filter(it.fileName.toString()) }
			.forEach { applyHeader(it, applier) }
>>>>>>> 1436969d
	}

	// apply header to java files
	for (dirname in listOf("src", "test")) {
		applyHeaders(
<<<<<<< HEAD
				dirname,
				filter = { it.endsWith(".java") },
				applier = ::applyCHeader
=======
			dirname,
			filter = { it.endsWith(".java") },
			applier = ::applyCHeader
>>>>>>> 1436969d
		)
	}

	// apply header to this file
	applyHeader(projectDir.resolve("build.gradle.kts"), ::applyCHeader)

	// apply header to kernel files
	for (dirname in listOf("resources/gpuKernels")) {
		applyHeaders(
<<<<<<< HEAD
				dirname,
				filter = { it.endsWith(".cu") || it.endsWith(".cl") },
				applier = ::applyCHeader
=======
			dirname,
			filter = { it.endsWith(".cu") || it.endsWith(".cl") },
			applier = ::applyCHeader
>>>>>>> 1436969d
		)
	}

	// apply header to python files
	for (dirname in listOf("python")) {
		applyHeaders(
<<<<<<< HEAD
				dirname,
				filter = { it.endsWith(".py") },
				applier = ::applyPythonHeader
=======
			dirname,
			filter = { it.endsWith(".py") },
			applier = ::applyPythonHeader
>>>>>>> 1436969d
		)
	}

	// NOTE: don't apply the header to the python example scripts.
	// there's no need to scare osprey users with legalese in the tutorials
}<|MERGE_RESOLUTION|>--- conflicted
+++ resolved
@@ -1,6 +1,5 @@
 /*
 ** This file is part of OSPREY 3.0
-<<<<<<< HEAD
 **
 ** OSPREY Protein Redesign Software Version 3.0
 ** Copyright (C) 2001-2018 Bruce Donald Lab, Duke University
@@ -12,28 +11,11 @@
 ** You should have received a copy of the GNU General Public License
 ** along with OSPREY.  If not, see <http://www.gnu.org/licenses/>.
 **
-=======
-** 
-** OSPREY Protein Redesign Software Version 3.0
-** Copyright (C) 2001-2018 Bruce Donald Lab, Duke University
-** 
-** OSPREY is free software: you can redistribute it and/or modify
-** it under the terms of the GNU General Public License version 2
-** as published by the Free Software Foundation.
-** 
-** You should have received a copy of the GNU General Public License
-** along with OSPREY.  If not, see <http://www.gnu.org/licenses/>.
-** 
->>>>>>> 1436969d
 ** OSPREY relies on grants for its development, and since visibility
 ** in the scientific literature is essential for our success, we
 ** ask that users of OSPREY cite our papers. See the CITING_OSPREY
 ** document in this distribution for more information.
-<<<<<<< HEAD
 **
-=======
-** 
->>>>>>> 1436969d
 ** Contact Info:
 **    Bruce Donald
 **    Duke University
@@ -43,11 +25,7 @@
 **    NC 27708-0129
 **    USA
 **    e-mail: www.cs.duke.edu/brd/
-<<<<<<< HEAD
 **
-=======
-** 
->>>>>>> 1436969d
 ** <signature of Bruce Donald>, Mar 1, 2018
 ** Bruce Donald, Professor of Computer Science
 */
@@ -64,8 +42,8 @@
 
 
 plugins {
-	application
-	idea
+    application
+    idea
 }
 
 val projectDir = project.projectDir.toPath().toAbsolutePath()
@@ -82,152 +60,152 @@
 
 
 repositories {
-	jcenter()
+    jcenter()
 }
 
 java {
-	sourceCompatibility = JavaVersion.VERSION_1_8
-	targetCompatibility = JavaVersion.VERSION_1_8
-	sourceSets {
-		get("main").apply {
-			java.srcDir("src")
-			resources.srcDir("resources")
-		}
-		get("test").apply {
-			java.srcDir("test")
-			resources.srcDir("test-resources")
-		}
-	}
+    sourceCompatibility = JavaVersion.VERSION_1_8
+    targetCompatibility = JavaVersion.VERSION_1_8
+    sourceSets {
+        get("main").apply {
+            java.srcDir("src")
+            resources.srcDir("resources")
+        }
+        get("test").apply {
+            java.srcDir("test")
+            resources.srcDir("test-resources")
+        }
+    }
 }
 
 idea {
-	module {
-		// use the same output folders as gradle, so the pythonDevelop task works correctly
-		outputDir = java.sourceSets["main"].output.classesDirs.singleFile
-		testOutputDir = java.sourceSets["test"].output.classesDirs.singleFile
-		inheritOutputDirs = false
-	}
+    module {
+        // use the same output folders as gradle, so the pythonDevelop task works correctly
+        outputDir = java.sourceSets["main"].output.classesDirs.singleFile
+        testOutputDir = java.sourceSets["test"].output.classesDirs.singleFile
+        inheritOutputDirs = false
+    }
 }
 
 application {
-	mainClassName = "edu.duke.cs.osprey.control.Main"
+    mainClassName = "edu.duke.cs.osprey.control.Main"
 }
 
 dependencies {
 
-	// test dependencies
-	testCompile("org.hamcrest:hamcrest-all:1.3")
-	testCompile("junit:junit:4.12")
-
-	// compile dependencies
-	compile("colt:colt:1.2.0")
-	compile("org.apache.commons:commons-math3:3.6.1")
-	compile("org.apache.commons:commons-collections4:4.1")
-	compile("commons-io:commons-io:2.5")
-	compile("com.joptimizer:joptimizer:3.5.1")
-	compile("org.ojalgo:ojalgo:41.0.0")
-	compile("org.jogamp.gluegen:gluegen-rt:2.3.2")
-	compile("org.jogamp.jocl:jocl:2.3.2")
-	compile("org.mapdb:mapdb:3.0.5")
-	compile("org.apache.xmlgraphics:batik-svggen:1.9.1")
-	compile("org.apache.xmlgraphics:batik-svg-dom:1.9.1")
-	compile("com.github.haifengl:smile-core:1.5.1")
-	compile("com.github.haifengl:smile-netlib:1.5.1")
-	compile("ch.qos.logback:logback-classic:1.2.3")
-
-	// for JCuda, gradle tries (and fails) download the natives jars automatically,
-	// so turn off transitive dependencies. we'll deal with natives manually
-	compile("org.jcuda:jcuda:0.8.0") {
-		isTransitive = false
-	}
-
-	// build systems never seem to like downloading from arbitrary URLs for some reason...
-	// so make a helper func to do it for us
-	fun url(urlString: String): ConfigurableFileCollection {
-
-		// parse the URL
-		val url = URL(urlString)
-		val filename = urlString.split("/").last()
-		val libDir = projectDir.resolve("lib")
-		val filePath = libDir.resolve(filename)
-
-		// create a gradle task to download the file
-		val downloadTask by project.tasks.creating {
-			Files.createDirectories(libDir)
-			url.openStream().use {
-				Files.copy(it, filePath, StandardCopyOption.REPLACE_EXISTING)
-			}
-		}
-
-		// return a files collection that depends on the task
-		return files(filePath) {
-			builtBy(downloadTask)
-		}
-	}
-
-	// TPIE-Java isn't in the maven/jcenter repos yet, download directly from Github
-	compile(url("https://github.com/donaldlab/TPIE-Java/releases/download/v1.1/edu.duke.cs.tpie-1.1.jar"))
-
-	// native libs for GPU stuff
-	listOf("natives-linux-amd64", "natives-macosx-universal", "natives-windows-amd64").forEach {
-		runtime("org.jogamp.gluegen:gluegen-rt:2.3.2:$it")
-		runtime("org.jogamp.jocl:jocl:2.3.2:$it")
-	}
-	listOf("linux-x86_64", "apple-x86_64", "windows-x86_64").forEach {
-		runtime("org.jcuda:jcuda-natives:0.8.0:$it")
-	}
+    // test dependencies
+    testCompile("org.hamcrest:hamcrest-all:1.3")
+    testCompile("junit:junit:4.12")
+
+    // compile dependencies
+    compile("colt:colt:1.2.0")
+    compile("org.apache.commons:commons-math3:3.6.1")
+    compile("org.apache.commons:commons-collections4:4.1")
+    compile("commons-io:commons-io:2.5")
+    compile("com.joptimizer:joptimizer:3.5.1")
+    compile("org.ojalgo:ojalgo:41.0.0")
+    compile("org.jogamp.gluegen:gluegen-rt:2.3.2")
+    compile("org.jogamp.jocl:jocl:2.3.2")
+    compile("org.mapdb:mapdb:3.0.5")
+    compile("org.apache.xmlgraphics:batik-svggen:1.9.1")
+    compile("org.apache.xmlgraphics:batik-svg-dom:1.9.1")
+    compile("com.github.haifengl:smile-core:1.5.1")
+    compile("com.github.haifengl:smile-netlib:1.5.1")
+    compile("ch.qos.logback:logback-classic:1.2.3")
+
+    // for JCuda, gradle tries (and fails) download the natives jars automatically,
+    // so turn off transitive dependencies. we'll deal with natives manually
+    compile("org.jcuda:jcuda:0.8.0") {
+        isTransitive = false
+    }
+
+    // build systems never seem to like downloading from arbitrary URLs for some reason...
+    // so make a helper func to do it for us
+    fun url(urlString: String): ConfigurableFileCollection {
+
+        // parse the URL
+        val url = URL(urlString)
+        val filename = urlString.split("/").last()
+        val libDir = projectDir.resolve("lib")
+        val filePath = libDir.resolve(filename)
+
+        // create a gradle task to download the file
+        val downloadTask by project.tasks.creating {
+            Files.createDirectories(libDir)
+            url.openStream().use {
+                Files.copy(it, filePath, StandardCopyOption.REPLACE_EXISTING)
+            }
+        }
+
+        // return a files collection that depends on the task
+        return files(filePath) {
+            builtBy(downloadTask)
+        }
+    }
+
+    // TPIE-Java isn't in the maven/jcenter repos yet, download directly from Github
+    compile(url("https://github.com/donaldlab/TPIE-Java/releases/download/v1.1/edu.duke.cs.tpie-1.1.jar"))
+
+    // native libs for GPU stuff
+    listOf("natives-linux-amd64", "natives-macosx-universal", "natives-windows-amd64").forEach {
+        runtime("org.jogamp.gluegen:gluegen-rt:2.3.2:$it")
+        runtime("org.jogamp.jocl:jocl:2.3.2:$it")
+    }
+    listOf("linux-x86_64", "apple-x86_64", "windows-x86_64").forEach {
+        runtime("org.jcuda:jcuda-natives:0.8.0:$it")
+    }
 }
 
 distributions {
 
-	get("main").apply {
-		baseName = "osprey-cli"
-		contents {
-			into("") { // project root
-				from("README.rst")
-				from("LICENSE.txt")
-				from("CONTRIBUTING.rst")
-			}
-			listOf("1CC8", "1FSV", "2O9S_L2", "2RL0.kstar", "3K75.3LQC", "4HEM", "4NPD").forEach {
-				into("examples/$it") {
-					from("examples/$it")
-				}
-			}
-		}
-	}
-
-	create("python").apply {
-		baseName = "osprey-python"
-		contents {
-			into("") { // project root
-				from("README.rst")
-				from("LICENSE.txt")
-				from("CONTRIBUTING.rst")
-				from(pythonBuildDir) {
-					include("install.sh")
-					include("install.bat")
-					include("uninstall.sh")
-					include("uninstall.bat")
-				}
-			}
-			into("doc") {
-				from(docBuildDir) {
-					exclude(".doctrees")
-				}
-			}
-			listOf("python.GMEC", "python.KStar", "gpu").forEach {
-				into("examples/$it") {
-					from("examples/$it")
-				}
-			}
-			into("wheelhouse") {
-				from(pythonWheelhouseDir)
-				from(pythonBuildDir) {
-					include("*.whl")
-				}
-			}
-		}
-	}
+    get("main").apply {
+        baseName = "osprey-cli"
+        contents {
+            into("") { // project root
+                from("README.rst")
+                from("LICENSE.txt")
+                from("CONTRIBUTING.rst")
+            }
+            listOf("1CC8", "1FSV", "2O9S_L2", "2RL0.kstar", "3K75.3LQC", "4HEM", "4NPD").forEach {
+                into("examples/$it") {
+                    from("examples/$it")
+                }
+            }
+        }
+    }
+
+    create("python").apply {
+        baseName = "osprey-python"
+        contents {
+            into("") { // project root
+                from("README.rst")
+                from("LICENSE.txt")
+                from("CONTRIBUTING.rst")
+                from(pythonBuildDir) {
+                    include("install.sh")
+                    include("install.bat")
+                    include("uninstall.sh")
+                    include("uninstall.bat")
+                }
+            }
+            into("doc") {
+                from(docBuildDir) {
+                    exclude(".doctrees")
+                }
+            }
+            listOf("python.GMEC", "python.KStar", "gpu").forEach {
+                into("examples/$it") {
+                    from("examples/$it")
+                }
+            }
+            into("wheelhouse") {
+                from(pythonWheelhouseDir)
+                from(pythonBuildDir) {
+                    include("*.whl")
+                }
+            }
+        }
+    }
 }
 
 val pythonCmd = "python2"
@@ -235,268 +213,262 @@
 
 tasks {
 
-	// get vals for tasks we care about that were defined by plugins
-	val jar = tasks.getByName("jar")
-
-	// turn off tar distributions
-	"distTar" {
-		enabled = false
-	}
-	"pythonDistTar" {
-		enabled = false
-	}
-
-	val compileCuda_residueForcefield by creating(Exec::class) {
-		nvcc(this, "residueForcefield")
-	}
-
-	val compileCuda_residueCcd by creating(Exec::class) {
-		nvcc(this, "residueCcd", maxRegisters=64)
-	}
-
-	val compileCuda by creating {
-		description = "Compile cuda kernels"
-		dependsOn(
-				compileCuda_residueForcefield,
-				compileCuda_residueCcd
-		)
-	}
-
-	val cleanDoc by creating(Delete::class) {
-		group = "documentation"
-		description = "Cleans python documentation"
-		delete(docBuildDir)
-	}
-	val makeDoc by creating(Exec::class) {
-		group = "documentation"
-		description = "Build python documentation"
-		workingDir = docSrcDir.toFile()
-		commandLine("sphinx-build", "-b", "html", "-j", "2", ".", "$docBuildDir")
-	}
-	val remakeDoc by creating {
-		group = "documentation"
-		description = "runs cleanDoc, then makeDoc to refresh all changes to documentation"
-		dependsOn(cleanDoc, makeDoc)
-	}
-
-	val pythonDevelop by creating(Exec::class) {
-		group = "develop"
-		description = "Install python package in development mode"
-		workingDir = pythonSrcDir.toFile()
-		commandLine(pipCmd, "install",
-<<<<<<< HEAD
-				"--user", "--editable",
-				".", // path to package to install, ie osprey
-				"--no-index", "--find-links=$pythonWheelhouseDir" // only use wheelhouse to resolve dependencies
-=======
-			"--user", "--editable",
-			".", // path to package to install, ie osprey
-			"--no-index", "--find-links=$pythonWheelhouseDir" // only use wheelhouse to resolve dependencies
->>>>>>> 1436969d
-		)
-		doLast {
-			Files.createDirectories(pythonBuildDir)
-			val classpathPath = pythonBuildDir.resolve("classpath.txt")
-			Files.write(classpathPath, java.sourceSets["main"].runtimeClasspath.files.map { it.toString() })
-		}
-	}
-
-	val pythonUndevelop by creating(Exec::class) {
-		group = "develop"
-		description = "Uninstall development mode python package"
-		workingDir = pythonSrcDir.toFile()
-		commandLine(pipCmd, "uninstall", "--yes", "osprey")
-	}
-
-	val pythonWheel by creating(Exec::class) {
-		group = "build"
-		description = "Build python wheel"
-		inputs.file(tasks.getByName("jar"))
-		outputs.dir(pythonWheelDir)
-		doFirst {
-
-			// delete old cruft
-			delete {
-				delete(pythonWheelDir) // TODO: this apparently does not delete the folder at all??!
-				delete(fileTree(pythonBuildDir) {
-					include("*.whl")
-				})
-			}
-
-			// copy python sources
-			copy {
-				from(pythonSrcDir) {
-					includeEmptyDirs = false
-					include("osprey/*.py")
-				}
-				from(".") {
-					include("*.rst")
-				}
-				into(pythonWheelDir.toFile())
-			}
-
-			// copy setup.py, but change the rootDir
-			copy {
-				from(pythonSrcDir) {
-					include("setup.py")
-				}
-				into(pythonWheelDir.toFile())
-				filter { line ->
-					if (line.startsWith("rootDir = ")) {
-						"rootDir = \"$projectDir\""
-					} else {
-						line
-					}
-				}
-			}
-
-			val libDir = pythonWheelDir.resolve("osprey/lib")
-
-			// copy osprey jar
-			copy {
-				from(jar)
-				into(libDir.toFile())
-			}
-
-			// copy java libs
-			copy {
-				from(java.sourceSets["main"].runtimeClasspath.files
-						.filter { it.extension == "jar" }
-				)
-				into(libDir.toFile())
-			}
-		}
-		workingDir = pythonWheelDir.toFile()
-		commandLine(pythonCmd, "setup.py", "bdist_wheel", "--dist-dir", pythonBuildDir.toString())
-	}
-
-	val pythonInstallScripts by creating {
-		group = "build"
-		description = "Make install scripts for python distribution"
-		doLast {
-			writeScripts(
-					"install",
-					"""
+    // get vals for tasks we care about that were defined by plugins
+    val jar = tasks.getByName("jar")
+
+    // turn off tar distributions
+    "distTar" {
+        enabled = false
+    }
+    "pythonDistTar" {
+        enabled = false
+    }
+
+    val compileCuda_residueForcefield by creating(Exec::class) {
+        nvcc(this, "residueForcefield")
+    }
+
+    val compileCuda_residueCcd by creating(Exec::class) {
+        nvcc(this, "residueCcd", maxRegisters=64)
+    }
+
+    val compileCuda by creating {
+        description = "Compile cuda kernels"
+        dependsOn(
+                compileCuda_residueForcefield,
+                compileCuda_residueCcd
+        )
+    }
+
+    val cleanDoc by creating(Delete::class) {
+        group = "documentation"
+        description = "Cleans python documentation"
+        delete(docBuildDir)
+    }
+    val makeDoc by creating(Exec::class) {
+        group = "documentation"
+        description = "Build python documentation"
+        workingDir = docSrcDir.toFile()
+        commandLine("sphinx-build", "-b", "html", "-j", "2", ".", "$docBuildDir")
+    }
+    val remakeDoc by creating {
+        group = "documentation"
+        description = "runs cleanDoc, then makeDoc to refresh all changes to documentation"
+        dependsOn(cleanDoc, makeDoc)
+    }
+
+    val pythonDevelop by creating(Exec::class) {
+        group = "develop"
+        description = "Install python package in development mode"
+        workingDir = pythonSrcDir.toFile()
+        commandLine(pipCmd, "install",
+                "--user", "--editable",
+                ".", // path to package to install, ie osprey
+                "--no-index", "--find-links=$pythonWheelhouseDir" // only use wheelhouse to resolve dependencies
+        )
+        doLast {
+            Files.createDirectories(pythonBuildDir)
+            val classpathPath = pythonBuildDir.resolve("classpath.txt")
+            Files.write(classpathPath, java.sourceSets["main"].runtimeClasspath.files.map { it.toString() })
+        }
+    }
+
+    val pythonUndevelop by creating(Exec::class) {
+        group = "develop"
+        description = "Uninstall development mode python package"
+        workingDir = pythonSrcDir.toFile()
+        commandLine(pipCmd, "uninstall", "--yes", "osprey")
+    }
+
+    val pythonWheel by creating(Exec::class) {
+        group = "build"
+        description = "Build python wheel"
+        inputs.file(tasks.getByName("jar"))
+        outputs.dir(pythonWheelDir)
+        doFirst {
+
+            // delete old cruft
+            delete {
+                delete(pythonWheelDir) // TODO: this apparently does not delete the folder at all??!
+                delete(fileTree(pythonBuildDir) {
+                    include("*.whl")
+                })
+            }
+
+            // copy python sources
+            copy {
+                from(pythonSrcDir) {
+                    includeEmptyDirs = false
+                    include("osprey/*.py")
+                }
+                from(".") {
+                    include("*.rst")
+                }
+                into(pythonWheelDir.toFile())
+            }
+
+            // copy setup.py, but change the rootDir
+            copy {
+                from(pythonSrcDir) {
+                    include("setup.py")
+                }
+                into(pythonWheelDir.toFile())
+                filter { line ->
+                    if (line.startsWith("rootDir = ")) {
+                        "rootDir = \"$projectDir\""
+                    } else {
+                        line
+                    }
+                }
+            }
+
+            val libDir = pythonWheelDir.resolve("osprey/lib")
+
+            // copy osprey jar
+            copy {
+                from(jar)
+                into(libDir.toFile())
+            }
+
+            // copy java libs
+            copy {
+                from(java.sourceSets["main"].runtimeClasspath.files
+                        .filter { it.extension == "jar" }
+                )
+                into(libDir.toFile())
+            }
+        }
+        workingDir = pythonWheelDir.toFile()
+        commandLine(pythonCmd, "setup.py", "bdist_wheel", "--dist-dir", pythonBuildDir.toString())
+    }
+
+    val pythonInstallScripts by creating {
+        group = "build"
+        description = "Make install scripts for python distribution"
+        doLast {
+            writeScripts(
+                    "install",
+                    """
 				|$pipCmd uninstall -y osprey JPype-py2
 				|$pipCmd install --user numpy
 				|$pipCmd install --user osprey --no-index --find-link=wheelhouse
 				""".trimMargin()
-			)
-		}
-	}
-
-	val pythonUninstallScripts by creating {
-		group = "build"
-		description = "Make uninstall scripts for python distribution"
-		doLast {
-			writeScripts(
-					"uninstall",
-					"$pipCmd uninstall -y osprey JPype-py2"
-			)
-		}
-	}
-
-	// insert some build steps before we build the python dist
-	"pythonDistZip" {
-		dependsOn(pythonWheel, makeDoc, pythonInstallScripts, pythonUninstallScripts)
-	}
-
-	val updateLicenseHeaders by creating {
-		group = "build"
-		description = "updates license headers in all source files"
-		doLast {
-			updateLicenseHeaders()
-		}
-	}
+            )
+        }
+    }
+
+    val pythonUninstallScripts by creating {
+        group = "build"
+        description = "Make uninstall scripts for python distribution"
+        doLast {
+            writeScripts(
+                    "uninstall",
+                    "$pipCmd uninstall -y osprey JPype-py2"
+            )
+        }
+    }
+
+    // insert some build steps before we build the python dist
+    "pythonDistZip" {
+        dependsOn(pythonWheel, makeDoc, pythonInstallScripts, pythonUninstallScripts)
+    }
+
+    val updateLicenseHeaders by creating {
+        group = "build"
+        description = "updates license headers in all source files"
+        doLast {
+            updateLicenseHeaders()
+        }
+    }
 }
 
 fun nvcc(exec: Exec, kernelName: String, maxRegisters: Int? = null, profile: Boolean = false) {
 
-	val args = mutableListOf("nvcc")
-
-	if (profile) {
-		// if profiling, compile for one arch with profiling/debug info
-		// NOTE: change this to your GPU's arch
-		args.addAll(listOf("-cubin", "-gencode=arch=compute_61,code=sm_61", "-lineinfo", "--ptxas-options=-v"))
-	} else {
-		// otherwise, compile for all archs
-		// see Maxwell compatibility guide:
-		// http://docs.nvidia.com/cuda/maxwell-compatibility-guide/index.html#building-maxwell-compatible-apps-using-cuda-6-0
-		args.addAll(listOf("-fatbin",
-				"-gencode=arch=compute_20,code=sm_20",
-				"-gencode=arch=compute_30,code=sm_30",
-				"-gencode=arch=compute_35,code=sm_35",
-				"-gencode=arch=compute_50,code=sm_50",
-				"-gencode=arch=compute_52,code=sm_52",
-				"-gencode=arch=compute_60,code=sm_60",
-				"-gencode=arch=compute_61,code=sm_61",
-				"-gencode=arch=compute_62,code=sm_62",
-				"-gencode=arch=compute_62,code=compute_62"
-		))
-	}
-
-	if (maxRegisters != null) {
-		args.addAll(listOf("-maxrregcount", "$maxRegisters"))
-	}
-
-	args.addAll(listOf("$kernelName.cu", "-o", "$kernelName.bin"))
-
-	exec.workingDir = file("resources/gpuKernels/cuda")
-	exec.commandLine(args)
+    val args = mutableListOf("nvcc")
+
+    if (profile) {
+        // if profiling, compile for one arch with profiling/debug info
+        // NOTE: change this to your GPU's arch
+        args.addAll(listOf("-cubin", "-gencode=arch=compute_61,code=sm_61", "-lineinfo", "--ptxas-options=-v"))
+    } else {
+        // otherwise, compile for all archs
+        // see Maxwell compatibility guide:
+        // http://docs.nvidia.com/cuda/maxwell-compatibility-guide/index.html#building-maxwell-compatible-apps-using-cuda-6-0
+        args.addAll(listOf("-fatbin",
+                "-gencode=arch=compute_20,code=sm_20",
+                "-gencode=arch=compute_30,code=sm_30",
+                "-gencode=arch=compute_35,code=sm_35",
+                "-gencode=arch=compute_50,code=sm_50",
+                "-gencode=arch=compute_52,code=sm_52",
+                "-gencode=arch=compute_60,code=sm_60",
+                "-gencode=arch=compute_61,code=sm_61",
+                "-gencode=arch=compute_62,code=sm_62",
+                "-gencode=arch=compute_62,code=compute_62"
+        ))
+    }
+
+    if (maxRegisters != null) {
+        args.addAll(listOf("-maxrregcount", "$maxRegisters"))
+    }
+
+    args.addAll(listOf("$kernelName.cu", "-o", "$kernelName.bin"))
+
+    exec.workingDir = file("resources/gpuKernels/cuda")
+    exec.commandLine(args)
 }
 
 fun List<String>.writeToFile(path: Path, newline: String) {
-	BufferedWriter(OutputStreamWriter(Files.newOutputStream(path), StandardCharsets.UTF_8.newEncoder())).use { out ->
-		for (line in this) {
-			out.append(line)
-			out.append(newline)
-		}
-	}
+    BufferedWriter(OutputStreamWriter(Files.newOutputStream(path), StandardCharsets.UTF_8.newEncoder())).use { out ->
+        for (line in this) {
+            out.append(line)
+            out.append(newline)
+        }
+    }
 }
 
 fun writeShellScript(filename: String, cmd: String) {
 
-	val file = pythonBuildDir.resolve("$filename.sh")
-
-	"""
+    val file = pythonBuildDir.resolve("$filename.sh")
+
+    """
 		|#! /bin/sh
 		|$cmd
 	""".trimMargin()
-			.split("\n")
-			.writeToFile(file, "\n")
-
-	// set the shell script executable
-	Files.setPosixFilePermissions(file, Files.getPosixFilePermissions(file).apply {
-		add(PosixFilePermission.OWNER_EXECUTE)
-	})
+            .split("\n")
+            .writeToFile(file, "\n")
+
+    // set the shell script executable
+    Files.setPosixFilePermissions(file, Files.getPosixFilePermissions(file).apply {
+        add(PosixFilePermission.OWNER_EXECUTE)
+    })
 }
 
 fun writeBatchScript(filename: String, cmd: String) {
 
-	val file = pythonBuildDir.resolve("$filename.bat")
-
-	"""
+    val file = pythonBuildDir.resolve("$filename.bat")
+
+    """
 		|@echo off
 		|$cmd
 	""".trimMargin()
-			.split("\n")
-			.writeToFile(file, "\r\n")
+            .split("\n")
+            .writeToFile(file, "\r\n")
 }
 
 fun writeScripts(filename: String, cmd: String) {
-	writeShellScript(filename, cmd)
-	writeBatchScript(filename, cmd)
+    writeShellScript(filename, cmd)
+    writeBatchScript(filename, cmd)
 }
 
 
 enum class HeaderResult {
-	Updated,
-	Ignored
+    Updated,
+    Ignored
 }
 
 fun updateLicenseHeaders() {
 
-	val header = """
+    val header = """
 		|This file is part of OSPREY 3.0
 		|
 		|OSPREY Protein Redesign Software Version 3.0
@@ -527,246 +499,183 @@
 		|<signature of Bruce Donald>, Mar 1, 2018
 		|Bruce Donald, Professor of Computer Science
 		""".trimMargin()
-<<<<<<< HEAD
-			.lines()
-
-	val deleteTheseAutoHeaders = listOf(
-			""" |/*
-=======
-		.lines()
-
-	val deleteTheseAutoHeaders = listOf(
-		""" |/*
->>>>>>> 1436969d
+            .lines()
+
+    val deleteTheseAutoHeaders = listOf(
+            """ |/*
 			| * To change this template, choose Tools | Templates
 			| * and open the template in the editor.
 			| */
 		""".trimMargin(),
-<<<<<<< HEAD
-			""" |/*
-=======
-		""" |/*
->>>>>>> 1436969d
+            """ |/*
 			| * To change this license header, choose License Headers in Project Properties.
 			| * To change this template file, choose Tools | Templates
 			| * and open the template in the editor.
 			| */
 		""".trimMargin()
-	)
-
-	fun applyCHeader(lines: MutableList<String>): HeaderResult {
-
-		// extract the existing license header, if any
-		var readMode = 0
-		var existingHeader = lines
-<<<<<<< HEAD
-				.takeWhile {
-					val line = it.trim()
-					when (readMode) {
-						0 -> {
-							if (line.startsWith("/*")) {
-								readMode = 1
-								return@takeWhile true
-							}
-						}
-						1 -> {
-							if (line.startsWith("**")) {
-								return@takeWhile true
-							} else if (line.startsWith("*/")) {
-								readMode = 2
-								return@takeWhile true
-							}
-						}
-					}
-					return@takeWhile false
-				}
-				.map { it.substring(2).trim() }
-=======
-			.takeWhile {
-				val line = it.trim()
-				when (readMode) {
-					0 -> {
-						if (line.startsWith("/*")) {
-							readMode = 1
-							return@takeWhile true
-						}
-					}
-					1 -> {
-						if (line.startsWith("**")) {
-							return@takeWhile true
-						} else if (line.startsWith("*/")) {
-							readMode = 2
-							return@takeWhile true
-						}
-					}
-				}
-				return@takeWhile false
-			}
-			.map { it.substring(2).trim() }
->>>>>>> 1436969d
-		if (existingHeader.size >= 3) {
-			for (i in 0 until existingHeader.size) {
-				lines.removeAt(0)
-			}
-			existingHeader = existingHeader.subList(1, existingHeader.size - 1)
-		}
-
-		// if it matches the desired header, then we're done
-		if (existingHeader == header) {
-			return HeaderResult.Ignored
-		}
-
-		// trim blank lines
-		while (lines.firstOrNull()?.isBlank() == true) {
-			lines.removeAt(0)
-		}
-
-		// add the new header
-		lines.add(0, "")
-		lines.add(0, "*/")
-		for (i in 0 until header.size) {
-			lines.add(0, "** " + header[header.size - i - 1])
-		}
-		lines.add(0, "/*")
-
-		return HeaderResult.Updated
-	}
-
-	fun applyPythonHeader(lines: MutableList<String>): HeaderResult {
-
-		// extract the existing license header, if any
-		val existingHeader = lines
-<<<<<<< HEAD
-				.takeWhile { it.startsWith("##") }
-				.map { it.substring(2).trim() }
-=======
-			.takeWhile { it.startsWith("##") }
-			.map { it.substring(2).trim() }
->>>>>>> 1436969d
-		for (i in 0 until existingHeader.size) {
-			lines.removeAt(0)
-		}
-
-		// if it matches the desired header, then we're done
-		if (existingHeader == header) {
-			return HeaderResult.Ignored
-		}
-
-		// trim blank lines
-		while (lines.firstOrNull()?.isBlank() == true) {
-			lines.removeAt(0)
-		}
-
-		// add the new header
-		lines.add(0, "")
-		for (i in 0 until header.size) {
-			lines.add(0, "## " + header[header.size - i - 1])
-		}
-
-		return HeaderResult.Updated
-	}
-
-	fun applyHeader(path: Path, applier: (MutableList<String>) -> HeaderResult) {
-
-		var text = Files.readAllBytes(path).toString(StandardCharsets.UTF_8)
-
-		// remove any headers automatically added by IDEs or other tools
-		var removedAutoHeaders = false
-		for (autoHeader in deleteTheseAutoHeaders) {
-			val newtext = text.replace(autoHeader, "")
-			if (newtext != text) {
-				removedAutoHeaders = true
-				text = newtext
-			}
-		}
-
-		val lines = text.lines().toMutableList()
-
-		// trim blank lines from the top
-		while (lines.firstOrNull()?.isBlank() == true) {
-			lines.removeAt(0)
-		}
-
-		// keep one blank line on the bottom
-		// NOTE: a trailing newline creates a blank line at the end of the file,
-		// so it's sufficient to remove all blank entries in the lines list
-		while (lines.lastOrNull()?.isBlank() == true) {
-			lines.removeAt(lines.size - 1)
-		}
-
-		// anything left?
-		if (lines.isEmpty()) {
-			return
-		}
-
-		if (removedAutoHeaders || applier(lines) == HeaderResult.Updated) {
-			Files.write(path, lines)
-			println("updated: $path")
-		}
-	}
-
-	fun applyHeaders(dirname: String, filter: (String) -> Boolean, applier: (MutableList<String>) -> HeaderResult) {
-
-		// for each matched file in the folder (and subfolders)
-		val dir = projectDir.resolve(dirname)
-		Files.walk(dir)
-<<<<<<< HEAD
-				.filter { filter(it.fileName.toString()) }
-				.forEach { applyHeader(it, applier) }
-=======
-			.filter { filter(it.fileName.toString()) }
-			.forEach { applyHeader(it, applier) }
->>>>>>> 1436969d
-	}
-
-	// apply header to java files
-	for (dirname in listOf("src", "test")) {
-		applyHeaders(
-<<<<<<< HEAD
-				dirname,
-				filter = { it.endsWith(".java") },
-				applier = ::applyCHeader
-=======
-			dirname,
-			filter = { it.endsWith(".java") },
-			applier = ::applyCHeader
->>>>>>> 1436969d
-		)
-	}
-
-	// apply header to this file
-	applyHeader(projectDir.resolve("build.gradle.kts"), ::applyCHeader)
-
-	// apply header to kernel files
-	for (dirname in listOf("resources/gpuKernels")) {
-		applyHeaders(
-<<<<<<< HEAD
-				dirname,
-				filter = { it.endsWith(".cu") || it.endsWith(".cl") },
-				applier = ::applyCHeader
-=======
-			dirname,
-			filter = { it.endsWith(".cu") || it.endsWith(".cl") },
-			applier = ::applyCHeader
->>>>>>> 1436969d
-		)
-	}
-
-	// apply header to python files
-	for (dirname in listOf("python")) {
-		applyHeaders(
-<<<<<<< HEAD
-				dirname,
-				filter = { it.endsWith(".py") },
-				applier = ::applyPythonHeader
-=======
-			dirname,
-			filter = { it.endsWith(".py") },
-			applier = ::applyPythonHeader
->>>>>>> 1436969d
-		)
-	}
-
-	// NOTE: don't apply the header to the python example scripts.
-	// there's no need to scare osprey users with legalese in the tutorials
+    )
+
+    fun applyCHeader(lines: MutableList<String>): HeaderResult {
+
+        // extract the existing license header, if any
+        var readMode = 0
+        var existingHeader = lines
+                .takeWhile {
+                    val line = it.trim()
+                    when (readMode) {
+                        0 -> {
+                            if (line.startsWith("/*")) {
+                                readMode = 1
+                                return@takeWhile true
+                            }
+                        }
+                        1 -> {
+                            if (line.startsWith("**")) {
+                                return@takeWhile true
+                            } else if (line.startsWith("*/")) {
+                                readMode = 2
+                                return@takeWhile true
+                            }
+                        }
+                    }
+                    return@takeWhile false
+                }
+                .map { it.substring(2).trim() }
+        if (existingHeader.size >= 3) {
+            for (i in 0 until existingHeader.size) {
+                lines.removeAt(0)
+            }
+            existingHeader = existingHeader.subList(1, existingHeader.size - 1)
+        }
+
+        // if it matches the desired header, then we're done
+        if (existingHeader == header) {
+            return HeaderResult.Ignored
+        }
+
+        // trim blank lines
+        while (lines.firstOrNull()?.isBlank() == true) {
+            lines.removeAt(0)
+        }
+
+        // add the new header
+        lines.add(0, "")
+        lines.add(0, "*/")
+        for (i in 0 until header.size) {
+            lines.add(0, "** " + header[header.size - i - 1])
+        }
+        lines.add(0, "/*")
+
+        return HeaderResult.Updated
+    }
+
+    fun applyPythonHeader(lines: MutableList<String>): HeaderResult {
+
+        // extract the existing license header, if any
+        val existingHeader = lines
+                .takeWhile { it.startsWith("##") }
+                .map { it.substring(2).trim() }
+        for (i in 0 until existingHeader.size) {
+            lines.removeAt(0)
+        }
+
+        // if it matches the desired header, then we're done
+        if (existingHeader == header) {
+            return HeaderResult.Ignored
+        }
+
+        // trim blank lines
+        while (lines.firstOrNull()?.isBlank() == true) {
+            lines.removeAt(0)
+        }
+
+        // add the new header
+        lines.add(0, "")
+        for (i in 0 until header.size) {
+            lines.add(0, "## " + header[header.size - i - 1])
+        }
+
+        return HeaderResult.Updated
+    }
+
+    fun applyHeader(path: Path, applier: (MutableList<String>) -> HeaderResult) {
+
+        var text = Files.readAllBytes(path).toString(StandardCharsets.UTF_8)
+
+        // remove any headers automatically added by IDEs or other tools
+        var removedAutoHeaders = false
+        for (autoHeader in deleteTheseAutoHeaders) {
+            val newtext = text.replace(autoHeader, "")
+            if (newtext != text) {
+                removedAutoHeaders = true
+                text = newtext
+            }
+        }
+
+        val lines = text.lines().toMutableList()
+
+        // trim blank lines from the top
+        while (lines.firstOrNull()?.isBlank() == true) {
+            lines.removeAt(0)
+        }
+
+        // keep one blank line on the bottom
+        // NOTE: a trailing newline creates a blank line at the end of the file,
+        // so it's sufficient to remove all blank entries in the lines list
+        while (lines.lastOrNull()?.isBlank() == true) {
+            lines.removeAt(lines.size - 1)
+        }
+
+        // anything left?
+        if (lines.isEmpty()) {
+            return
+        }
+
+        if (removedAutoHeaders || applier(lines) == HeaderResult.Updated) {
+            Files.write(path, lines)
+            println("updated: $path")
+        }
+    }
+
+    fun applyHeaders(dirname: String, filter: (String) -> Boolean, applier: (MutableList<String>) -> HeaderResult) {
+
+        // for each matched file in the folder (and subfolders)
+        val dir = projectDir.resolve(dirname)
+        Files.walk(dir)
+                .filter { filter(it.fileName.toString()) }
+                .forEach { applyHeader(it, applier) }
+    }
+
+    // apply header to java files
+    for (dirname in listOf("src", "test")) {
+        applyHeaders(
+                dirname,
+                filter = { it.endsWith(".java") },
+                applier = ::applyCHeader
+        )
+    }
+
+    // apply header to this file
+    applyHeader(projectDir.resolve("build.gradle.kts"), ::applyCHeader)
+
+    // apply header to kernel files
+    for (dirname in listOf("resources/gpuKernels")) {
+        applyHeaders(
+                dirname,
+                filter = { it.endsWith(".cu") || it.endsWith(".cl") },
+                applier = ::applyCHeader
+        )
+    }
+
+    // apply header to python files
+    for (dirname in listOf("python")) {
+        applyHeaders(
+                dirname,
+                filter = { it.endsWith(".py") },
+                applier = ::applyPythonHeader
+        )
+    }
+
+    // NOTE: don't apply the header to the python example scripts.
+    // there's no need to scare osprey users with legalese in the tutorials
 }