--- conflicted
+++ resolved
@@ -30,24 +30,7 @@
 ** Bruce Donald, Professor of Computer Science
 */
 
-<<<<<<< HEAD
-import java.io.BufferedWriter
-import java.io.OutputStreamWriter
-import java.io.ByteArrayOutputStream
-import java.nio.charset.StandardCharsets
-import java.nio.file.attribute.PosixFilePermission
-import java.nio.file.Files
-import java.nio.file.Path
-import java.nio.file.Paths
-import kotlin.streams.asSequence
-import org.gradle.internal.os.OperatingSystem
-=======
->>>>>>> 549b2e1a
 import org.jetbrains.kotlin.gradle.tasks.KotlinCompile
-import com.jcraft.jsch.JSch
-import com.jcraft.jsch.ChannelSftp
-import com.jcraft.jsch.Logger as JschLogger
-import com.jcraft.jsch.SftpProgressMonitor
 
 import osprey.*
 import osprey.build.*
@@ -62,48 +45,12 @@
 	id("org.beryx.runtime") // no version here, already specified in buildSrc
 }
 
-buildscript {
-	repositories {
-		mavenCentral()
-	}
-	dependencies {
-		// SSH client, BSD license: https://github.com/mwiede/jsch
-		classpath("com.github.mwiede:jsch:0.1.66")
-	}
-}
-
 javafx {
 	version = "11"
 	modules("javafx.controls")
 }
 
 
-<<<<<<< HEAD
-val projectDir = project.projectDir.toPath().toAbsolutePath()
-val buildDir = project.buildDir.toPath().toAbsolutePath()
-val pythonSrcDir = projectDir.resolve("src/main/python")
-val pythonBuildDir = buildDir.resolve("python")
-val pythonWheelDir = pythonBuildDir.resolve("wheel")
-val pythonWheelhouseDir = pythonSrcDir.resolve("wheelhouse")
-val docSrcDir = pythonSrcDir.resolve("doc")
-val docBuildDir = pythonBuildDir.resolve("doc")
-val versionFile = buildDir.resolve("osprey-version")
-val docDir = projectDir.resolve("doc")
-val docMainDir = docDir.resolve("content/documentation/main")
-val releasesDir = buildDir.resolve("releases")
-
-// NOTE: shell scripts depend on these names, so don't change them without also updating the shell scripts
-val releaseNameService = "osprey-service"
-val releaseNameServiceDocker = "osprey-service-docker"
-
-fun String.isServiceRelease(): Boolean =
-	startsWith(releaseNameService) && !startsWith(releaseNameServiceDocker)
-	// have to check both prefixes, since they share a common prefix themselves
-
-val releaseArchiveDir = Paths.get("/usr/project/dlab/www/donaldlab/software/osprey/releases")
-
-=======
->>>>>>> 549b2e1a
 group = "edu.duke.cs"
 
 /**
@@ -319,906 +266,9 @@
 		// but make sure we include the expanded version of the file rather than ignoring it
 		duplicatesStrategy = DuplicatesStrategy.INCLUDE
 	}
-<<<<<<< HEAD
-
-	val python2Wheel by creating(Exec::class) {
-		python2
-			?.let { pythonWheel(it) }
-			?: doLast {
-				throw Error("no python 2 detected")
-			}
-	}
-	val python3Wheel by creating(Exec::class) {
-		python3
-			?.let { pythonWheel(it) }
-			?: doLast {
-				throw Error("no python 3 detected")
-			}
-	}
-
-	val python2InstallScripts by creating {
-		group = "build"
-		description = "Make install scripts for python 2 distribution"
-		doLast {
-			writeScript(
-				pythonBuildDir, "install",
-				"""
-					|python -m pip uninstall -y osprey JPype-py2
-					|python -m pip install --user 'numpy>=1.6,<1.16'
-					|python -m pip install --user osprey --no-index --find-link=wheelhouse --pre
-				""".trimMargin()
-			)
-		}
-	}
-
-	val python3InstallScripts by creating {
-		group = "build"
-		description = "Make install scripts for python 3 distribution"
-		doLast {
-			writeScript(
-				pythonBuildDir, "install",
-				"""
-					|python -m pip uninstall -y osprey
-					|python -m pip install --user osprey --find-link=wheelhouse --pre
-				""".trimMargin()
-			)
-		}
-	}
-
-	val python2UninstallScripts by creating {
-		group = "build"
-		description = "Make uninstall scripts for python 2 distribution"
-		doLast {
-			writeScript(
-				pythonBuildDir, "uninstall",
-				"python -m pip uninstall -y osprey JPype-py2"
-			)
-		}
-	}
-
-	val python3UninstallScripts by creating {
-		group = "build"
-		description = "Make uninstall scripts for python 3 distribution"
-		doLast {
-			writeScript(
-				pythonBuildDir, "uninstall",
-				"python -m pip uninstall -y osprey"
-			)
-		}
-	}
-
-	// insert some build steps before we build the python dist
-	"python2DistZip" {
-		if (python2 != null) {
-			dependsOn(python2Wheel, makeDoc, python2InstallScripts, python2UninstallScripts)
-		} else {
-			enabled = false
-		}
-	}
-	"python3DistZip" {
-		if (python3 != null) {
-			dependsOn(python3Wheel, makeDoc, python3InstallScripts, python3UninstallScripts)
-		} else {
-			enabled = false
-		}
-	}
-
-	val testRunScript by creating {
-		doLast {
-
-			val classpath =
-				(
-					listOf("classes") +
-					sourceSets["test"].runtimeClasspath
-						.filter { it.extension == "jar" }
-						.map { "lib/${it.name}" }
-				)
-				.joinToString(":")
-
-			writeScript(
-				buildDir, "run",
-				"java -cp \"$classpath\" $@"
-			)
-		}
-	}
-
-	"testDistZip" {
-		dependsOn(testClasses, testRunScript)
-	}
-
-	val serviceTar by creating(Tar::class) {
-		group = "distribution"
-		description = "build the app server runtime for this version of the osprey service"
-		dependsOn(jar)
-
-		archiveBaseName.set(releaseNameService)
-		archiveVersion.set(versionService)
-		destinationDirectory.set(releasesDir.toFile())
-		compression = Compression.BZIP2
-
-		val dir = buildDir.resolve("service-$versionService")
-		doFirst {
-			dir.recreateFolder()
-
-			// write the run script
-			val libs = ArrayList<String>().apply {
-				jar.outputs.files
-					.forEach { add(it.name) }
-				sourceSets["main"].runtimeClasspath
-					.filter { it.extension == "jar" }
-					.forEach { add(it.name) }
-			}
-			val classpath = libs.joinToString(":") { "lib/$it" }
-			writeScript(
-				dir, "osprey-service",
-				"""
-					|cd `dirname "$0"`/..
-					|java -Xmx1g -cp "$classpath" edu.duke.cs.osprey.service.MainKt $@
-				""".trimMargin()
-			)
-		}
-
-		into("") { // root folder
-			from("README.rst")
-			from("LICENSE.txt")
-			from("CONTRIBUTING.rst")
-		}
-		into("bin") {
-			from(dir)
-		}
-		into("lib") {
-			from(jar.outputs.files)
-			from(sourceSets["main"].runtimeClasspath.filter { it.extension == "jar" })
-		}
-		into("progs") {
-			from(projectDir.resolve("progs"))
-		}
-
-		// cleanup
-		doLast {
-			dir.deleteFolder()
-		}
-	}
-
-	val serviceDockerTar by creating(Tar::class) {
-		group = "distribution"
-		description = "build the distribution package of the docker image for the osprey service"
-
-		archiveBaseName.set(releaseNameServiceDocker)
-		archiveVersion.set(versionService)
-		destinationDirectory.set(releasesDir.toFile())
-
-		// don't bother compressing this tar
-		// the VAST MAJORITY of the space is taken up by the docker image, which is already compressed
-		// we won't gain much more by compressing a few small text files
-		//compression = Compression.BZIP2
-
-		val imagePath = buildDir.resolve("docker/osprey-service-docker-$versionService.tar.bz2")
-		val serviceDir = projectDir.resolve("src/main/docker/service")
-
-		val dir = buildDir.resolve("service-docker")
-		doFirst {
-			dir.recreateFolder()
-
-			// make sure the docker image has been built
-			if (!imagePath.exists()) {
-				throw Error("""
-					|Docker image not built yet. (expected at $imagePath)
-					|Gradle can't build the Docker image because Docker requires special privileges.
-					|Run the build script in $serviceDir with sudo.
-				""".trimMargin())
-			}
-		}
-
-		into("") { // root folder
-			from("README.rst")
-			from("LICENSE.txt")
-			from("CONTRIBUTING.rst")
-			from("$serviceDir/osprey-service")
-			from("$serviceDir/install.sh")
-			from("$serviceDir/uninstall.sh")
-			from(imagePath)
-		}
-
-		// cleanup
-		doLast {
-			dir.deleteFolder()
-		}
-	}
-
-
-	/**
-	 * Dear future me:
-	 *
-	 * You may be tempted to put a task in here to build docker images for Osprey.
-	 *
-	 * Don't do it!
-	 *
-	 * Due to the way docker works, the build steps must be run with sudo or you will get a "Permission denied" error.
-	 * Don't put your user in the `docker` group to try to avoid the sudo requirement, it's a huge security risk, see:
-	 * https://fosterelli.co/privilege-escalation-via-docker.html
-	 *
-	 * The only other option is then to run Gradle with root access.
-	 * This is a Very Bad Idea, since Gradle routinely downloads code from the internet and immediately executes it.
-	 * Especially when you're running it for the first time as the root user and Gradle has to entirely repopulate
-	 * its caches for a new user. You wouldn't give the internet root access to your machine. Don't run Gradle
-	 * as root unless you're in a VM or container.
-	 *
-	 * Don't subject your development machine to huge security risks for a tiny bit of convenience.
-	 * Just run your docker build steps directly in a short shell script under sudo.
-	 */
-
-
-	val archiveReleases by creating {
-		group = "release"
-		description = "Upload release builds to the dlab archive, where they are downloadable by the public"
-		doLast {
-			sftp {
-
-				// get the current releases
-				val archivedReleases = ls(releaseArchiveDir.toString())
-					.filter { !it.attrs.isDir }
-					.map { it.filename }
-
-				// diff against the local releases
-				val missingReleases = releasesDir.listFiles()
-					.filter { it.fileName.toString() !in archivedReleases }
-					.toList()
-
-				if (missingReleases.isNotEmpty()) {
-					for (release in missingReleases) {
-						put(
-							release.toString(),
-							releaseArchiveDir.resolve(release.fileName).toString(),
-							SftpProgressLogger()
-						)
-					}
-				} else {
-					println("No new releases to upload")
-				}
-			}
-		}
-	}
-
-	val downloadServiceReleases by creating {
-		group = "release"
-		description = "Download all versions of the service releases, for the docker build script"
-		doLast {
-			sftp {
-
-				// what releases do we have already?
-				val localReleaseNames = releasesDir.listFiles()
-					.map { it.fileName.toString() }
-					.filter { it.isServiceRelease() }
-					.toSet()
-
-				// what releases do we need?
-				val missingReleases = ls(releaseArchiveDir.toString())
-					.filter { !it.attrs.isDir && it.filename.isServiceRelease() && it.filename !in localReleaseNames }
-
-				// download the missing releases
-				if (missingReleases.isNotEmpty()) {
-					for (release in missingReleases) {
-						get(
-							releaseArchiveDir.resolve(release.filename).toString(),
-							releasesDir.resolve(release.filename).toString(),
-							SftpProgressLogger()
-						)
-					}
-				} else {
-					println("No extra service releases to download")
-				}
-			}
-		}
-	}
-
-	val compileShaders by creating {
-		group = "build"
-		doLast {
-
-			val outDir = sourceSets["main"].resources.srcDirs.first()
-				.resolve("$packagePath/molscope/shaders")
-
-			val inDir = file("src/main/glsl")
-			fileTree(inDir)
-				.matching {
-					include("**/*.vert")
-					include("**/*.geom")
-					include("**/*.frag")
-					include("**/*.comp")
-				}
-				.forEach { inFile ->
-					val inFileRel = inFile.relativeTo(inDir)
-					val outFile = inFileRel.resolveSibling(inFileRel.name + ".spv")
-					exec {
-						this.workingDir = outDir
-						commandLine(
-							"glslc",
-							"--target-env=vulkan1.0",
-							// some compilers don't have this flag, but it's redundant with vulkan1.0 anyway
-							//"--target-spv=spv1.0",
-							"-Werror",
-							"-x", "glsl",
-							"-o", outFile.path,
-							inFile.absolutePath
-						)
-					}
-				}
-		}
-	}
-
-	this["build"].dependsOn(compileShaders)
-
-	// add documentation to the gui distribution
-	jpackageImage {
-		doLast {
-			val jp = project.runtime.jpackageData.get()
-			val imageDir = when (os) {
-				OperatingSystem.MAC_OS -> jp.imageOutputDir.resolve(jp.imageName + ".app").resolve("Contents")
-				else -> jp.imageOutputDir.resolve(jp.imageName)
-			}
-			copy {
-				from(
-					projectDir.resolve("readme.md"),
-					projectDir.resolve("LICENSE.txt")
-				)
-				into(imageDir)
-			}
-		}
-	}
-
-	// TODO: replace this with the nifty licenser plugin?
-	//   https://github.com/Minecrell/licenser
-	val updateLicenseHeaders by creating {
-		group = "build"
-		description = "updates license headers in all source files"
-		doLast {
-			updateLicenseHeaders()
-		}
-	}
-
-	val generateApiDocs by creating {
-		group = "documentation"
-		description = "Generate the Python API documentation for the main branch"
-		doLast {
-
-			val apiDir = docMainDir.resolve("api")
-
-			val modules = listOf(
-				"osprey",
-				"osprey.prep",
-				"osprey.ccs",
-				"osprey.slurm",
-				"osprey.jvm"
-			)
-			for (module in modules) {
-				pydocMarkdown(module, apiDir.resolve("$module.md"))
-			}
-		}
-	}
-}
-
-fun pydocMarkdown(module: String, file: Path, title: String = module, weight: Int = 5) {
-
-	val configPath = docDir.resolve("pydoc-markdown.yml")
-
-	file.toFile().outputStream().use { out ->
-
-		// write the hugo front matter
-		out.writer().apply {
-			write("""
-				|+++
-				|title = "$title"
-				|weight = $weight
-				|+++
-				|
-				|
-			""".trimMargin())
-			flush()
-		}
-
-		// generate the markdown from the python module using pydoc-markdown
-		// https://github.com/NiklasRosenstein/pydoc-markdown
-		exec {
-			commandLine(
-				"pydoc-markdown",
-				"-I", projectDir.resolve("src/main/python"),
-				"-m", module,
-				configPath.toString()
-			)
-			standardOutput = out
-		}
-	}
-}
-
-fun nvcc(exec: Exec, kernelName: String, maxRegisters: Int? = null, profile: Boolean = false) {
-
-	val args = mutableListOf("nvcc")
-
-	if (profile) {
-		// if profiling, compile for one arch with profiling/debug info
-		// NOTE: change this to your GPU's arch
-		args.addAll(listOf("-cubin", "-gencode=arch=compute_61,code=sm_61", "-lineinfo", "--ptxas-options=-v"))
-	} else {
-		// otherwise, compile for all archs
-		// see Maxwell compatibility guide:
-		// http://docs.nvidia.com/cuda/maxwell-compatibility-guide/index.html#building-maxwell-compatible-apps-using-cuda-6-0
-		args.addAll(listOf("-fatbin",
-			"-gencode=arch=compute_20,code=sm_20",
-			"-gencode=arch=compute_30,code=sm_30",
-			"-gencode=arch=compute_35,code=sm_35",
-			"-gencode=arch=compute_50,code=sm_50",
-			"-gencode=arch=compute_52,code=sm_52",
-			"-gencode=arch=compute_60,code=sm_60",
-			"-gencode=arch=compute_61,code=sm_61",
-			"-gencode=arch=compute_62,code=sm_62",
-			"-gencode=arch=compute_62,code=compute_62"
-		))
-	}
-
-	if (maxRegisters != null) {
-		args.addAll(listOf("-maxrregcount", "$maxRegisters"))
-	}
-
-	args.addAll(listOf("$kernelName.cu", "-o", "$kernelName.bin"))
-
-	exec.workingDir = file("src/main/resources/gpuKernels/cuda")
-	exec.commandLine(args)
-}
-
-fun String.writeToFile(path: Path, newline: String) {
-	BufferedWriter(OutputStreamWriter(Files.newOutputStream(path), StandardCharsets.UTF_8.newEncoder())).use { out ->
-		for (line in split("\n")) {
-			out.append(line)
-			out.append(newline)
-		}
-	}
-}
-
-fun writeScript(dir: Path, filename: String, cmd: String) {
-	when (os) {
-		OperatingSystem.MAC_OS,
-		OperatingSystem.LINUX -> {
-
-			val file = dir.resolve("$filename.sh")
-
-			"""
-				|#! /bin/sh
-				|$cmd
-			""".trimMargin()
-			.writeToFile(file, "\n")
-
-			// set the shell script executable
-			Files.setPosixFilePermissions(file, Files.getPosixFilePermissions(file).apply {
-				add(PosixFilePermission.OWNER_EXECUTE)
-			})
-		}
-		OperatingSystem.WINDOWS -> {
-
-			val file = dir.resolve("$filename.bat")
-
-			"""
-				|@echo off
-				|$cmd
-			""".trimMargin()
-			.writeToFile(file, "\r\n")
-		}
-		else -> throw Error("unrecognized operating system: $os")
-	}
-}
-
-
-enum class HeaderResult {
-	Updated,
-	Ignored
-}
-
-
-// TODO: replace this custom license header code with the licenser plugin
-// https://github.com/Minecrell/licenser
-
-fun updateLicenseHeaders() {
-
-	val header = """
-		|This file is part of OSPREY 3.0
-		|
-		|OSPREY Protein Redesign Software Version 3.0
-		|Copyright (C) 2001-2018 Bruce Donald Lab, Duke University
-		|
-		|OSPREY is free software: you can redistribute it and/or modify
-		|it under the terms of the GNU General Public License version 2
-		|as published by the Free Software Foundation.
-		|
-		|You should have received a copy of the GNU General Public License
-		|along with OSPREY.  If not, see <http://www.gnu.org/licenses/>.
-		|
-		|OSPREY relies on grants for its development, and since visibility
-		|in the scientific literature is essential for our success, we
-		|ask that users of OSPREY cite our papers. See the CITING_OSPREY
-		|document in this distribution for more information.
-		|
-		|Contact Info:
-		|   Bruce Donald
-		|   Duke University
-		|   Department of Computer Science
-		|   Levine Science Research Center (LSRC)
-		|   Durham
-		|   NC 27708-0129
-		|   USA
-		|   e-mail: www.cs.duke.edu/brd/
-		|
-		|<signature of Bruce Donald>, Mar 1, 2018
-		|Bruce Donald, Professor of Computer Science
-		""".trimMargin()
-		.lines()
-
-	val deleteTheseAutoHeaders = listOf(
-		""" |/*
-			| * To change this template, choose Tools | Templates
-			| * and open the template in the editor.
-			| */
-		""".trimMargin(),
-		""" |/*
-			| * To change this license header, choose License Headers in Project Properties.
-			| * To change this template file, choose Tools | Templates
-			| * and open the template in the editor.
-			| */
-		""".trimMargin()
-	)
-
-	fun applyCHeader(lines: MutableList<String>): HeaderResult {
-
-		// extract the existing license header, if any
-		var readMode = 0
-		var existingHeader = lines
-			.takeWhile {
-				val line = it.trim()
-				when (readMode) {
-					0 -> {
-						if (line.startsWith("/*")) {
-							readMode = 1
-							return@takeWhile true
-						}
-					}
-					1 -> {
-						if (line.startsWith("**")) {
-							return@takeWhile true
-						} else if (line.startsWith("*/")) {
-							readMode = 2
-							return@takeWhile true
-						}
-					}
-				}
-				return@takeWhile false
-			}
-			.map { it.substring(2).trim() }
-		if (existingHeader.size >= 3) {
-			for (i in 0 until existingHeader.size) {
-				lines.removeAt(0)
-			}
-			existingHeader = existingHeader.subList(1, existingHeader.size - 1)
-		}
-
-		// if it matches the desired header, then we're done
-		if (existingHeader == header) {
-			return HeaderResult.Ignored
-		}
-
-		// trim blank lines
-		while (lines.firstOrNull()?.isBlank() == true) {
-			lines.removeAt(0)
-		}
-
-		// add the new header
-		lines.add(0, "")
-		lines.add(0, "*/")
-		for (i in 0 until header.size) {
-			lines.add(0, "** " + header[header.size - i - 1])
-		}
-		lines.add(0, "/*")
-
-		return HeaderResult.Updated
-	}
-
-	fun applyPythonHeader(lines: MutableList<String>): HeaderResult {
-
-		// extract the existing license header, if any
-		val existingHeader = lines
-			.takeWhile { it.startsWith("##") }
-			.map { it.substring(2).trim() }
-		for (i in 0 until existingHeader.size) {
-			lines.removeAt(0)
-		}
-
-		// if it matches the desired header, then we're done
-		if (existingHeader == header) {
-			return HeaderResult.Ignored
-		}
-
-		// trim blank lines
-		while (lines.firstOrNull()?.isBlank() == true) {
-			lines.removeAt(0)
-		}
-
-		// add the new header
-		lines.add(0, "")
-		for (i in 0 until header.size) {
-			lines.add(0, "## " + header[header.size - i - 1])
-		}
-
-		return HeaderResult.Updated
-	}
-
-	fun applyHeader(path: Path, applier: (MutableList<String>) -> HeaderResult) {
-
-		var text = Files.readAllBytes(path).toString(StandardCharsets.UTF_8)
-
-		// remove any headers automatically added by IDEs or other tools
-		var removedAutoHeaders = false
-		for (autoHeader in deleteTheseAutoHeaders) {
-			val newtext = text.replace(autoHeader, "")
-			if (newtext != text) {
-				removedAutoHeaders = true
-				text = newtext
-			}
-		}
-
-		val lines = text.lines().toMutableList()
-
-		// trim blank lines from the top
-		while (lines.firstOrNull()?.isBlank() == true) {
-			lines.removeAt(0)
-		}
-
-		// keep one blank line on the bottom
-		// NOTE: a trailing newline creates a blank line at the end of the file,
-		// so it's sufficient to remove all blank entries in the lines list
-		while (lines.lastOrNull()?.isBlank() == true) {
-			lines.removeAt(lines.size - 1)
-		}
-
-		// anything left?
-		if (lines.isEmpty()) {
-			return
-		}
-
-		if (removedAutoHeaders || applier(lines) == HeaderResult.Updated) {
-			Files.write(path, lines)
-			println("updated: $path")
-		}
-	}
-
-	fun applyHeaders(dirname: String, filter: (String) -> Boolean, applier: (MutableList<String>) -> HeaderResult) {
-
-		// for each matched file in the folder (and subfolders)
-		val dir = projectDir.resolve(dirname)
-		Files.walk(dir)
-			.filter { filter(it.fileName.toString()) }
-			.forEach { applyHeader(it, applier) }
-	}
-
-	// apply header to java files
-	for (dirname in listOf("src", "test")) {
-		applyHeaders(
-			dirname,
-			filter = { it.endsWith(".java") },
-			applier = ::applyCHeader
-		)
-	}
-
-	// apply header to this file
-	applyHeader(projectDir.resolve("build.gradle.kts"), ::applyCHeader)
-
-	// apply header to kernel files
-	for (dirname in listOf("src/main/resources/gpuKernels")) {
-		applyHeaders(
-			dirname,
-			filter = { it.endsWith(".cu") || it.endsWith(".cl") },
-			applier = ::applyCHeader
-		)
-	}
-
-	// apply header to python files
-	for (dirname in listOf("python")) {
-		applyHeaders(
-			dirname,
-			filter = { it.endsWith(".py") },
-			applier = ::applyPythonHeader
-		)
-	}
-
-	// NOTE: don't apply the header to the python example scripts.
-	// there's no need to scare osprey users with legalese in the tutorials
-}
-
-
-fun Project.propertyOrNull(name: String): Any? =
-	try {
-		property(name)
-	} catch (ex: groovy.lang.MissingPropertyException) {
-		null
-	}
-
-
-/** configure and open an SFTP connection over SSH */
-fun <T> sftp(block: ChannelSftp.() -> T): T {
-
-	// get user auth info
-	val sshDir = Paths.get(System.getProperty("user.home")).resolve(".ssh")
-	val user = project.propertyOrNull("dlab.user") as String?
-		?: throw Error("no user configured. set `dlab.user = \"your-user\"` in gradle.properties")
-	val keypriv = (project.propertyOrNull("dlab.key.private") as String?)
-		?.let { Paths.get(it) }
-		?: sshDir.resolve("id_rsa")
-	val keypub = (project.propertyOrNull("dlab.key.public") as String?)
-		?.let { Paths.get(it) }
-		?: Paths.get("$keypriv.pub")
-	val keytype = (project.propertyOrNull("dlab.key.type") as String?)
-	val knownHosts = (project.propertyOrNull("dlab.knownHosts") as String?)
-		?.let { Paths.get(it) }
-		?: sshDir.resolve("known_hosts")
-
-	// configure host info
-	val host = "login.cs.duke.edu"
-	val port = 22
-
-	// API docs: http://www.jcraft.com/jsch/
-	val jsch = JSch()
-	jsch.addIdentity(keypriv.toString(), keypub.toString(), null)
-	jsch.setKnownHosts(knownHosts.toString())
-
-	// if the key type is known, set it explicitly
-	// since older SSH server versions don't support key type negotiation,
-	// and sometimes SSH clients hit the auth failure threshold before finding the right algorithm via brute force, see:
-	// https://github.com/mwiede/jsch/issues/45#issuecomment-839727926
-	if (keytype != null) {
-		JSch.setConfig("PubkeyAcceptedAlgorithms", keytype)
-	}
-
-	// capture the JSch log
-	val log = StringBuilder()
-	JSch.setLogger(object : JschLogger {
-		override fun isEnabled(level: Int) = true
-		override fun log(level: Int, message: String?) {
-			val levelstr = when (level) {
-				JschLogger.DEBUG -> "DEBUG"
-				JschLogger.INFO -> "INFO"
-				JschLogger.WARN -> "WARN"
-				JschLogger.ERROR -> "ERROR"
-				JschLogger.FATAL -> "FATAL"
-				else -> "???"
-			}
-			log.append("\t$levelstr: $message\n")
-		}
-	})
-
-	// open the SSH connection
-	val session = jsch.getSession(user, host, port)
-	session.setConfig("PreferredAuthentications", "publickey")
-	try {
-		session.connect()
-	} catch (t: Throwable) {
-		System.err.println("""
-			|Error connecting to SSH server. Troubleshooting tips:
-			|   Make sure your username is correct: $user  (the username should not be quoted)
-			|   Check that the private key is correct: $keypriv (exists? ${Files.exists(keypriv)})
-			|      If your private key is not at the default location, set `dlab.key.private = /path` in gradle.properties.
-			|   Check that the public key is correct: $keypub (exists? ${Files.exists(keypub)})
-			|      If your public key is not at the default location, set `dlab.key.public = /path` in gradle.properties.
-			|   Make sure the SSH client can find your key type before the auth failure limit (sometimes as low as 2).
-			|      Check the SSH log (below) for details.
-			|      If the correct key type isn't found before the auth failure limit, try setting `dlab.key.type = your-key=type` in gradle.properties.
-			|      For older SSH keys, the correct type is often `ssh-rsa`.
-			|   Check that the known hosts file is correct: $knownHosts (exists? ${Files.exists(knownHosts)})
-			|      If your known_hosts file is not at the default location, set `dlab.knownHosts = /path` in gradle.properties.
-			|   Make sure the SSH host is in your known_hosts file. Try connecting to $host via `ssh` in a terminal first.
-			|   You'll need a Duke CS account to connect to the Duke CS SSH server.
-			|SSH log:
-			|$log
-		""".trimMargin())
-		throw t
-	}
-	try {
-		val channel = session.openChannel("sftp") as ChannelSftp
-		try {
-			channel.connect()
-
-			// at long last, we're connected. Do The Thing!
-			return channel.block()
-
-		} finally {
-			channel.disconnect()
-		}
-	} finally {
-		if (session.isConnected) {
-			session.disconnect()
-		}
-	}
-}
-
-class SftpProgressLogger : SftpProgressMonitor {
-
-	private var bytes: Long? = null
-	private var progress: Long = 0
-	private var startNs: Long? = null
-	private var lastNs: Long? = null
-
-	override fun init(op: Int, src: String?, dest: String?, max: Long) {
-		println("Copying $max bytes from $src to $dest ...")
-		bytes = max
-		startNs = System.nanoTime()
-		lastNs = startNs
-	}
-
-	override fun count(count: Long): Boolean {
-
-		progress += count
-
-		// don't log more than once per second
-		val nowNs = System.nanoTime()
-		val lastNs = lastNs
-		val elapsedNs = if (lastNs != null) {
-			nowNs - lastNs
-		} else {
-			0
-		}
-		if (elapsedNs >= 1_000_000_000) {
-
-			this.lastNs = nowNs
-
-			val bytes = bytes
-			if (bytes != null) {
-				val pct = 100f*progress.toFloat()/bytes.toFloat()
-				println("   copied $progress bytes ${"%.1f".format(pct)} %")
-			} else {
-				println("   copied $progress bytes")
-			}
-		}
-
-		return true // true to continue, false to cancel
-	}
-
-	override fun end() {
-		val nowNs = System.nanoTime()
-		val startNs = startNs
-		if (startNs != null) {
-			println("   done in ${"%.1f".format((nowNs - startNs).toFloat()/1e9f)} s")
-		} else {
-			println("   done")
-		}
-	}
-}
-
-
-// some conveniences for files and paths
-
-fun Path.exists(): Boolean =
-	Files.exists(this)
-
-fun Path.deleteFolder() =
-	toFile().deleteRecursively()
-
-fun Path.createFolder(): Path {
-	Files.createDirectories(this)
-	return this
-}
-
-fun Path.recreateFolder() {
-	deleteFolder()
-	createFolder()
-=======
->>>>>>> 549b2e1a
-}
-
-
-<<<<<<< HEAD
-fun Path.copyFolderTo(to: Path) =
-	toFile().copyRecursively(to.toFile(), overwrite = true)
-
-fun Path.listFiles(): Sequence<Path> =
-	Files.list(this).asSequence()
-		.filter { Files.isRegularFile(it) }
-=======
+}
+
+
 // add a whole bunch of other tasks to do interesting things
 makeCudaTasks()
 makePythonTasks()
@@ -1229,5 +279,4 @@
 makeBuildDesktopTasks()
 makeBuildServiceTasks()
 makeBuildServiceDockerTasks()
-makeAzureTasks()
->>>>>>> 549b2e1a
+makeAzureTasks()